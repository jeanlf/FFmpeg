#!/bin/sh
#
# FFmpeg configure script
#
# Copyright (c) 2000-2002 Fabrice Bellard
# Copyright (c) 2005-2008 Diego Biurrun
# Copyright (c) 2005-2008 Mans Rullgard
#

# Prevent locale nonsense from breaking basic text processing.
LC_ALL=C
export LC_ALL

# make sure we are running under a compatible shell
# try to make this part work with most shells

try_exec(){
    echo "Trying shell $1"
    type "$1" > /dev/null 2>&1 && exec "$@"
}

unset foo
(: ${foo%%bar}) 2> /dev/null
E1="$?"

(: ${foo?}) 2> /dev/null
E2="$?"

if test "$E1" != 0 || test "$E2" = 0; then
    echo "Broken shell detected.  Trying alternatives."
    export FF_CONF_EXEC
    if test "0$FF_CONF_EXEC" -lt 1; then
        FF_CONF_EXEC=1
        try_exec bash "$0" "$@"
    fi
    if test "0$FF_CONF_EXEC" -lt 2; then
        FF_CONF_EXEC=2
        try_exec ksh "$0" "$@"
    fi
    if test "0$FF_CONF_EXEC" -lt 3; then
        FF_CONF_EXEC=3
        try_exec /usr/xpg4/bin/sh "$0" "$@"
    fi
    echo "No compatible shell script interpreter found."
    echo "This configure script requires a POSIX-compatible shell"
    echo "such as bash or ksh."
    echo "THIS IS NOT A BUG IN FFMPEG, DO NOT REPORT IT AS SUCH."
    echo "Instead, install a working POSIX-compatible shell."
    echo "Disabling this configure test will create a broken FFmpeg."
    if test "$BASH_VERSION" = '2.04.0(1)-release'; then
        echo "This bash version ($BASH_VERSION) is broken on your platform."
        echo "Upgrade to a later version if available."
    fi
    exit 1
fi

show_help(){
cat <<EOF
Usage: configure [options]
Options: [defaults in brackets after descriptions]

Help options:
  --help                   print this message
  --list-decoders          show all available decoders
  --list-encoders          show all available encoders
  --list-hwaccels          show all available hardware accelerators
  --list-demuxers          show all available demuxers
  --list-muxers            show all available muxers
  --list-parsers           show all available parsers
  --list-protocols         show all available protocols
  --list-bsfs              show all available bitstream filters
  --list-indevs            show all available input devices
  --list-outdevs           show all available output devices
  --list-filters           show all available filters

Standard options:
  --logfile=FILE           log tests and output to FILE [config.log]
  --disable-logging        do not log configure debug information
  --prefix=PREFIX          install in PREFIX [$prefix]
  --bindir=DIR             install binaries in DIR [PREFIX/bin]
  --datadir=DIR            install data files in DIR [PREFIX/share/ffmpeg]
  --libdir=DIR             install libs in DIR [PREFIX/lib]
  --shlibdir=DIR           install shared libs in DIR [PREFIX/lib]
  --incdir=DIR             install includes in DIR [PREFIX/include]
  --mandir=DIR             install man page in DIR [PREFIX/share/man]

Licensing options:
  --enable-gpl             allow use of GPL code, the resulting libs
                           and binaries will be under GPL [no]
  --enable-version3        upgrade (L)GPL to version 3 [no]
  --enable-nonfree         allow use of nonfree code, the resulting libs
                           and binaries will be unredistributable [no]

Configuration options:
  --disable-static         do not build static libraries [no]
  --enable-shared          build shared libraries [no]
  --enable-small           optimize for size instead of speed
  --enable-runtime-cpudetect detect cpu capabilities at runtime (bigger binary)
  --enable-gray            enable full grayscale support (slower color)
  --disable-swscale-alpha  disable alpha channel support in swscale

Component options:
  --disable-doc            do not build documentation
  --disable-ffmpeg         disable ffmpeg build
  --disable-ffplay         disable ffplay build
  --disable-ffprobe        disable ffprobe build
  --disable-ffserver       disable ffserver build
  --disable-avdevice       disable libavdevice build
  --disable-avcodec        disable libavcodec build
  --disable-avformat       disable libavformat build
  --disable-swresample     disable libswresample build
  --disable-swscale        disable libswscale build
  --disable-postproc       disable libpostproc build
  --disable-avfilter       disable video filter support [no]
  --disable-pthreads       disable pthreads [auto]
  --disable-w32threads     disable Win32 threads [auto]
  --disable-os2threads     disable OS/2 threads [auto]
  --enable-x11grab         enable X11 grabbing [no]
  --disable-network        disable network support [no]
  --disable-dct            disable DCT code
  --disable-mdct           disable MDCT code
  --disable-rdft           disable RDFT code
  --disable-fft            disable FFT code
  --enable-dxva2           enable DXVA2 code
  --enable-vaapi           enable VAAPI code [autodetect]
  --enable-vda             enable VDA code   [autodetect]
  --enable-vdpau           enable VDPAU code [autodetect]

Individual component options:
  --disable-everything     disable all components listed below
  --disable-encoder=NAME   disable encoder NAME
  --enable-encoder=NAME    enable encoder NAME
  --disable-encoders       disable all encoders
  --disable-decoder=NAME   disable decoder NAME
  --enable-decoder=NAME    enable decoder NAME
  --disable-decoders       disable all decoders
  --disable-hwaccel=NAME   disable hwaccel NAME
  --enable-hwaccel=NAME    enable hwaccel NAME
  --disable-hwaccels       disable all hwaccels
  --disable-muxer=NAME     disable muxer NAME
  --enable-muxer=NAME      enable muxer NAME
  --disable-muxers         disable all muxers
  --disable-demuxer=NAME   disable demuxer NAME
  --enable-demuxer=NAME    enable demuxer NAME
  --disable-demuxers       disable all demuxers
  --enable-parser=NAME     enable parser NAME
  --disable-parser=NAME    disable parser NAME
  --disable-parsers        disable all parsers
  --enable-bsf=NAME        enable bitstream filter NAME
  --disable-bsf=NAME       disable bitstream filter NAME
  --disable-bsfs           disable all bitstream filters
  --enable-protocol=NAME   enable protocol NAME
  --disable-protocol=NAME  disable protocol NAME
  --disable-protocols      disable all protocols
  --enable-indev=NAME      enable input device NAME
  --disable-indev=NAME     disable input device NAME
  --disable-indevs         disable input devices
  --enable-outdev=NAME     enable output device NAME
  --disable-outdev=NAME    disable output device NAME
  --disable-outdevs        disable output devices
  --disable-devices        disable all devices
  --enable-filter=NAME     enable filter NAME
  --disable-filter=NAME    disable filter NAME
  --disable-filters        disable all filters

External library support:
  --enable-avisynth        enable reading of AVISynth script files [no]
  --enable-bzlib           enable bzlib [autodetect]
  --enable-fontconfig      enable fontconfig
  --enable-frei0r          enable frei0r video filtering
  --enable-gnutls          enable gnutls [no]
  --enable-libaacplus      enable AAC+ encoding via libaacplus [no]
  --enable-libass          enable libass subtitles rendering [no]
  --enable-libbluray       enable BluRay reading using libbluray [no]
  --enable-libcelt         enable CELT decoding via libcelt [no]
  --enable-libopencore-amrnb enable AMR-NB de/encoding via libopencore-amrnb [no]
  --enable-libopencore-amrwb enable AMR-WB decoding via libopencore-amrwb [no]
  --enable-libopencv       enable video filtering via libopencv [no]
  --enable-libcdio         enable audio CD grabbing with libcdio
  --enable-libdc1394       enable IIDC-1394 grabbing using libdc1394
                           and libraw1394 [no]
  --enable-libdirac        enable Dirac support via libdirac [no]
  --enable-libfaac         enable FAAC support via libfaac [no]
  --enable-libfreetype     enable libfreetype [no]
  --enable-libgsm          enable GSM support via libgsm [no]
  --enable-libmodplug      enable ModPlug via libmodplug [no]
  --enable-libmp3lame      enable MP3 encoding via libmp3lame [no]
  --enable-libnut          enable NUT (de)muxing via libnut,
                           native (de)muxer exists [no]
  --enable-libopenjpeg     enable JPEG 2000 encoding/decoding via OpenJPEG [no]
  --enable-libpulse        enable Pulseaudio input via libpulse [no]
  --enable-librtmp         enable RTMP[E] support via librtmp [no]
  --enable-libschroedinger enable Dirac support via libschroedinger [no]
  --enable-libspeex        enable Speex support via libspeex [no]
  --enable-libstagefright-h264  enable H.264 decoding via libstagefright [no]
  --enable-libtheora       enable Theora encoding via libtheora [no]
  --enable-libutvideo      enable Ut Video encoding and decoding via libutvideo [no]
  --enable-libv4l2         enable libv4l2/v4l-utils [no]
  --enable-libvo-aacenc    enable AAC encoding via libvo-aacenc [no]
  --enable-libvo-amrwbenc  enable AMR-WB encoding via libvo-amrwbenc [no]
  --enable-libvorbis       enable Vorbis encoding via libvorbis,
                           native implementation exists [no]
  --enable-libvpx          enable VP8 support via libvpx [no]
  --enable-libx264         enable H.264 encoding via x264 [no]
  --enable-libxavs         enable AVS encoding via xavs [no]
  --enable-libxvid         enable Xvid encoding via xvidcore,
                           native MPEG-4/Xvid encoder exists [no]
  --enable-openal          enable OpenAL 1.1 capture support [no]
  --enable-openssl         enable openssl [no]
  --enable-zlib            enable zlib [autodetect]

Advanced options (experts only):
  --cross-prefix=PREFIX    use PREFIX for compilation tools [$cross_prefix]
  --enable-cross-compile   assume a cross-compiler is used
  --sysroot=PATH           root of cross-build tree
  --sysinclude=PATH        location of cross-build system headers
  --target-os=OS           compiler targets OS [$target_os]
  --target-exec=CMD        command to run executables on target
  --target-path=DIR        path to view of build directory on target
  --nm=NM                  use nm tool NM [$nm_default]
  --ar=AR                  use archive tool AR [$ar_default]
  --as=AS                  use assembler AS [$as_default]
  --yasmexe=EXE            use yasm-compatible assembler EXE [$yasmexe_default]
  --cc=CC                  use C compiler CC [$cc_default]
  --cxx=CXX                use C compiler CXX [$cxx_default]
  --ld=LD                  use linker LD [$ld_default]
  --host-cc=HOSTCC         use host C compiler HOSTCC
  --host-cflags=HCFLAGS    use HCFLAGS when compiling for host
  --host-ldflags=HLDFLAGS  use HLDFLAGS when linking for host
  --host-libs=HLIBS        use libs HLIBS when linking for host
  --extra-cflags=ECFLAGS   add ECFLAGS to CFLAGS [$CFLAGS]
  --extra-cxxflags=ECFLAGS add ECFLAGS to CXXFLAGS [$CXXFLAGS]
  --extra-ldflags=ELDFLAGS add ELDFLAGS to LDFLAGS [$LDFLAGS]
  --extra-libs=ELIBS       add ELIBS [$ELIBS]
  --extra-version=STRING   version string suffix []
  --optflags               override optimization-related compiler flags
  --build-suffix=SUFFIX    library name suffix []
  --malloc-prefix=PREFIX   prefix malloc and related names with PREFIX
  --progs-suffix=SUFFIX    program name suffix []
  --arch=ARCH              select architecture [$arch]
  --cpu=CPU                select the minimum required CPU (affects
                           instruction selection, may crash on older CPUs)
  --enable-pic             build position-independent code
  --enable-sram            allow use of on-chip SRAM
  --disable-symver         disable symbol versioning
  --disable-fastdiv        disable table-based division
  --enable-hardcoded-tables use hardcoded tables instead of runtime generation
  --disable-safe-bitstream-reader
                           disable buffer boundary checking in bitreaders
                           (faster, but may crash)
  --enable-memalign-hack   emulate memalign, interferes with memory debuggers

Optimization options (experts only):
  --disable-asm            disable all assembler optimizations
  --disable-altivec        disable AltiVec optimizations
  --disable-amd3dnow       disable 3DNow! optimizations
  --disable-amd3dnowext    disable 3DNow! extended optimizations
  --disable-mmx            disable MMX optimizations
  --disable-mmx2           disable MMX2 optimizations
  --disable-sse            disable SSE optimizations
  --disable-ssse3          disable SSSE3 optimizations
  --disable-avx            disable AVX optimizations
  --disable-armv5te        disable armv5te optimizations
  --disable-armv6          disable armv6 optimizations
  --disable-armv6t2        disable armv6t2 optimizations
  --disable-armvfp         disable ARM VFP optimizations
  --disable-mmi            disable MMI optimizations
  --disable-neon           disable NEON optimizations
  --disable-vis            disable VIS optimizations
  --disable-yasm           disable use of yasm assembler
  --postproc-version=V     build libpostproc version V.
                           Where V can be '$ALT_PP_VER_MAJOR.$ALT_PP_VER_MINOR.$ALT_PP_VER_MICRO' or 'current'. [$postproc_version_default]

Developer options (useful when working on FFmpeg itself):
  --enable-coverage        build with test coverage instrumentation
  --disable-debug          disable debugging symbols
  --enable-debug=LEVEL     set the debug level [$debuglevel]
  --disable-optimizations  disable compiler optimizations
  --enable-extra-warnings  enable more compiler warnings
  --disable-stripping      disable stripping of executables and shared libraries
  --assert-level=level     0(default), 1 or 2, amount of assertion testing,
                           2 causes a slowdown at runtime.
  --valgrind=VALGRIND      run "make fate" tests through valgrind to detect memory
                           leaks and errors, using the specified valgrind binary.
                           Cannot be combined with --target-exec
  --samples=PATH           location of test samples for FATE, if not set use
                           \$FATE_SAMPLES at make invocation time.
  --enable-xmm-clobber-test check XMM registers for clobbering (Win64-only;
                           should be used only for debugging purposes)

NOTE: Object files are built at the place where configure is launched.
EOF
  exit 0
}

quotes='""'

log(){
    echo "$@" >> $logfile
}

log_file(){
    log BEGIN $1
    pr -n -t $1 >> $logfile
    log END $1
}

echolog(){
    log "$@"
    echo "$@"
}

warn(){
    log "WARNING: $*"
    WARNINGS="${WARNINGS}WARNING: $*\n"
}

die(){
    echolog "$@"
    cat <<EOF

If you think configure made a mistake, make sure you are using the latest
version from Git.  If the latest version fails, report the problem to the
ffmpeg-user@ffmpeg.org mailing list or IRC #ffmpeg on irc.freenode.net.
EOF
    if disabled logging; then
        cat <<EOF
Rerun configure with logging enabled (do not use --disable-logging), and
include the log this produces with your report.
EOF
    else
cat <<EOF
Include the log file "$logfile" produced by configure as this will help
solving the problem.
EOF
    fi
    exit 1
}

# Avoid locale weirdness, besides we really just want to translate ASCII.
toupper(){
    echo "$@" | tr abcdefghijklmnopqrstuvwxyz ABCDEFGHIJKLMNOPQRSTUVWXYZ
}

tolower(){
    echo "$@" | tr ABCDEFGHIJKLMNOPQRSTUVWXYZ abcdefghijklmnopqrstuvwxyz
}

c_escape(){
    echo "$*" | sed 's/["\\]/\\\0/g'
}

sh_quote(){
    v=$(echo "$1" | sed "s/'/'\\\\''/g")
    test "x$v" = "x${v#*[!A-Za-z0-9_/.+-]}" || v="'$v'"
    echo "$v"
}

cleanws(){
    echo "$@" | sed 's/^ *//;s/  */ /g;s/ *$//'
}

filter(){
    pat=$1
    shift
    for v; do
        eval "case $v in $pat) echo $v ;; esac"
    done
}

filter_out(){
    pat=$1
    shift
    for v; do
        eval "case $v in $pat) ;; *) echo $v ;; esac"
    done
}

map(){
    m=$1
    shift
    for v; do eval $m; done
}

set_all(){
    value=$1
    shift
    for var in $*; do
        eval $var=$value
    done
}

set_weak(){
    value=$1
    shift
    for var; do
        eval : \${$var:=$value}
    done
}

set_safe(){
    var=$1
    shift
    eval $(echo "$var" | sed 's/[^A-Za-z0-9_]/_/g')='$*'
}

get_safe(){
    eval echo \$$(echo "$1" | sed 's/[^A-Za-z0-9_]/_/g')
}

pushvar(){
    for var in $*; do
        eval level=\${${var}_level:=0}
        eval ${var}_${level}="\$$var"
        eval ${var}_level=$(($level+1))
    done
}

popvar(){
    for var in $*; do
        eval level=\${${var}_level:-0}
        test $level = 0 && continue
        eval level=$(($level-1))
        eval $var="\${${var}_${level}}"
        eval ${var}_level=$level
        eval unset ${var}_${level}
    done
}

enable(){
    set_all yes $*
}

disable(){
    set_all no $*
}

enable_weak(){
    set_weak yes $*
}

disable_weak(){
    set_weak no $*
}

enable_safe(){
    for var; do
        enable $(echo "$var" | sed 's/[^A-Za-z0-9_]/_/g')
    done
}

disable_safe(){
    for var; do
        disable $(echo "$var" | sed 's/[^A-Za-z0-9_]/_/g')
    done
}

do_enable_deep(){
    for var; do
        enabled $var && continue
        eval sel="\$${var}_select"
        eval sgs="\$${var}_suggest"
        pushvar var sgs
        enable_deep $sel
        popvar sgs
        enable_deep_weak $sgs
        popvar var
    done
}

enable_deep(){
    do_enable_deep $*
    enable $*
}

enable_deep_weak(){
    do_enable_deep $*
    enable_weak $*
}

enabled(){
    test "${1#!}" = "$1" && op== || op=!=
    eval test "x\$${1#!}" $op "xyes"
}

disabled(){
    test "${1#!}" = "$1" && op== || op=!=
    eval test "x\$${1#!}" $op "xno"
}

enabled_all(){
    for opt; do
        enabled $opt || return 1
    done
}

disabled_all(){
    for opt; do
        disabled $opt || return 1
    done
}

enabled_any(){
    for opt; do
        enabled $opt && return 0
    done
}

disabled_any(){
    for opt; do
        disabled $opt && return 0
    done
    return 1
}

set_default(){
    for opt; do
        eval : \${$opt:=\$${opt}_default}
    done
}

is_in(){
    value=$1
    shift
    for var in $*; do
        [ $var = $value ] && return 0
    done
    return 1
}

check_deps(){
    for cfg; do
        cfg="${cfg#!}"
        enabled ${cfg}_checking && die "Circular dependency for $cfg."
        disabled ${cfg}_checking && continue
        enable ${cfg}_checking

        eval dep_all="\$${cfg}_deps"
        eval dep_any="\$${cfg}_deps_any"
        eval dep_sel="\$${cfg}_select"
        eval dep_sgs="\$${cfg}_suggest"
        eval dep_ifa="\$${cfg}_if"
        eval dep_ifn="\$${cfg}_if_any"

        pushvar cfg dep_all dep_any dep_sel dep_sgs dep_ifa dep_ifn
        check_deps $dep_all $dep_any $dep_sel $dep_sgs $dep_ifa $dep_ifn
        popvar cfg dep_all dep_any dep_sel dep_sgs dep_ifa dep_ifn

        [ -n "$dep_ifa" ] && { enabled_all $dep_ifa && enable_weak $cfg; }
        [ -n "$dep_ifn" ] && { enabled_any $dep_ifn && enable_weak $cfg; }
        enabled_all  $dep_all || disable $cfg
        enabled_any  $dep_any || disable $cfg
        disabled_any $dep_sel && disable $cfg

        if enabled $cfg; then
            eval dep_extralibs="\$${cfg}_extralibs"
            test -n "$dep_extralibs" && add_extralibs $dep_extralibs
            enable_deep $dep_sel
            enable_deep_weak $dep_sgs
        fi

        disable ${cfg}_checking
    done
}

print_config_h(){
    enabled $1 && v=1 || v=0
    echo "#define $2 $v"
}

print_config_mak(){
    enabled $1 && v= || v=!
    echo "$v$2=yes"
}

print_config_asm(){
    enabled $1 && v=1 || v=0
    echo "%define $2 $v"
}

print_config(){
    pfx=$1
    files=$2
    shift 2
    for cfg; do
        ucname="$(toupper $cfg)"
        for f in $files; do
            "print_config_${f##*.}" $cfg ${pfx}${ucname} >>$f
        done
    done
}

print_enabled(){
    test "$1" = -n && end=" " && shift || end="\n"
    suf=$1
    shift
    for v; do
        enabled $v && printf "%s$end" ${v%$suf};
    done
}

append(){
    var=$1
    shift
    eval "$var=\"\$$var $*\""
}

prepend(){
    var=$1
    shift
    eval "$var=\"$* \$$var\""
}

add_cppflags(){
    append CPPFLAGS $($filter_cppflags "$@")
}

add_cflags(){
    append CFLAGS $($filter_cflags "$@")
}

add_cxxflags(){
    append CXXFLAGS $($filter_cflags "$@")
}

add_asflags(){
    append ASFLAGS $($filter_asflags "$@")
}

add_ldflags(){
    append LDFLAGS "$@"
}

add_extralibs(){
    prepend extralibs "$@"
}

check_cmd(){
    log "$@"
    "$@" >> $logfile 2>&1
}

check_cc(){
    log check_cc "$@"
    cat > $TMPC
    log_file $TMPC
    check_cmd $cc $CPPFLAGS $CFLAGS "$@" -c -o $TMPO $TMPC
}

check_cxx(){
    log check_cxx "$@"
    cat > $TMPCPP
    log_file $TMPCPP
    check_cmd $cxx $CPPFLAGS $CFLAGS $CXXFLAGS "$@" -c -o $TMPO $TMPCPP
}

check_cpp(){
    log check_cpp "$@"
    cat > $TMPC
    log_file $TMPC
    check_cmd $cc $CPPFLAGS $CFLAGS "$@" -E -o $TMPO $TMPC
}

check_as(){
    log check_as "$@"
    cat > $TMPC
    log_file $TMPC
    check_cmd $as $CPPFLAGS $ASFLAGS "$@" -c -o $TMPO $TMPC
}

check_asm(){
    log check_asm "$@"
    name="$1"
    code="$2"
    shift 2
    disable $name
    check_as "$@" <<EOF && enable $name
void foo(void){ __asm__ volatile($code); }
EOF
}

check_yasm(){
    log check_yasm "$@"
    echo "$1" > $TMPS
    log_file $TMPS
    shift 1
    check_cmd $yasmexe $YASMFLAGS "$@" -o $TMPO $TMPS
}

check_ld(){
    log check_ld "$@"
    type=$1
    shift 1
    flags=''
    libs=''
    for f; do
        test "${f}" = "${f#-l}" && flags="$flags $f" || libs="$libs $f"
    done
    check_$type $($filter_cflags $flags) || return
    check_cmd $ld $LDFLAGS $flags -o $TMPE $TMPO $libs $extralibs
}

check_cppflags(){
    log check_cppflags "$@"
    set -- $($filter_cppflags "$@")
    check_cc "$@" <<EOF && append CPPFLAGS "$@"
int x;
EOF
}

check_cflags(){
    log check_cflags "$@"
    set -- $($filter_cflags "$@")
    check_cc "$@" <<EOF && append CFLAGS "$@"
int x;
EOF
}

check_cxxflags(){
    log check_cxxflags "$@"
    set -- $($filter_cflags "$@")
    check_cxx "$@" <<EOF && append CXXFLAGS "$@"
int x;
EOF
}

test_ldflags(){
    log test_ldflags "$@"
    check_ld "cc" "$@" <<EOF
int main(void){ return 0; }
EOF
}

check_ldflags(){
    log check_ldflags "$@"
    test_ldflags "$@" && add_ldflags "$@"
}

check_header(){
    log check_header "$@"
    header=$1
    shift
    disable_safe $header
    check_cpp "$@" <<EOF && enable_safe $header
#include <$header>
int x;
EOF
}

check_func(){
    log check_func "$@"
    func=$1
    shift
    disable $func
    check_ld "cc" "$@" <<EOF && enable $func
extern int $func();
int main(void){ $func(); }
EOF
}

check_mathfunc(){
    log check_mathfunc "$@"
    func=$1
    shift
    disable $func
    check_ld "cc" "$@" <<EOF && enable $func
#include <math.h>
float foo(float f) { return $func(f); }
int main(void){ return (int) foo; }
EOF
}

check_func_headers(){
    log check_func_headers "$@"
    headers=$1
    funcs=$2
    shift 2
    {
        for hdr in $headers; do
            echo "#include <$hdr>"
        done
        for func in $funcs; do
            echo "long check_$func(void) { return (long) $func; }"
        done
        echo "int main(void) { return 0; }"
    } | check_ld "cc" "$@" && enable $funcs && enable_safe $headers
}

check_class_headers_cpp(){
    log check_class_headers_cpp "$@"
    headers=$1
    classes=$2
    shift 2
    {
        for hdr in $headers; do
            echo "#include <$hdr>"
        done
        echo "int main(void) { "
        i=1
        for class in $classes; do
            echo "$class obj$i;"
            i=$(expr $i + 1)
        done
        echo "return 0; }"
    } | check_ld "cxx" "$@" && enable $funcs && enable_safe $headers
}

check_cpp_condition(){
    log check_cpp_condition "$@"
    header=$1
    condition=$2
    shift 2
    check_cpp $($filter_cppflags "$@") <<EOF
#include <$header>
#if !($condition)
#error "unsatisfied condition: $condition"
#endif
EOF
}

check_lib(){
    log check_lib "$@"
    header="$1"
    func="$2"
    shift 2
    check_header $header && check_func $func "$@" && add_extralibs "$@"
}

check_lib2(){
    log check_lib2 "$@"
    headers="$1"
    funcs="$2"
    shift 2
    check_func_headers "$headers" "$funcs" "$@" && add_extralibs "$@"
}

check_lib_cpp(){
    log check_lib_cpp "$@"
    headers="$1"
    classes="$2"
    shift 2
    check_class_headers_cpp "$headers" "$classes" "$@" && add_extralibs "$@"
}

check_pkg_config(){
    log check_pkg_config "$@"
    pkg="$1"
    headers="$2"
    funcs="$3"
    shift 3
    $pkg_config --exists $pkg 2>/dev/null || return
    pkg_cflags=$($pkg_config --cflags $pkg)
    pkg_libs=$($pkg_config --libs $pkg)
    check_func_headers "$headers" "$funcs" $pkg_cflags $pkg_libs "$@" &&
        set_safe ${pkg}_cflags $pkg_cflags   &&
        set_safe ${pkg}_libs   $pkg_libs
}

check_exec(){
    check_ld "cc" "$@" && { enabled cross_compile || $TMPE >> $logfile 2>&1; }
}

check_exec_crash(){
    code=$(cat)

    # exit() is not async signal safe.  _Exit (C99) and _exit (POSIX)
    # are safe but may not be available everywhere.  Thus we use
    # raise(SIGTERM) instead.  The check is run in a subshell so we
    # can redirect the "Terminated" message from the shell.  SIGBUS
    # is not defined by standard C so it is used conditionally.

    (check_exec "$@") >> $logfile 2>&1 <<EOF
#include <signal.h>
static void sighandler(int sig){
    raise(SIGTERM);
}
int func(void){
    $code
}
int (*func_ptr)(void) = func;
int main(void){
    signal(SIGILL, sighandler);
    signal(SIGFPE, sighandler);
    signal(SIGSEGV, sighandler);
#ifdef SIGBUS
    signal(SIGBUS, sighandler);
#endif
    return func_ptr();
}
EOF
}

check_type(){
    log check_type "$@"
    headers=$1
    type=$2
    shift 2
    disable_safe "$type"
    incs=""
    for hdr in $headers; do
        incs="$incs
#include <$hdr>"
    done
    check_cc "$@" <<EOF && enable_safe "$type"
$incs
$type v;
EOF
}

check_struct(){
    log check_type "$@"
    headers=$1
    struct=$2
    member=$3
    shift 3
    disable_safe "${struct}_${member}"
    incs=""
    for hdr in $headers; do
        incs="$incs
#include <$hdr>"
    done
    check_cc "$@" <<EOF && enable_safe "${struct}_${member}"
$incs
const void *p = &(($struct *)0)->$member;
EOF
}

require(){
    name="$1"
    header="$2"
    func="$3"
    shift 3
    check_lib $header $func "$@" || die "ERROR: $name not found"
}

require2(){
    name="$1"
    headers="$2"
    func="$3"
    shift 3
    check_lib2 "$headers" $func "$@" || die "ERROR: $name not found"
}

require_cpp(){
    name="$1"
    headers="$2"
    classes="$3"
    shift 3
    check_lib_cpp "$headers" "$classes" "$@" || die "ERROR: $name not found"
}

require_pkg_config(){
    pkg="$1"
    check_pkg_config "$@" || die "ERROR: $pkg not found"
    add_cflags    $(get_safe ${pkg}_cflags)
    add_extralibs $(get_safe ${pkg}_libs)
}

check_host_cc(){
    log check_host_cc "$@"
    cat > $TMPC
    log_file $TMPC
    check_cmd $host_cc $host_cflags "$@" -c -o $TMPO $TMPC
}

check_host_cflags(){
    log check_host_cflags "$@"
    check_host_cc "$@" <<EOF && append host_cflags "$@"
int x;
EOF
}

apply(){
    file=$1
    shift
    "$@" < "$file" > "$file.tmp" && mv "$file.tmp" "$file" || rm "$file.tmp"
}

cp_if_changed(){
    cmp -s "$1" "$2" && echo "$2 is unchanged" && return
    mkdir -p "$(dirname $2)"
    cp -f "$1" "$2"
}

# CONFIG_LIST contains configurable options, while HAVE_LIST is for
# system-dependent things.

COMPONENT_LIST="
    bsfs
    decoders
    demuxers
    encoders
    filters
    hwaccels
    indevs
    muxers
    outdevs
    parsers
    protocols
"

PROGRAM_LIST="
    ffplay
    ffprobe
    ffserver
    ffmpeg
"

CONFIG_LIST="
    $COMPONENT_LIST
    $PROGRAM_LIST
    ac3dsp
    avcodec
    avdevice
    avfilter
    avformat
    avisynth
    bzlib
    crystalhd
    dct
    doc
    dwt
    dxva2
    fastdiv
    fft
    fontconfig
    frei0r
    gnutls
    gpl
    gray
    hardcoded_tables
    libaacplus
    libass
    libbluray
    libcdio
    libcelt
    libdc1394
    libdirac
    libfaac
    libfreetype
    libgsm
    libmodplug
    libmp3lame
    libnut
    libopencore_amrnb
    libopencore_amrwb
    libopencv
    libopenjpeg
    libpulse
    librtmp
    libschroedinger
    libspeex
    libstagefright_h264
    libtheora
    libutvideo
    libv4l2
    libvo_aacenc
    libvo_amrwbenc
    libvorbis
    libvpx
    libx264
    libxavs
    libxvid
    lsp
    mdct
    memalign_hack
    mpegaudiodsp
    network
    nonfree
    openal
    openssl
    pic
    postproc
    rdft
    rtpdec
    runtime_cpudetect
    safe_bitstream_reader
    shared
    sinewin
    small
    sram
    static
    swresample
    swscale
    swscale_alpha
    thumb
    vaapi
    vda
    vdpau
    version3
    xmm_clobber_test
    x11grab
    zlib
"

THREADS_LIST='
    pthreads
    w32threads
    os2threads
'

ARCH_LIST='
    alpha
    arm
    avr32
    avr32_ap
    avr32_uc
    bfin
    ia64
    m68k
    mips
    mips64
    parisc
    ppc
    ppc64
    s390
    sh4
    sparc
    sparc64
    tomi
    x86
    x86_32
    x86_64
'

ARCH_EXT_LIST='
    altivec
    amd3dnow
    amd3dnowext
    armv5te
    armv6
    armv6t2
    armvfp
    avx
    mmi
    mmx
    mmx2
    neon
    ppc4xx
    sse
    ssse3
    vfpv3
    vis
'

HAVE_LIST_PUB='
    bigendian
    fast_unaligned
'

HAVE_LIST="
    $ARCH_EXT_LIST
    $HAVE_LIST_PUB
    $THREADS_LIST
    aligned_stack
    alsa_asoundlib_h
    altivec_h
    arpa_inet_h
    asm_mod_y
    asm_types_h
    attribute_may_alias
    attribute_packed
    cbrtf
    clock_gettime
    closesocket
    cmov
    dcbzl
    dev_bktr_ioctl_bt848_h
    dev_bktr_ioctl_meteor_h
    dev_ic_bt8xx_h
    dev_video_bktr_ioctl_bt848_h
    dev_video_meteor_ioctl_meteor_h
    dlfcn_h
    dlopen
    dos_paths
    ebp_available
    ebx_available
    exp2
    exp2f
    fast_64bit
    fast_clz
    fast_cmov
    fcntl
    fork
    getaddrinfo
    gethrtime
    GetProcessAffinityMask
    GetProcessMemoryInfo
    GetProcessTimes
    getrusage
    glob
    gnu_as
    ibm_asm
    inet_aton
    inline_asm
    isatty
    kbhit
    ldbrx
    libdc1394_1
    libdc1394_2
    llrint
    llrintf
    local_aligned_16
    local_aligned_8
    localtime_r
    log2
    log2f
    loongson
    lrint
    lrintf
    lzo1x_999_compress
    machine_ioctl_bt848_h
    machine_ioctl_meteor_h
    makeinfo
    malloc_h
    MapViewOfFile
    memalign
    mkstemp
    mmap
    PeekNamedPipe
    poll_h
    posix_memalign
    round
    roundf
    sched_getaffinity
    sdl
    sdl_video_size
    setmode
    setrlimit
    sndio_h
    socklen_t
    soundcard_h
    strerror_r
    strptime
    struct_addrinfo
    struct_ipv6_mreq
    struct_rusage_ru_maxrss
    struct_sockaddr_in6
    struct_sockaddr_sa_len
    struct_sockaddr_storage
    struct_v4l2_frmivalenum_discrete
    symver
    symver_asm_label
    symver_gnu_asm
    sysconf
    sysctl
    sys_mman_h
    sys_param_h
    sys_resource_h
    sys_select_h
    sys_soundcard_h
    sys_videoio_h
    termios_h
    threads
    trunc
    truncf
    vfp_args
    VirtualAlloc
    winsock2_h
    xform_asm
    xmm_clobbers
    yasm
"

# options emitted with CONFIG_ prefix but not available on command line
CONFIG_EXTRA="
    aandct
    avutil
    golomb
    gplv3
    h264chroma
    h264dsp
    h264pred
    h264qpel
    huffman
    lgplv3
    lpc
"

CMDLINE_SELECT="
    $ARCH_EXT_LIST
    $CONFIG_LIST
    $THREADS_LIST
    asm
    coverage
    cross_compile
    debug
    extra_warnings
    logging
    optimizations
    stripping
    symver
    yasm
"

PATHS_LIST='
    bindir
    datadir
    incdir
    libdir
    mandir
    prefix
    shlibdir
'

CMDLINE_SET="
    $PATHS_LIST
    ar
    arch
    as
    assert_level
    build_suffix
    cc
    cpu
    cross_prefix
    cxx
    dep_cc
    extra_version
    host_cc
    host_cflags
    host_ldflags
    host_libs
    host_os
    install
    ld
    logfile
    malloc_prefix
    nm
    optflags
    pkg_config
    postproc_version
    progs_suffix
    samples
    strip
    sysinclude
    sysroot
    target_exec
    target_os
    target_path
    valgrind
    yasmexe
"

CMDLINE_APPEND="
    extra_cflags
    extra_cxxflags
"

# code dependency declarations

# architecture extensions

armv5te_deps="arm"
armv6_deps="arm"
armv6t2_deps="arm"
armvfp_deps="arm"
neon_deps="arm"
vfpv3_deps="armvfp"

mmi_deps="mips"

altivec_deps="ppc"
ppc4xx_deps="ppc"

vis_deps="sparc"

x86_64_suggest="cmov fast_cmov"
amd3dnow_deps="mmx"
amd3dnowext_deps="amd3dnow"
mmx_deps="x86"
mmx2_deps="mmx"
sse_deps="mmx"
ssse3_deps="sse"
avx_deps="ssse3"

aligned_stack_if_any="ppc x86"
fast_64bit_if_any="alpha ia64 mips64 parisc64 ppc64 sparc64 x86_64"
fast_clz_if_any="alpha armv5te avr32 mips ppc x86"
fast_unaligned_if_any="armv6 ppc x86"

inline_asm_deps="!tms470"
need_memalign="altivec neon sse"

symver_if_any="symver_asm_label symver_gnu_asm"

# subsystems
dct_select="rdft"
mdct_select="fft"
rdft_select="fft"
mpegaudiodsp_select="dct"

# decoders / encoders / hardware accelerators
aac_decoder_select="mdct sinewin"
aac_encoder_select="mdct sinewin"
aac_latm_decoder_select="aac_decoder aac_latm_parser"
ac3_decoder_select="mdct ac3dsp ac3_parser"
ac3_encoder_select="mdct ac3dsp"
ac3_fixed_encoder_select="mdct ac3dsp"
alac_encoder_select="lpc"
amrnb_decoder_select="lsp"
amrwb_decoder_select="lsp"
atrac1_decoder_select="mdct sinewin"
atrac3_decoder_select="mdct"
binkaudio_dct_decoder_select="mdct rdft dct sinewin"
binkaudio_rdft_decoder_select="mdct rdft sinewin"
cavs_decoder_select="golomb"
cook_decoder_select="mdct sinewin"
cscd_decoder_suggest="zlib"
dca_decoder_select="mdct"
dnxhd_encoder_select="aandct"
dxa_decoder_select="zlib"
eac3_decoder_select="ac3_decoder"
eac3_encoder_select="mdct ac3dsp"
eamad_decoder_select="aandct"
eatgq_decoder_select="aandct"
eatqi_decoder_select="aandct"
ffv1_decoder_select="golomb"
flac_decoder_select="golomb"
flac_encoder_select="golomb lpc"
flashsv_decoder_select="zlib"
flashsv_encoder_select="zlib"
flashsv2_encoder_select="zlib"
flashsv2_decoder_select="zlib"
flv_decoder_select="h263_decoder"
flv_encoder_select="h263_encoder"
fraps_decoder_select="huffman"
h261_encoder_select="aandct"
h263_decoder_select="h263_parser"
h263_encoder_select="aandct"
h263_vaapi_hwaccel_select="vaapi h263_decoder"
h263i_decoder_select="h263_decoder"
h263p_encoder_select="h263_encoder"
h264_crystalhd_decoder_select="crystalhd h264_mp4toannexb_bsf h264_parser"
h264_decoder_select="golomb h264chroma h264dsp h264pred h264qpel"
h264_dxva2_hwaccel_deps="dxva2api_h"
h264_dxva2_hwaccel_select="dxva2 h264_decoder"
h264_vaapi_hwaccel_select="vaapi h264_decoder"
h264_vda_hwaccel_deps="VideoDecodeAcceleration_VDADecoder_h pthreads"
h264_vda_hwaccel_select="vda h264_decoder"
h264_vdpau_decoder_select="vdpau h264_decoder"
imc_decoder_select="fft mdct sinewin"
jpegls_decoder_select="golomb"
jpegls_encoder_select="golomb"
ljpeg_encoder_select="aandct"
loco_decoder_select="golomb"
mjpeg_encoder_select="aandct"
mlp_decoder_select="mlp_parser"
mp1_decoder_select="mpegaudiodsp"
mp1float_decoder_select="mpegaudiodsp"
mp2_decoder_select="mpegaudiodsp"
mp2float_decoder_select="mpegaudiodsp"
mp3_decoder_select="mpegaudiodsp"
mp3adu_decoder_select="mpegaudiodsp"
mp3adufloat_decoder_select="mpegaudiodsp"
mp3float_decoder_select="mpegaudiodsp"
mp3on4_decoder_select="mpegaudiodsp"
mp3on4float_decoder_select="mpegaudiodsp"
mpc7_decoder_select="mpegaudiodsp"
mpc8_decoder_select="mpegaudiodsp"
mpeg_vdpau_decoder_select="vdpau mpegvideo_decoder"
mpeg_xvmc_decoder_deps="X11_extensions_XvMClib_h"
mpeg_xvmc_decoder_select="mpegvideo_decoder"
mpeg1_vdpau_decoder_select="vdpau mpeg1video_decoder"
mpeg1_vdpau_hwaccel_select="vdpau mpeg1video_decoder"
mpeg1video_encoder_select="aandct"
mpeg2_crystalhd_decoder_select="crystalhd"
mpeg2_dxva2_hwaccel_deps="dxva2api_h"
mpeg2_dxva2_hwaccel_select="dxva2 mpeg2video_decoder"
mpeg2_vdpau_hwaccel_select="vdpau mpeg2video_decoder"
mpeg2_vaapi_hwaccel_select="vaapi mpeg2video_decoder"
mpeg2video_encoder_select="aandct"
mpeg4_crystalhd_decoder_select="crystalhd"
mpeg4_decoder_select="h263_decoder mpeg4video_parser"
mpeg4_encoder_select="h263_encoder"
mpeg4_vaapi_hwaccel_select="vaapi mpeg4_decoder"
mpeg4_vdpau_decoder_select="vdpau mpeg4_decoder"
msmpeg4_crystalhd_decoder_select="crystalhd"
msmpeg4v1_decoder_select="h263_decoder"
msmpeg4v1_encoder_select="h263_encoder"
msmpeg4v2_decoder_select="h263_decoder"
msmpeg4v2_encoder_select="h263_encoder"
msmpeg4v3_decoder_select="h263_decoder"
msmpeg4v3_encoder_select="h263_encoder"
nellymoser_decoder_select="mdct sinewin"
nellymoser_encoder_select="mdct sinewin"
png_decoder_select="zlib"
png_encoder_select="zlib"
qcelp_decoder_select="lsp"
qdm2_decoder_select="mdct rdft mpegaudiodsp"
ra_144_encoder_select="lpc"
ralf_decoder_select="golomb"
rv10_decoder_select="h263_decoder"
rv10_encoder_select="h263_encoder"
rv20_decoder_select="h263_decoder"
rv20_encoder_select="h263_encoder"
rv30_decoder_select="golomb h264chroma h264pred h264qpel"
rv40_decoder_select="golomb h264chroma h264pred h264qpel"
shorten_decoder_select="golomb"
sipr_decoder_select="lsp"
snow_decoder_select="dwt"
snow_encoder_select="aandct dwt"
sonic_decoder_select="golomb"
sonic_encoder_select="golomb"
sonic_ls_encoder_select="golomb"
svq1_encoder_select="aandct"
svq3_decoder_select="golomb h264chroma h264dsp h264pred h264qpel"
svq3_decoder_suggest="zlib"
theora_decoder_select="vp3_decoder"
tiff_decoder_suggest="zlib"
tiff_encoder_suggest="zlib"
truehd_decoder_select="mlp_decoder"
tscc_decoder_select="zlib"
twinvq_decoder_select="mdct lsp sinewin"
vc1_crystalhd_decoder_select="crystalhd"
vc1_decoder_select="h263_decoder h264chroma h264qpel"
vc1_dxva2_hwaccel_deps="dxva2api_h"
vc1_dxva2_hwaccel_select="dxva2 vc1_decoder"
vc1_vaapi_hwaccel_select="vaapi vc1_decoder"
vc1_vdpau_decoder_select="vdpau vc1_decoder"
vc1image_decoder_select="vc1_decoder"
vorbis_decoder_select="mdct"
vorbis_encoder_select="mdct"
vp6_decoder_select="huffman"
vp6a_decoder_select="vp6_decoder"
vp6f_decoder_select="vp6_decoder"
vp8_decoder_select="h264pred h264qpel"
wmapro_decoder_select="mdct sinewin"
wmav1_decoder_select="mdct sinewin"
wmav1_encoder_select="mdct sinewin"
wmav2_decoder_select="mdct sinewin"
wmav2_encoder_select="mdct sinewin"
wmavoice_decoder_select="lsp rdft dct mdct sinewin"
wmv1_decoder_select="h263_decoder"
wmv1_encoder_select="h263_encoder"
wmv2_decoder_select="h263_decoder"
wmv2_encoder_select="h263_encoder"
wmv3_decoder_select="vc1_decoder"
wmv3_crystalhd_decoder_select="crystalhd"
wmv3_dxva2_hwaccel_select="vc1_dxva2_hwaccel"
wmv3_vaapi_hwaccel_select="vc1_vaapi_hwaccel"
wmv3_vdpau_decoder_select="vc1_vdpau_decoder"
wmv3image_decoder_select="wmv3_decoder"
zerocodec_decoder_select="zlib"
zlib_decoder_select="zlib"
zlib_encoder_select="zlib"
zmbv_decoder_select="zlib"
zmbv_encoder_select="zlib"

crystalhd_deps="libcrystalhd_libcrystalhd_if_h"
vaapi_deps="va_va_h"
vda_deps="VideoDecodeAcceleration_VDADecoder_h pthreads"
vdpau_deps="vdpau_vdpau_h vdpau_vdpau_x11_h"

# parsers
h264_parser_select="golomb h264dsp h264pred"

# external libraries
libaacplus_encoder_deps="libaacplus"
libcelt_decoder_deps="libcelt"
libdirac_decoder_deps="libdirac !libschroedinger"
libfaac_encoder_deps="libfaac"
libgsm_decoder_deps="libgsm"
libgsm_encoder_deps="libgsm"
libgsm_ms_decoder_deps="libgsm"
libgsm_ms_encoder_deps="libgsm"
libmodplug_demuxer_deps="libmodplug"
libmp3lame_encoder_deps="libmp3lame"
libopencore_amrnb_decoder_deps="libopencore_amrnb"
libopencore_amrnb_encoder_deps="libopencore_amrnb"
libopencore_amrwb_decoder_deps="libopencore_amrwb"
libopenjpeg_decoder_deps="libopenjpeg"
libopenjpeg_encoder_deps="libopenjpeg"
libschroedinger_decoder_deps="libschroedinger"
libschroedinger_encoder_deps="libschroedinger"
libspeex_decoder_deps="libspeex"
libspeex_encoder_deps="libspeex"
libstagefright_h264_decoder_deps="libstagefright_h264"
libtheora_encoder_deps="libtheora"
libvo_aacenc_encoder_deps="libvo_aacenc"
libvo_amrwbenc_encoder_deps="libvo_amrwbenc"
libvorbis_encoder_deps="libvorbis"
libvpx_decoder_deps="libvpx"
libvpx_encoder_deps="libvpx"
libx264_encoder_deps="libx264"
libx264rgb_encoder_deps="libx264"
libxavs_encoder_deps="libxavs"
libxvid_encoder_deps="libxvid"
libutvideo_decoder_deps="libutvideo"
libutvideo_encoder_deps="libutvideo"

# demuxers / muxers
ac3_demuxer_select="ac3_parser"
asf_stream_muxer_select="asf_muxer"
avisynth_demuxer_deps="avisynth"
dirac_demuxer_select="dirac_parser"
eac3_demuxer_select="ac3_parser"
flac_demuxer_select="flac_parser"
ipod_muxer_select="mov_muxer"
libnut_demuxer_deps="libnut"
libnut_muxer_deps="libnut"
matroska_audio_muxer_select="matroska_muxer"
matroska_demuxer_suggest="zlib bzlib"
mov_demuxer_suggest="zlib"
mp3_demuxer_select="mpegaudio_parser"
mp4_muxer_select="mov_muxer"
mpegtsraw_demuxer_select="mpegts_demuxer"
mxf_d10_muxer_select="mxf_muxer"
ogg_demuxer_select="golomb"
psp_muxer_select="mov_muxer"
rtp_demuxer_select="sdp_demuxer"
rtpdec_select="asf_demuxer rm_demuxer rtp_protocol mpegts_demuxer mov_demuxer"
rtsp_demuxer_select="http_protocol rtpdec"
rtsp_muxer_select="rtp_muxer http_protocol rtp_protocol"
sap_demuxer_select="sdp_demuxer"
sap_muxer_select="rtp_muxer rtp_protocol"
sdp_demuxer_select="rtpdec"
spdif_muxer_select="aac_parser"
tg2_muxer_select="mov_muxer"
tgp_muxer_select="mov_muxer"
w64_demuxer_deps="wav_demuxer"

# indevs / outdevs
alsa_indev_deps="alsa_asoundlib_h snd_pcm_htimestamp"
alsa_outdev_deps="alsa_asoundlib_h"
bktr_indev_deps_any="dev_bktr_ioctl_bt848_h machine_ioctl_bt848_h dev_video_bktr_ioctl_bt848_h dev_ic_bt8xx_h"
dshow_indev_deps="IBaseFilter"
dshow_indev_extralibs="-lpsapi -lole32 -lstrmiids -luuid"
dv1394_indev_deps="dv1394 dv_demuxer"
fbdev_indev_deps="linux_fb_h"
jack_indev_deps="jack_jack_h sem_timedwait"
lavfi_indev_deps="avfilter"
libcdio_indev_deps="libcdio"
libdc1394_indev_deps="libdc1394"
libv4l2_indev_deps="libv4l2"
openal_indev_deps="openal"
oss_indev_deps_any="soundcard_h sys_soundcard_h"
oss_outdev_deps_any="soundcard_h sys_soundcard_h"
pulse_indev_deps="libpulse"
sdl_outdev_deps="sdl"
sndio_indev_deps="sndio_h"
sndio_outdev_deps="sndio_h"
v4l_indev_deps="linux_videodev_h"
v4l2_indev_deps_any="linux_videodev2_h sys_videoio_h"
vfwcap_indev_deps="capCreateCaptureWindow vfwcap_defines"
vfwcap_indev_extralibs="-lavicap32"
x11_grab_device_indev_deps="x11grab XShmCreateImage"

# protocols
bluray_protocol_deps="libbluray"
gopher_protocol_deps="network"
httpproxy_protocol_deps="network"
httpproxy_protocol_select="tcp_protocol"
http_protocol_deps="network"
http_protocol_select="tcp_protocol"
https_protocol_select="tls_protocol"
librtmp_protocol_deps="librtmp"
librtmpe_protocol_deps="librtmp"
librtmps_protocol_deps="librtmp"
librtmpt_protocol_deps="librtmp"
librtmpte_protocol_deps="librtmp"
mmsh_protocol_select="http_protocol"
mmst_protocol_deps="network"
rtmp_protocol_deps="!librtmp_protocol"
rtmp_protocol_select="tcp_protocol"
rtp_protocol_select="udp_protocol"
tcp_protocol_deps="network"
tls_protocol_deps_any="openssl gnutls"
tls_protocol_select="tcp_protocol"
udp_protocol_deps="network"

# filters
aconvert_filter_deps="swresample"
amovie_filter_deps="avcodec avformat"
aresample_filter_deps="swresample"
ass_filter_deps="libass"
blackframe_filter_deps="gpl"
boxblur_filter_deps="gpl"
colormatrix_filter_deps="gpl"
cropdetect_filter_deps="gpl"
delogo_filter_deps="gpl"
drawtext_filter_deps="libfreetype"
frei0r_filter_deps="frei0r dlopen"
frei0r_filter_extralibs='$ldl'
frei0r_src_filter_deps="frei0r dlopen"
frei0r_src_filter_extralibs='$ldl'
hqdn3d_filter_deps="gpl"
movie_filter_deps="avcodec avformat"
mp_filter_deps="gpl avcodec swscale postproc"
mptestsrc_filter_deps="gpl"
negate_filter_deps="lut_filter"
ocv_filter_deps="libopencv"
pan_filter_deps="swresample"
removelogo_filter_deps="avcodec avformat swscale"
scale_filter_deps="swscale"
super2xsai_filter_deps="gpl"
tinterlace_filter_deps="gpl"
yadif_filter_deps="gpl"

# libraries
avdevice_deps="avcodec avformat"
avformat_deps="avcodec"
postproc_deps="gpl"

# programs
ffplay_deps="avcodec avformat swscale swresample sdl"
ffplay_select="buffersink_filter rdft"
ffprobe_deps="avcodec avformat"
ffserver_deps="avformat ffm_muxer fork rtp_protocol rtsp_demuxer"
ffserver_extralibs='$ldl'
ffmpeg_deps="avcodec avfilter avformat swscale swresample"
ffmpeg_select="buffersink_filter"

doc_deps="texi2html"

# tests

test_deps(){
    suf1=$1
    suf2=$2
    shift 2
    for v; do
        dep=${v%=*}
        tests=${v#*=}
        for name in ${tests}; do
            append ${name}_test_deps ${dep}$suf1 ${dep}$suf2
        done
    done
}

mxf_d10_test_deps="avfilter"
seek_lavf_mxf_d10_test_deps="mxf_d10_test"

test_deps _encoder _decoder                                             \
    adpcm_ima_qt                                                        \
    adpcm_ima_wav                                                       \
    adpcm_ms                                                            \
    adpcm_swf                                                           \
    adpcm_yamaha=adpcm_yam                                              \
    alac                                                                \
    asv1                                                                \
    asv2                                                                \
    bmp                                                                 \
    dnxhd="dnxhd_1080i dnxhd_720p dnxhd_720p_rd"                        \
    dvvideo="dv dv_411 dv50"                                            \
    ffv1                                                                \
    flac                                                                \
    flashsv                                                             \
    flv                                                                 \
    adpcm_g726=g726                                                     \
    gif                                                                 \
    h261                                                                \
    h263="h263 h263p"                                                   \
    huffyuv                                                             \
    jpegls                                                              \
    mjpeg="jpg mjpeg ljpeg"                                             \
    mp2                                                                 \
    mpeg1video="mpeg mpeg1b"                                            \
    mpeg2video="mpeg2 mpeg2_422 mpeg2_idct_int mpeg2_ilace mpeg2_ivlc_qprd" \
    mpeg2video="mpeg2thread mpeg2thread_ilace"                          \
    mpeg4="mpeg4 mpeg4_adap mpeg4_qpel mpeg4_qprd mpeg4adv mpeg4nr"     \
    mpeg4="mpeg4thread error rc"                                        \
    msmpeg4v3=msmpeg4                                                   \
    msmpeg4v2                                                           \
    pbm=pbmpipe                                                         \
    pcx                                                                 \
    pgm="pgm pgmpipe"                                                   \
    png                                                                 \
    ppm="ppm ppmpipe"                                                   \
    rawvideo="rgb yuv"                                                  \
    roq                                                                 \
    rv10                                                                \
    rv20                                                                \
    sgi                                                                 \
    snow="snow snowll"                                                  \
    svq1                                                                \
    targa=tga                                                           \
    tiff                                                                \
    wmav1                                                               \
    wmav2                                                               \
    wmv1                                                                \
    wmv2                                                                \

test_deps _muxer _demuxer                                               \
    aiff                                                                \
    pcm_alaw=alaw                                                       \
    asf                                                                 \
    au                                                                  \
    avi                                                                 \
    dv=dv_fmt                                                           \
    ffm                                                                 \
    flv=flv_fmt                                                         \
    gxf                                                                 \
    matroska=mkv                                                        \
    mmf                                                                 \
    mov="mov ismv"                                                      \
    pcm_mulaw=mulaw                                                     \
    mxf="mxf mxf_d10"                                                   \
    nut                                                                 \
    ogg="ogg ogg_vp3"                                                   \
    rawvideo=pixfmt                                                     \
    rm                                                                  \
    swf                                                                 \
    mpegts=ts                                                           \
    voc                                                                 \
    wav                                                                 \
    yuv4mpegpipe=yuv4mpeg                                               \

ac3_fixed_test_deps="ac3_fixed_encoder ac3_decoder"
flashsv2_test_deps="zlib"
mpg_test_deps="mpeg1system_muxer mpegps_demuxer"
mpng_test_deps="zlib"
pp_test_deps="mp_filter"
pp2_test_deps="mp_filter"
pp3_test_deps="mp_filter"
pp4_test_deps="mp_filter"
pp5_test_deps="mp_filter"
pp6_test_deps="mp_filter"
zlib_test_deps="zlib"
zmbv_test_deps="zlib"

# default parameters

logfile="config.log"

# installation paths
prefix_default="/usr/local"
bindir_default='${prefix}/bin'
datadir_default='${prefix}/share/ffmpeg'
incdir_default='${prefix}/include'
libdir_default='${prefix}/lib'
mandir_default='${prefix}/share/man'
shlibdir_default="$libdir_default"
postproc_version_default="current"

# toolchain
ar_default="ar"
cc_default="gcc"
cxx_default="g++"
cc_version=\"unknown\"
host_cc_default="gcc"
install="install"
ln_s="ln -sf"
nm_default="nm"
objformat="elf"
pkg_config_default=pkg-config
ranlib="ranlib"
strip_default="strip"
yasmexe_default="yasm"

nm_opts='-g'
nogas=":"

# machine
arch_default=$(uname -m)
cpu="generic"

# OS
target_os_default=$(tolower $(uname -s))
host_os=$target_os_default

# alternative libpostproc version
ALT_PP_VER_MAJOR=51
ALT_PP_VER_MINOR=2
ALT_PP_VER_MICRO=101
ALT_PP_VER=$ALT_PP_VER_MAJOR.$ALT_PP_VER_MINOR.$ALT_PP_VER_MICRO

# configurable options
enable $PROGRAM_LIST

enable avcodec
enable avdevice
enable avfilter
enable avformat
enable avutil
enable postproc
enable stripping
enable swresample
enable swscale

enable asm
enable debug
enable doc
enable fastdiv
enable network
enable optimizations
enable safe_bitstream_reader
enable static
enable swscale_alpha

# build settings
SHFLAGS='-shared -Wl,-soname,$$(@F)'
FFSERVERLDFLAGS=-Wl,-E
LIBPREF="lib"
LIBSUF=".a"
FULLNAME='$(NAME)$(BUILDSUF)'
LIBNAME='$(LIBPREF)$(FULLNAME)$(LIBSUF)'
SLIBPREF="lib"
SLIBSUF=".so"
SLIBNAME='$(SLIBPREF)$(FULLNAME)$(SLIBSUF)'
SLIBNAME_WITH_VERSION='$(SLIBNAME).$(LIBVERSION)'
SLIBNAME_WITH_MAJOR='$(SLIBNAME).$(LIBMAJOR)'
LIB_INSTALL_EXTRA_CMD='$$(RANLIB) "$(LIBDIR)/$(LIBNAME)"'
SLIB_INSTALL_NAME='$(SLIBNAME_WITH_VERSION)'
SLIB_INSTALL_LINKS='$(SLIBNAME_WITH_MAJOR) $(SLIBNAME)'

AS_O='-o $@'
CC_O='-o $@'
CXX_O='-o $@'

host_cflags='-D_ISOC99_SOURCE -O3 -g'
host_libs='-lm'

target_path='$(CURDIR)'

# since the object filename is not given with the -MM flag, the compiler
# is only able to print the basename, and we must add the path ourselves
DEPEND_CMD='$(DEPCC) $(DEPFLAGS) $< | sed -e "/^\#.*/d" -e "s,^[[:space:]]*$(*F)\\.o,$(@D)/$(*F).o," > $(@:.o=.d)'
DEPFLAGS='$(CPPFLAGS) $(CFLAGS) -MM'

# find source path
if test -f configure; then
    source_path=.
else
    source_path=$(cd $(dirname "$0"); pwd)
    echo "$source_path" | grep -q '[[:blank:]]' &&
        die "Out of tree builds are impossible with whitespace in source path."
    test -e "$source_path/config.h" &&
        die "Out of tree builds are impossible with config.h in source dir."
fi

for v in "$@"; do
    r=${v#*=}
    l=${v%"$r"}
    r=$(sh_quote "$r")
    FFMPEG_CONFIGURATION="${FFMPEG_CONFIGURATION# } ${l}${r}"
done

find_things(){
    thing=$1
    pattern=$2
    file=$source_path/$3
    sed -n "s/^[^#]*$pattern.*([^,]*, *\([^,]*\)\(,.*\)*).*/\1_$thing/p" "$file"
}

ENCODER_LIST=$(find_things  encoder  ENC      libavcodec/allcodecs.c)
DECODER_LIST=$(find_things  decoder  DEC      libavcodec/allcodecs.c)
HWACCEL_LIST=$(find_things  hwaccel  HWACCEL  libavcodec/allcodecs.c)
PARSER_LIST=$(find_things   parser   PARSER   libavcodec/allcodecs.c)
BSF_LIST=$(find_things      bsf      BSF      libavcodec/allcodecs.c)
MUXER_LIST=$(find_things    muxer    _MUX     libavformat/allformats.c)
DEMUXER_LIST=$(find_things  demuxer  DEMUX    libavformat/allformats.c)
OUTDEV_LIST=$(find_things   outdev   OUTDEV   libavdevice/alldevices.c)
INDEV_LIST=$(find_things    indev    _IN      libavdevice/alldevices.c)
PROTOCOL_LIST=$(find_things protocol PROTOCOL libavformat/allformats.c)
FILTER_LIST=$(find_things   filter   FILTER   libavfilter/allfilters.c)

ALL_COMPONENTS="
    $BSF_LIST
    $DECODER_LIST
    $DEMUXER_LIST
    $ENCODER_LIST
    $FILTER_LIST
    $HWACCEL_LIST
    $INDEV_LIST
    $MUXER_LIST
    $OUTDEV_LIST
    $PARSER_LIST
    $PROTOCOL_LIST
"

find_tests(){
    map "echo ${2}\${v}_test" $(ls "$source_path"/tests/ref/$1 | grep -v '[^-a-z0-9_]')
}

ACODEC_TESTS=$(find_tests acodec)
VCODEC_TESTS=$(find_tests vsynth1)
LAVF_FATE_TESTS=$(find_tests lavf-fate)
LAVF_TESTS=$(find_tests lavf)
LAVFI_TESTS=$(find_tests lavfi)
SEEK_TESTS=$(find_tests seek seek_)

ALL_TESTS="$ACODEC_TESTS $VCODEC_TESTS $LAVF_FATE_TESTS $LAVF_TESTS $LAVFI_TESTS $SEEK_TESTS"

pcm_test_deps=$(map 'echo ${v%_*}_decoder $v' $(filter pcm_* $ENCODER_LIST))

for n in $COMPONENT_LIST; do
    v=$(toupper ${n%s})_LIST
    eval enable \$$v
    eval ${n}_if_any="\$$v"
done

enable $ARCH_EXT_LIST $ALL_TESTS

die_unknown(){
    echo "Unknown option \"$1\"."
    echo "See $0 --help for available options."
    exit 1
}

show_list() {
    suffix=_$1
    shift
    echo $* | sed s/$suffix//g | tr ' ' '\n' | sort | pr -3 -t
    exit 0
}

for opt do
    optval="${opt#*=}"
    case "$opt" in
    --extra-ldflags=*) add_ldflags $optval
    ;;
    --extra-libs=*) add_extralibs $optval
    ;;
    --disable-devices) disable $INDEV_LIST $OUTDEV_LIST
    ;;
    --enable-debug=*) debuglevel="$optval"
    ;;
    --disable-everything)
    map 'eval unset \${$(toupper ${v%s})_LIST}' $COMPONENT_LIST
    ;;
    --enable-*=*|--disable-*=*)
    eval $(echo "${opt%%=*}" | sed 's/--/action=/;s/-/ thing=/')
    is_in "${thing}s" $COMPONENT_LIST || die_unknown "$opt"
    eval list=\$$(toupper $thing)_LIST
    name=$(echo "${optval}" | sed "s/,/_${thing}|/g")_${thing}
    $action $(filter "$name" $list)
    ;;
    --enable-?*|--disable-?*)
    eval $(echo "$opt" | sed 's/--/action=/;s/-/ option=/;s/-/_/g')
    if is_in $option $COMPONENT_LIST; then
        test $action = disable && action=unset
        eval $action \$$(toupper ${option%s})_LIST
    elif is_in $option $CMDLINE_SELECT; then
        $action $option
    else
        die_unknown $opt
    fi
    ;;
    --list-*)
        NAME="${opt#--list-}"
        is_in $NAME $COMPONENT_LIST || die_unknown $opt
        NAME=${NAME%s}
        eval show_list $NAME \$$(toupper $NAME)_LIST
    ;;
    --help|-h) show_help
    ;;
    *)
    optname="${opt%%=*}"
    optname="${optname#--}"
    optname=$(echo "$optname" | sed 's/-/_/g')
    if is_in $optname $CMDLINE_SET; then
        eval $optname='$optval'
    elif is_in $optname $CMDLINE_APPEND; then
        append $optname "$optval"
    else
         die_unknown $opt
    fi
    ;;
    esac
done

disabled logging && logfile=/dev/null

echo "# $0 $FFMPEG_CONFIGURATION" > $logfile
set >> $logfile

test -n "$cross_prefix" && enable cross_compile

if enabled cross_compile; then
    test -n "$arch" && test -n "$target_os" ||
        die "Must specify target arch and OS when cross-compiling"
fi

set_default arch target_os postproc_version

# Check if we should build alternative libpostproc version instead of current
if   test "$postproc_version" = $ALT_PP_VER; then
  LIBPOSTPROC_VERSION=$ALT_PP_VER
  LIBPOSTPROC_VERSION_MAJOR=$ALT_PP_VER_MAJOR
  LIBPOSTPROC_VERSION_MINOR=$ALT_PP_VER_MINOR
  LIBPOSTPROC_VERSION_MICRO=$ALT_PP_VER_MICRO
elif test "$postproc_version" != current; then
  die "Invalid argument to --postproc-version. See --help output."
fi

ar_default="${cross_prefix}${ar_default}"
cc_default="${cross_prefix}${cc_default}"
cxx_default="${cross_prefix}${cxx_default}"
nm_default="${cross_prefix}${nm_default}"
pkg_config_default="${cross_prefix}${pkg_config_default}"
ranlib="${cross_prefix}${ranlib}"
strip_default="${cross_prefix}${strip_default}"

sysinclude_default="${sysroot}/usr/include"

set_default cc cxx nm pkg_config strip sysinclude yasmexe
enabled cross_compile || host_cc_default=$cc
set_default host_cc

if ! $pkg_config --version >/dev/null 2>&1; then
    warn "$pkg_config not found, library detection may fail."
    pkg_config=false
fi

exesuf() {
    case $1 in
        mingw32*|cygwin*|*-dos|freedos|opendos|os/2*|symbian) echo .exe ;;
    esac
}

EXESUF=$(exesuf $target_os)
HOSTEXESUF=$(exesuf $host_os)

# set temporary file name
: ${TMPDIR:=$TEMPDIR}
: ${TMPDIR:=$TMP}
: ${TMPDIR:=/tmp}

if ! check_cmd mktemp -u XXXXXX; then
    # simple replacement for missing mktemp
    # NOT SAFE FOR GENERAL USE
    mktemp(){
        echo "${2%%XXX*}.${HOSTNAME}.${UID}.$$"
    }
fi

tmpfile(){
    tmp=$(mktemp -u "${TMPDIR}/ffconf.XXXXXXXX")$2 &&
        (set -C; exec > $tmp) 2>/dev/null ||
        die "Unable to create temporary file in $TMPDIR."
    append TMPFILES $tmp
    eval $1=$tmp
}

trap 'rm -f -- $TMPFILES' EXIT

tmpfile TMPASM .asm
tmpfile TMPC   .c
tmpfile TMPCPP .cpp
tmpfile TMPE   $EXESUF
tmpfile TMPH   .h
tmpfile TMPO   .o
tmpfile TMPS   .S
tmpfile TMPSH  .sh
tmpfile TMPV   .ver

unset -f mktemp

chmod +x $TMPE

# make sure we can execute files in $TMPDIR
cat > $TMPSH 2>> $logfile <<EOF
#! /bin/sh
EOF
chmod +x $TMPSH >> $logfile 2>&1
if ! $TMPSH >> $logfile 2>&1; then
    cat <<EOF
Unable to create and execute files in $TMPDIR.  Set the TMPDIR environment
variable to another directory and make sure that it is not mounted noexec.
EOF
    die "Sanity test failed."
fi

filter_asflags=echo
filter_cflags=echo
filter_cppflags=echo

if   $cc -v 2>&1 | grep -q '^gcc.*LLVM'; then
    cc_type=llvm_gcc
    cc_version=__VERSION__
    gcc_extra_ver=$(expr "$($cc --version | head -n1)" : '.*\((.*)\)')
    cc_ident="llvm-gcc $($cc -dumpversion) $gcc_extra_ver"
    CC_DEPFLAGS='-MMD -MF $(@:.o=.d) -MT $@'
    AS_DEPFLAGS='-MMD -MF $(@:.o=.d) -MT $@'
    speed_cflags='-O3'
    size_cflags='-Os'
elif $cc -v 2>&1 | grep -qi ^gcc; then
    cc_type=gcc
    cc_version=__VERSION__
    gcc_version=$($cc --version | head -n1)
    gcc_basever=$($cc -dumpversion)
    gcc_pkg_ver=$(expr "$gcc_version" : '[^ ]* \(([^)]*)\)')
    gcc_ext_ver=$(expr "$gcc_version" : ".*$gcc_pkg_ver $gcc_basever \\(.*\\)")
    cc_ident=$(cleanws "gcc $gcc_basever $gcc_pkg_ver $gcc_ext_ver")
    if ! $cc -dumpversion | grep -q '^2\.'; then
        CC_DEPFLAGS='-MMD -MF $(@:.o=.d) -MT $@'
        AS_DEPFLAGS='-MMD -MF $(@:.o=.d) -MT $@'
    fi
    speed_cflags='-O3'
    size_cflags='-Os'
elif $cc --version 2>/dev/null | grep -q Intel; then
    cc_type=icc
    cc_version="AV_STRINGIFY(__INTEL_COMPILER)"
    cc_ident=$($cc --version | head -n1)
    icc_version=$($cc -dumpversion)
    CC_DEPFLAGS='-MMD'
    AS_DEPFLAGS='-MMD'
    speed_cflags='-O3'
    size_cflags='-Os'
    noopt_cflags='-O1'
elif $cc -v 2>&1 | grep -q xlc; then
    cc_type=xlc
    cc_version="AV_STRINGIFY(__IBMC__)"
    cc_ident=$($cc -qversion 2>/dev/null | head -n1)
    speed_cflags='-O5'
    size_cflags='-O5 -qcompact'
elif $cc -V 2>/dev/null | grep -q Compaq; then
    cc_type=ccc
    cc_version="AV_STRINGIFY(__DECC_VER)"
    cc_ident=$($cc -V | head -n1 | cut -d' ' -f1-3)
    DEPFLAGS='$(CPPFLAGS) $(CFLAGS) -M'
    debuglevel=3
    add_ldflags -Wl,-z,now # calls to libots crash without this
    speed_cflags='-fast'
    size_cflags='-O1'
elif $cc --vsn 2>/dev/null | grep -q "ARM C/C++ Compiler"; then
    test -d "$sysroot" || die "No valid sysroot specified."
    cc_type=armcc
    cc_version="AV_STRINGIFY(__ARMCC_VERSION)"
    cc_ident=$($cc --vsn | head -n1)
    armcc_conf="$PWD/armcc.conf"
    $cc --arm_linux_configure                 \
        --arm_linux_config_file="$armcc_conf" \
        --configure_sysroot="$sysroot"        \
        --configure_cpp_headers="$sysinclude" >>$logfile 2>&1 ||
        die "Error creating armcc configuration file."
    $cc --vsn | grep -q RVCT && armcc_opt=rvct || armcc_opt=armcc
    cc="$cc --arm_linux_config_file=$armcc_conf --translate_gcc"
    as_default="${cross_prefix}gcc"
    CC_DEPFLAGS='-MMD'
    AS_DEPFLAGS='-MMD'
    speed_cflags='-O3'
    size_cflags='-Os'
    filter_asflags="filter_out -W${armcc_opt}*"
elif $cc -version 2>/dev/null | grep -q TMS470; then
    cc_type=tms470
    cc_version="AV_STRINGIFY(__TI_COMPILER_VERSION__)"
    cc_ident=$($cc -version | head -n1 | tr -s ' ')
    cc="$cc --gcc --abi=eabi -eo=.o -mc -me"
    CC_O='-fr=$(@D)'
    as_default="${cross_prefix}gcc"
    ld_default="${cross_prefix}gcc"
    TMPO=$(basename $TMPC .c).o
    append TMPFILES $TMPO
    add_cflags -D__gnuc_va_list=va_list -D__USER_LABEL_PREFIX__=
    CC_DEPFLAGS='-ppa -ppd=$(@:.o=.d)'
    AS_DEPFLAGS='-MMD'
    speed_cflags='-O3 -mf=5'
    size_cflags='-O3 -mf=2'
    filter_cflags=tms470_flags
    tms470_flags(){
        for flag; do
            case $flag in
                -march=*|-mcpu=*)
                    case "${flag#*=}" in
                        armv7-a|cortex-a*)      echo -mv=7a8 ;;
                        armv7-r|cortex-r*)      echo -mv=7r4 ;;
                        armv7-m|cortex-m*)      echo -mv=7m3 ;;
                        armv6*|arm11*)          echo -mv=6   ;;
                        armv5*e|arm[79]*e*|arm9[24]6*|arm96*|arm102[26])
                                                echo -mv=5e  ;;
                        armv4*|arm7*|arm9[24]*) echo -mv=4   ;;
                    esac
                    ;;
                -mfpu=neon)     echo --float_support=vfpv3 --neon ;;
                -mfpu=vfp)      echo --float_support=vfpv2        ;;
                -mfpu=vfpv3)    echo --float_support=vfpv3        ;;
                -msoft-float)   echo --float_support=vfplib       ;;
                -O[0-3]|-mf=*)  echo $flag                        ;;
                -g)             echo -g -mn                       ;;
                -pds=*)         echo $flag                        ;;
            esac
        done
    }
elif $cc -v 2>&1 | grep -q clang; then
    cc_type=clang
    $cc -dM -E $TMPC | grep -q __clang_version__ &&
        cc_version=__clang_version__ || cc_version=__VERSION__
    cc_ident=$($cc --version | head -n1)
    CC_DEPFLAGS='-MMD'
    AS_DEPFLAGS='-MMD'
    speed_cflags='-O3'
    size_cflags='-Os'
elif $cc -V 2>&1 | grep -q Sun; then
    cc_type=suncc
    cc_version="AV_STRINGIFY(__SUNPRO_C)"
    cc_ident=$($cc -V 2>&1 | head -n1 | cut -d' ' -f 2-)
    DEPEND_CMD='$(DEPCC) $(DEPFLAGS) $< | sed -e "1s,^.*: ,$@: ," -e "\$$!s,\$$, \\\," -e "1!s,^.*: , ," > $(@:.o=.d)'
    DEPFLAGS='$(CPPFLAGS) $(CFLAGS) -xM1'
    add_ldflags -xc99
    speed_cflags='-O5'
    size_cflags='-O5 -xspace'
    filter_cflags=suncc_flags
    suncc_flags(){
        for flag; do
            case $flag in
                -march=*|-mcpu=*)
                    case "${flag#*=}" in
                        native)                   echo -xtarget=native       ;;
                        v9|niagara)               echo -xarch=sparc          ;;
                        ultrasparc)               echo -xarch=sparcvis       ;;
                        ultrasparc3|niagara2)     echo -xarch=sparcvis2      ;;
                        i586|pentium)             echo -xchip=pentium        ;;
                        i686|pentiumpro|pentium2) echo -xtarget=pentium_pro  ;;
                        pentium3*|c3-2)           echo -xtarget=pentium3     ;;
                        pentium-m)          echo -xarch=sse2 -xchip=pentium3 ;;
                        pentium4*)          echo -xtarget=pentium4           ;;
                        prescott|nocona)    echo -xarch=sse3 -xchip=pentium4 ;;
                        *-sse3)             echo -xarch=sse3                 ;;
                        core2)              echo -xarch=ssse3 -xchip=core2   ;;
                        amdfam10|barcelona)       echo -xarch=sse4_1         ;;
                        athlon-4|athlon-[mx]p)    echo -xarch=ssea           ;;
                        k8|opteron|athlon64|athlon-fx)
                                                  echo -xarch=sse2a          ;;
                        athlon*)                  echo -xarch=pentium_proa   ;;
                    esac
                    ;;
                -std=c99)             echo -xc99              ;;
                -fomit-frame-pointer) echo -xregs=frameptr    ;;
                -fPIC)                echo -KPIC -xcode=pic32 ;;
                -W*,*)                echo $flag              ;;
                -f*-*|-W*)                                    ;;
                *)                    echo $flag              ;;
            esac
        done
    }
elif $cc -v 2>&1 | grep -q 'PathScale\|Path64'; then
    cc_type=pathscale
    cc_version=__PATHSCALE__
    cc_ident=$($cc -v 2>&1 | head -n1 | tr -d :)
    CC_DEPFLAGS='-MMD -MF $(@:.o=.d) -MT $@'
    AS_DEPFLAGS='-MMD -MF $(@:.o=.d) -MT $@'
    speed_cflags='-O2'
    size_cflags='-Os'
    filter_cflags='filter_out -Wdisabled-optimization'
elif $cc -v 2>&1 | grep -q Open64; then
    cc_type=open64
    cc_version=__OPEN64__
    cc_ident=$($cc -v 2>&1 | head -n1 | tr -d :)
    CC_DEPFLAGS='-MMD -MF $(@:.o=.d) -MT $@'
    AS_DEPFLAGS='-MMD -MF $(@:.o=.d) -MT $@'
    speed_cflags='-O2'
    size_cflags='-Os'
    filter_cflags='filter_out -Wdisabled-optimization|-Wtype-limits|-fno-signed-zeros'
fi

test -n "$cc_type" && enable $cc_type ||
    warn "Unknown C compiler $cc, unable to select optimal CFLAGS"

: ${as_default:=$cc}
: ${dep_cc_default:=$cc}
: ${ld_default:=$cc}
set_default ar as dep_cc ld

test -n "$CC_DEPFLAGS" || CCDEP=$DEPEND_CMD
test -n "$CXX_DEPFLAGS" || CXXDEP=$DEPEND_CMD
test -n "$AS_DEPFLAGS" || ASDEP=$DEPEND_CMD

add_cflags $extra_cflags
add_cxxflags $extra_cxxflags
add_asflags $extra_cflags

if test -n "$sysroot"; then
    case "$cc_type" in
        gcc|llvm_gcc|clang)
            add_cppflags --sysroot="$sysroot"
            add_ldflags --sysroot="$sysroot"
        ;;
        tms470)
            add_cppflags -I"$sysinclude"
            add_ldflags  --sysroot="$sysroot"
        ;;
    esac
fi

if test "$cpu" = host; then
    enabled cross_compile && die "--cpu=host makes no sense when cross-compiling."

    case "$cc_type" in
        gcc|llvm_gcc)
            check_native(){
                $cc $1=native -v -c -o $TMPO $TMPC >$TMPE 2>&1 || return
                sed -n "/cc1.*$1=/{
                            s/.*$1=\\([^ ]*\\).*/\\1/
                            p
                            q
                        }" $TMPE
            }
            cpu=$(check_native -march || check_native -mcpu)
        ;;
    esac

    test "${cpu:-host}" = host && die "--cpu=host not supported with compiler $cc"
fi

# Deal with common $arch aliases
case "$arch" in
    arm*|iPad*)
        arch="arm"
    ;;
    mips|mipsel|IP*)
        arch="mips"
    ;;
    mips64*)
        arch="mips"
        subarch="mips64"
    ;;
    parisc|hppa)
        arch="parisc"
    ;;
    parisc64|hppa64)
        arch="parisc"
        subarch="parisc64"
    ;;
    "Power Macintosh"|ppc|powerpc|ppc64|powerpc64)
        arch="ppc"
    ;;
    s390|s390x)
        arch="s390"
    ;;
    sh4|sh)
        arch="sh4"
    ;;
    sun4u|sparc64)
        arch="sparc"
        subarch="sparc64"
    ;;
    i[3-6]86|i86pc|BePC|x86pc|x86_64|x86_32|amd64)
        arch="x86"
    ;;
esac

is_in $arch $ARCH_LIST || warn "unknown architecture $arch"
enable $arch

# Add processor-specific flags
if test "$cpu" = generic; then
    : do nothing
elif enabled ppc; then

    case $(tolower $cpu) in
        601|ppc601|powerpc601)
            cpuflags="-mcpu=601"
            disable altivec
        ;;
        603*|ppc603*|powerpc603*)
            cpuflags="-mcpu=603"
            disable altivec
        ;;
        604*|ppc604*|powerpc604*)
            cpuflags="-mcpu=604"
            disable altivec
        ;;
        g3|75*|ppc75*|powerpc75*)
            cpuflags="-mcpu=750 -mpowerpc-gfxopt"
            disable altivec
        ;;
        g4|745*|ppc745*|powerpc745*)
            cpuflags="-mcpu=7450 -mpowerpc-gfxopt"
        ;;
        74*|ppc74*|powerpc74*)
            cpuflags="-mcpu=7400 -mpowerpc-gfxopt"
        ;;
        g5|970|ppc970|powerpc970|power4*)
            cpuflags="-mcpu=970 -mpowerpc-gfxopt -mpowerpc64"
        ;;
        cell)
            cpuflags="-mcpu=cell"
            enable ldbrx
        ;;
        e500v2)
            cpuflags="-mcpu=8548 -mhard-float -mfloat-gprs=double"
            disable altivec
        ;;
        e500)
            cpuflags="-mcpu=8540 -mhard-float"
            disable altivec
        ;;
    esac

elif enabled x86; then

    case $cpu in
        i[345]86|pentium)
            cpuflags="-march=$cpu"
            disable mmx
        ;;
        # targets that do NOT support conditional mov (cmov)
        pentium-mmx|k6|k6-[23]|winchip-c6|winchip2|c3)
            cpuflags="-march=$cpu"
            disable cmov
        ;;
        # targets that do support conditional mov (cmov)
        i686|pentiumpro|pentium[23]|pentium-m|athlon|athlon-tbird|athlon-4|athlon-[mx]p|athlon64*|k8*|opteron*|athlon-fx|core2|amdfam10|barcelona|atom)
            cpuflags="-march=$cpu"
            enable cmov
            enable fast_cmov
        ;;
        # targets that do support conditional mov but on which it's slow
        pentium4|pentium4m|prescott|nocona)
            cpuflags="-march=$cpu"
            enable cmov
            disable fast_cmov
        ;;
    esac

elif enabled sparc; then

    case $cpu in
        niagara)
            cpuflags="-mcpu=$cpu"
            disable vis
        ;;
        sparc64)
            cpuflags="-mcpu=v9"
        ;;
    esac

elif enabled arm; then

    case $cpu in
        armv*)
            cpuflags="-march=$cpu"
            subarch=$(echo $cpu | sed 's/[^a-z0-9]//g')
        ;;
        *)
            cpuflags="-mcpu=$cpu"
            case $cpu in
                cortex-a*)                               subarch=armv7a  ;;
                cortex-r*)                               subarch=armv7r  ;;
                cortex-m*)                 enable thumb; subarch=armv7m  ;;
                arm11*)                                  subarch=armv6   ;;
                arm[79]*e*|arm9[24]6*|arm96*|arm102[26]) subarch=armv5te ;;
                armv4*|arm7*|arm9[24]*)                  subarch=armv4   ;;
            esac
        ;;
    esac

elif enabled alpha; then

    enabled ccc && cpuflags="-arch $cpu" || cpuflags="-mcpu=$cpu"

elif enabled bfin; then

    cpuflags="-mcpu=$cpu"

elif enabled mips; then

    cpuflags="-march=$cpu"

elif enabled avr32; then

    case $cpu in
        ap7[02]0[0-2])
            subarch="avr32_ap"
            cpuflags="-mpart=$cpu"
        ;;
        ap)
            subarch="avr32_ap"
            cpuflags="-march=$cpu"
        ;;
        uc3[ab]*)
            subarch="avr32_uc"
            cpuflags="-mcpu=$cpu"
        ;;
        uc)
            subarch="avr32_uc"
            cpuflags="-march=$cpu"
        ;;
    esac

fi

add_cflags $cpuflags
add_asflags $cpuflags

# compiler sanity check
check_exec <<EOF
int main(void){ return 0; }
EOF
if test "$?" != 0; then
    echo "$cc is unable to create an executable file."
    if test -z "$cross_prefix" && ! enabled cross_compile ; then
        echo "If $cc is a cross-compiler, use the --enable-cross-compile option."
        echo "Only do this if you know what cross compiling means."
    fi
    die "C compiler test failed."
fi

add_cppflags -D_ISOC99_SOURCE
add_cxxflags -D__STDC_CONSTANT_MACROS
check_cflags -std=c99
check_cc -D_FILE_OFFSET_BITS=64 <<EOF && add_cppflags -D_FILE_OFFSET_BITS=64
#include <stdlib.h>
EOF
check_cc -D_LARGEFILE_SOURCE <<EOF && add_cppflags -D_LARGEFILE_SOURCE
#include <stdlib.h>
EOF

check_host_cflags -std=c99
check_host_cflags -Wall

case "$arch" in
    alpha|ia64|mips|parisc|sparc)
        spic=$shared
    ;;
    x86)
        subarch="x86_32"
        check_cc <<EOF && subarch="x86_64"
        int test[(int)sizeof(char*) - 7];
EOF
        if test "$subarch" = "x86_64"; then
            spic=$shared
        fi
    ;;
    ppc)
        check_cc <<EOF && subarch="ppc64"
        int test[(int)sizeof(char*) - 7];
EOF
    ;;
esac

enable $subarch
enabled spic && enable pic

# OS specific
case $target_os in
    haiku)
        prefix_default="/boot/common"
        network_extralibs="-lnetwork"
        host_libs=
        ;;
    sunos)
        FFSERVERLDFLAGS=""
        SHFLAGS='-shared -Wl,-h,$$(@F)'
        enabled x86 && SHFLAGS="-mimpure-text $SHFLAGS"
        network_extralibs="-lsocket -lnsl"
        add_cppflags -D__EXTENSIONS__
        # When using suncc to build, the Solaris linker will mark
        # an executable with each instruction set encountered by
        # the Solaris assembler.  As our libraries contain their own
        # guards for processor-specific code, instead suppress
        # generation of the HWCAPS ELF section on Solaris x86 only.
        enabled_all suncc x86 && echo "hwcap_1 = OVERRIDE;" > mapfile && add_ldflags -Wl,-M,mapfile
        nm_opts='-P -g'
        ;;
    netbsd)
        disable symver
        oss_indev_extralibs="-lossaudio"
        oss_outdev_extralibs="-lossaudio"
        ;;
    openbsd)
        enable malloc_aligned
        # On OpenBSD 4.5. the compiler does not use PIC unless
        # explicitly using -fPIC. FFmpeg builds fine without PIC,
        # however the generated executable will not do anything
        # (simply quits with exit-code 1, no crash, no output).
        # Thus explicitly enable PIC here.
        enable pic
        disable symver
        SHFLAGS='-shared'
        oss_indev_extralibs="-lossaudio"
        oss_outdev_extralibs="-lossaudio"
        ;;
    dragonfly)
        enable malloc_aligned
        disable symver
        ;;
    freebsd)
        enable malloc_aligned
        ;;
    bsd/os)
        add_extralibs -lpoll -lgnugetopt
        strip="strip -d"
        ;;
    darwin)
        enable malloc_aligned
        gas="gas-preprocessor.pl $cc"
        enabled ppc && add_asflags -force_cpusubtype_ALL
        SHFLAGS='-dynamiclib -Wl,-single_module -Wl,-install_name,$(SHLIBDIR)/$(SLIBNAME_WITH_MAJOR),-current_version,$(LIBVERSION),-compatibility_version,$(LIBMAJOR)'
        enabled x86_32 && append SHFLAGS -Wl,-read_only_relocs,suppress
        strip="${strip} -x"
        add_ldflags -Wl,-dynamic,-search_paths_first
        SLIBSUF=".dylib"
        SLIBNAME_WITH_VERSION='$(SLIBPREF)$(FULLNAME).$(LIBVERSION)$(SLIBSUF)'
        SLIBNAME_WITH_MAJOR='$(SLIBPREF)$(FULLNAME).$(LIBMAJOR)$(SLIBSUF)'
        FFSERVERLDFLAGS=-Wl,-bind_at_load
        objformat="macho"
        enabled x86_64 && objformat="macho64"
        enabled_any pic shared ||
            { check_cflags -mdynamic-no-pic && add_asflags -mdynamic-no-pic; }
        ;;
    mingw32*)
        if test $target_os = "mingw32ce"; then
            disable network
        else
            target_os=mingw32
        fi
        LIBTARGET=i386
        if enabled x86_64; then
            enable malloc_aligned
            LIBTARGET=x64
        elif enabled arm; then
            LIBTARGET=arm-wince
        fi
        shlibdir_default="$bindir_default"
        SLIBPREF=""
        SLIBSUF=".dll"
        SLIBNAME_WITH_VERSION='$(SLIBPREF)$(FULLNAME)-$(LIBVERSION)$(SLIBSUF)'
        SLIBNAME_WITH_MAJOR='$(SLIBPREF)$(FULLNAME)-$(LIBMAJOR)$(SLIBSUF)'
        SLIB_EXTRA_CMD='-lib.exe /machine:$(LIBTARGET) /def:$$(@:$(SLIBSUF)=.def) /out:$(SUBDIR)$(SLIBNAME:$(SLIBSUF)=.lib)'
        SLIB_INSTALL_NAME='$(SLIBNAME_WITH_MAJOR)'
        SLIB_INSTALL_LINKS=
        SLIB_INSTALL_EXTRA_SHLIB='$(SLIBNAME:$(SLIBSUF)=.lib)'
        SLIB_INSTALL_EXTRA_LIB='lib$(SLIBNAME:$(SLIBSUF)=.dll.a) $(SLIBNAME_WITH_MAJOR:$(SLIBSUF)=.def)'
        SHFLAGS='-shared -Wl,--output-def,$$(@:$(SLIBSUF)=.def) -Wl,--out-implib,$(SUBDIR)lib$(SLIBNAME:$(SLIBSUF)=.dll.a) -Wl,--enable-runtime-pseudo-reloc -Wl,--enable-auto-image-base'
        objformat="win32"
        enable dos_paths
        check_cflags -fno-common
        check_cpp_condition _mingw.h "defined (__MINGW64_VERSION_MAJOR) || (__MINGW32_MAJOR_VERSION > 3) \
                                      || (__MINGW32_MAJOR_VERSION == 3 && __MINGW32_MINOR_VERSION >= 15)" ||
                die "ERROR: MinGW runtime version must be >= 3.15."
        add_cppflags -U__STRICT_ANSI__
        ;;
    cygwin*)
        target_os=cygwin
        shlibdir_default="$bindir_default"
        SLIBPREF="cyg"
        SLIBSUF=".dll"
        SLIBNAME_WITH_VERSION='$(SLIBPREF)$(FULLNAME)-$(LIBVERSION)$(SLIBSUF)'
        SLIBNAME_WITH_MAJOR='$(SLIBPREF)$(FULLNAME)-$(LIBMAJOR)$(SLIBSUF)'
        SHFLAGS='-shared -Wl,--enable-auto-image-base'
        objformat="win32"
        enable dos_paths
        check_cflags -fno-common
        add_cppflags -U__STRICT_ANSI__
        ;;
    *-dos|freedos|opendos)
        network_extralibs="-lsocket"
        objformat="coff"
        enable dos_paths
        add_cppflags -U__STRICT_ANSI__
        ;;
    linux)
        add_cppflags -D_POSIX_C_SOURCE=200112 -D_XOPEN_SOURCE=600
        enable dv1394
        ;;
    irix*)
        target_os=irix
        ranlib="echo ignoring ranlib"
        ;;
    os/2*)
        strip="lxlite -CS"
        ln_s="cp -f"
        objformat="aout"
        add_cppflags -D_GNU_SOURCE
        add_ldflags -Zomf -Zbin-files -Zargs-wild -Zmap
        SHFLAGS='$(SUBDIR)$(NAME).def -Zdll -Zomf'
        FFSERVERLDFLAGS=""
        LIBSUF="_s.a"
        SLIBPREF=""
        SLIBSUF=".dll"
        SLIBNAME_WITH_VERSION='$(SLIBPREF)$(NAME)-$(LIBVERSION)$(SLIBSUF)'
        SLIBNAME_WITH_MAJOR='$(SLIBPREF)$(shell echo $(NAME) | cut -c1-6)$(LIBMAJOR)$(SLIBSUF)'
        SLIB_CREATE_DEF_CMD='echo LIBRARY $(SLIBNAME_WITH_MAJOR) INITINSTANCE TERMINSTANCE > $(SUBDIR)$(NAME).def; \
          echo PROTMODE >> $(SUBDIR)$(NAME).def; \
          echo CODE PRELOAD MOVEABLE DISCARDABLE >> $(SUBDIR)$(NAME).def; \
          echo DATA PRELOAD MOVEABLE MULTIPLE NONSHARED >> $(SUBDIR)$(NAME).def; \
          echo EXPORTS >> $(SUBDIR)$(NAME).def; \
          emxexp -o $(OBJS) >> $(SUBDIR)$(NAME).def'
        SLIB_EXTRA_CMD='emximp -o $(SUBDIR)$(LIBPREF)$(NAME)_dll.a $(SUBDIR)$(NAME).def; \
          emximp -o $(SUBDIR)$(LIBPREF)$(NAME)_dll.lib $(SUBDIR)$(NAME).def;'
        SLIB_INSTALL_EXTRA_LIB='$(LIBPREF)$(NAME)_dll.a $(LIBPREF)$(NAME)_dll.lib'
        enable dos_paths
        enable_weak os2threads
        ;;
    gnu/kfreebsd)
        add_cppflags -D_POSIX_C_SOURCE=200112 -D_XOPEN_SOURCE=600 -D_BSD_SOURCE
        ;;
    gnu)
        add_cppflags -D_POSIX_C_SOURCE=200112 -D_XOPEN_SOURCE=600
        ;;
    qnx)
        add_cppflags -D_QNX_SOURCE
        network_extralibs="-lsocket"
        ;;
    symbian)
        SLIBSUF=".dll"
        enable dos_paths
        add_cflags --include=$sysinclude/gcce/gcce.h -fvisibility=default
        add_cppflags -D__GCCE__ -D__SYMBIAN32__ -DSYMBIAN_OE_POSIX_SIGNALS
        add_ldflags -Wl,--target1-abs,--no-undefined \
                    -Wl,-Ttext,0x80000,-Tdata,0x1000000 -shared \
                    -Wl,--entry=_E32Startup -Wl,-u,_E32Startup
        add_extralibs -l:eexe.lib -l:usrt2_2.lib -l:dfpaeabi.dso \
                      -l:drtaeabi.dso -l:scppnwdl.dso -lsupc++ -lgcc \
                      -l:libc.dso -l:libm.dso -l:euser.dso -l:libcrt0.lib
        ;;
    none)
        ;;
    *)
        die "Unknown OS '$target_os'."
        ;;
esac

<<<<<<< HEAD
echo "config:$arch:$subarch:$cpu:$target_os:$cc_ident:$FFMPEG_CONFIGURATION" >config.fate
=======
esc(){
    echo "$*" | sed 's/%/%25/g;s/:/%3a/g'
}

echo "config:$arch:$subarch:$cpu:$target_os:$(esc $cc_ident):$(esc $LIBAV_CONFIGURATION)" >config.fate
>>>>>>> ef0ee7f6

check_cpp_condition stdlib.h "defined(__PIC__) || defined(__pic__) || defined(PIC)" && enable pic

set_default $PATHS_LIST

# we need to build at least one lib type
if ! enabled_any static shared; then
    cat <<EOF
At least one library type must be built.
Specify --enable-static to build the static libraries or --enable-shared to
build the shared libraries as well. To only build the shared libraries specify
--disable-static in addition to --enable-shared.
EOF
    exit 1;
fi

die_license_disabled() {
    enabled $1 || { enabled $2 && die "$2 is $1 and --enable-$1 is not specified."; }
}

die_license_disabled gpl libcdio
die_license_disabled gpl libutvideo
die_license_disabled gpl libx264
die_license_disabled gpl libxavs
die_license_disabled gpl libxvid
die_license_disabled gpl x11grab

die_license_disabled nonfree libaacplus
die_license_disabled nonfree libfaac
die_license_disabled nonfree openssl

die_license_disabled version3 libopencore_amrnb
die_license_disabled version3 libopencore_amrwb
die_license_disabled version3 libvo_aacenc
die_license_disabled version3 libvo_amrwbenc

enabled version3 && { enabled gpl && enable gplv3 || enable lgplv3; }

disabled optimizations || check_cflags -fomit-frame-pointer

enable_pic() {
    enable pic
    add_cppflags -DPIC
    add_cflags   -fPIC
    add_asflags  -fPIC
}

enabled pic && enable_pic

check_cc <<EOF || die "Symbol mangling check failed."
int ff_extern;
EOF
sym=$($nm $nm_opts $TMPO | awk '/ff_extern/{ print substr($0, match($0, /[^ \t]*ff_extern/)) }')
extern_prefix=${sym%%ff_extern*}

check_cc <<EOF && enable inline_asm
void foo(void) { __asm__ volatile ("" ::); }
EOF

_restrict=
for restrict_keyword in restrict __restrict__ __restrict; do
    check_cc <<EOF && _restrict=$restrict_keyword && break
void foo(char * $restrict_keyword p);
EOF
done

check_cc <<EOF && enable attribute_packed
struct { int x; } __attribute__((packed)) x;
EOF

check_cc <<EOF && enable attribute_may_alias
union { int x; } __attribute__((may_alias)) x;
EOF

check_cc <<EOF || die "endian test failed"
unsigned int endian = 'B' << 24 | 'I' << 16 | 'G' << 8 | 'E';
EOF
od -t x1 $TMPO | grep -q '42 *49 *47 *45' && enable bigendian

if enabled alpha; then

    check_cflags -mieee

elif enabled arm; then

    enabled thumb && check_cflags -mthumb || check_cflags -marm
    nogas=die

    if     check_cpp_condition stddef.h "defined __ARM_PCS_VFP"; then
        enable vfp_args
    elif ! check_cpp_condition stddef.h "defined __ARM_PCS || defined __SOFTFP__"; then
        case "${cross_prefix:-$cc}" in
            *hardfloat*)         enable vfp_args;   fpabi=vfp ;;
            *) check_ld "cc" <<EOF && enable vfp_args && fpabi=vfp || fpabi=soft ;;
__asm__ (".eabi_attribute 28, 1");
int main(void) { return 0; }
EOF
        esac
        warn "Compiler does not indicate floating-point ABI, guessing $fpabi."
    fi

    enabled armv5te && check_asm armv5te '"qadd r0, r0, r0"'
    enabled armv6   && check_asm armv6   '"sadd16 r0, r0, r0"'
    enabled armv6t2 && check_asm armv6t2 '"movt r0, #0"'
    enabled armvfp  && check_asm armvfp  '"fadds s0, s0, s0"'
    enabled neon    && check_asm neon    '"vadd.i16 q0, q0, q0"'
    enabled vfpv3   && check_asm vfpv3   '"vmov.f32 s0, #1.0"'

    check_asm asm_mod_y '"vmul.i32 d0, d0, %y0" :: "x"(0)'

    enabled_all armv6t2 shared !pic && enable_pic

elif enabled mips; then

    check_asm loongson '"dmult.g $1, $2, $3"'
    enabled mmi     && check_asm mmi     '"lq $2, 0($2)"'

elif enabled ppc; then

    enable local_aligned_8 local_aligned_16

    check_asm dcbzl     '"dcbzl 0, %0" :: "r"(0)'
    check_asm ibm_asm   '"add 0, 0, 0"'
    check_asm ppc4xx    '"maclhw r10, r11, r12"'
    check_asm xform_asm '"lwzx %1, %y0" :: "Z"(*(int*)0), "r"(0)'

    # AltiVec flags: The FSF version of GCC differs from the Apple version
    if enabled altivec; then
        nogas=warn
        check_cflags -maltivec -mabi=altivec &&
        { check_header altivec.h && inc_altivec_h="#include <altivec.h>" ; } ||
        check_cflags -faltivec

        # check if our compiler supports Motorola AltiVec C API
        check_cc <<EOF || disable altivec
$inc_altivec_h
int main(void) {
    vector signed int v1, v2, v3;
    v1 = vec_add(v2,v3);
    return 0;
}
EOF

        # check if our compiler supports braces for vector declarations
        check_cc <<EOF || die "You need a compiler that supports {} in AltiVec vector declarations."
$inc_altivec_h
int main (void) { (vector int) {1}; return 0; }
EOF
    fi

elif enabled sparc; then

    enabled vis && check_asm vis '"pdist %f0, %f0, %f0"' -mcpu=ultrasparc &&
        add_cflags -mcpu=ultrasparc -mtune=ultrasparc

elif enabled x86; then

    enable local_aligned_8 local_aligned_16

    # check whether EBP is available on x86
    # As 'i' is stored on the stack, this program will crash
    # if the base pointer is used to access it because the
    # base pointer is cleared in the inline assembly code.
    check_exec_crash <<EOF && enable ebp_available
    volatile int i=0;
    __asm__ volatile (
        "xorl %%ebp, %%ebp"
    ::: "%ebp");
    return i;
EOF

    # check whether EBX is available on x86
    check_asm ebx_available '""::"b"(0)' &&
        check_asm ebx_available '"":::"%ebx"'

    # check whether xmm clobbers are supported
    check_asm xmm_clobbers '"":::"%xmm0"'

    # check whether binutils is new enough to compile SSSE3/MMX2
    enabled ssse3 && check_asm ssse3 '"pabsw %xmm0, %xmm0"'
    enabled mmx2  && check_asm mmx2  '"pmaxub %mm0, %mm1"'

    if ! disabled_any asm mmx yasm; then
        if check_cmd $yasmexe --version; then
            enabled x86_64 && yasm_extra="-m amd64"
            yasm_debug="-g dwarf2"
        elif check_cmd nasm -v; then
            yasmexe=nasm
            yasm_debug="-g -F dwarf"
            enabled x86_64 && test "$objformat" = elf && objformat=elf64
        fi

        YASMFLAGS="-f $objformat $yasm_extra"
        enabled pic               && append YASMFLAGS "-DPIC"
        test -n "$extern_prefix"  && append YASMFLAGS "-DPREFIX"
        case "$objformat" in
            elf*) enabled debug && append YASMFLAGS $yasm_debug ;;
        esac

        check_yasm "pextrd [eax], xmm0, 1" && enable yasm ||
            die "yasm not found, use --disable-yasm for a crippled build"
        check_yasm "vextractf128 xmm0, ymm0, 0" || disable avx
    fi

    case "$cpu" in
        athlon*|opteron*|k8*|pentium|pentium-mmx|prescott|nocona|atom|geode)
            disable fast_clz
        ;;
    esac

fi

if enabled asm; then
    as=${gas:=$as}
    check_asm gnu_as '".macro m n\n\\n:.int 0\n.endm\nm x"' ||
        $nogas "GNU assembler not found, install gas-preprocessor"
fi

check_ldflags -Wl,--as-needed

if check_func dlopen; then
    ldl=
elif check_func dlopen -ldl; then
    ldl=-ldl
fi

if enabled network; then
    check_type "sys/types.h sys/socket.h" socklen_t
    check_type netdb.h "struct addrinfo"
    check_type netinet/in.h "struct ipv6_mreq" -D_DARWIN_C_SOURCE
    check_type netinet/in.h "struct sockaddr_in6"
    check_type "sys/types.h sys/socket.h" "struct sockaddr_storage"
    check_struct "sys/types.h sys/socket.h" "struct sockaddr" sa_len
    # Prefer arpa/inet.h over winsock2
    if check_header arpa/inet.h ; then
        check_func closesocket
    elif check_header winsock2.h ; then
        check_func_headers winsock2.h closesocket -lws2 && \
            network_extralibs="-lws2" || \
        { check_func_headers winsock2.h closesocket -lws2_32 && \
            network_extralibs="-lws2_32"; }
        check_type ws2tcpip.h socklen_t
        check_type ws2tcpip.h "struct addrinfo"
        check_type ws2tcpip.h "struct ipv6_mreq"
        check_type ws2tcpip.h "struct sockaddr_in6"
        check_type ws2tcpip.h "struct sockaddr_storage"
        check_struct winsock2.h "struct sockaddr" sa_len
    else
        disable network
    fi
fi

# Solaris has nanosleep in -lrt, OpenSolaris no longer needs that
check_func nanosleep || { check_func nanosleep -lrt && add_extralibs -lrt; }

check_func  clock_gettime || { check_func clock_gettime -lrt && add_extralibs -lrt; }
check_func  fcntl
check_func  fork
check_func  getaddrinfo $network_extralibs
check_func  gethrtime
check_func  getrusage
check_struct "sys/time.h sys/resource.h" "struct rusage" ru_maxrss
check_func  inet_aton $network_extralibs
check_func  isatty
check_func  localtime_r
check_func  ${malloc_prefix}memalign            && enable memalign
check_func  mkstemp
check_func  mmap
check_func  ${malloc_prefix}posix_memalign      && enable posix_memalign
check_func  setrlimit
check_func  strerror_r
check_func  strptime
check_func  sched_getaffinity
check_func  sysconf
check_func  sysctl
check_func_headers conio.h kbhit
check_func_headers windows.h PeekNamedPipe
check_func_headers io.h setmode
check_func_headers lzo/lzo1x.h lzo1x_999_compress
check_lib2 "windows.h psapi.h" GetProcessMemoryInfo -lpsapi
check_func_headers windows.h GetProcessAffinityMask
check_func_headers windows.h GetProcessTimes
check_func_headers windows.h MapViewOfFile
check_func_headers windows.h VirtualAlloc
check_func_headers glob.h glob

check_header dlfcn.h
check_header dxva2api.h -D_WIN32_WINNT=0x0600
check_header libcrystalhd/libcrystalhd_if.h
check_header malloc.h
check_header poll.h
check_header sys/mman.h
check_header sys/param.h
check_header sys/resource.h
check_header sys/select.h
check_header termios.h
check_header vdpau/vdpau.h
check_header vdpau/vdpau_x11.h
check_header X11/extensions/XvMClib.h
check_header asm/types.h

disabled  zlib || check_lib   zlib.h      zlibVersion -lz   || disable  zlib
disabled bzlib || check_lib2 bzlib.h BZ2_bzlibVersion -lbz2 || disable bzlib

# check for VDA header
if ! disabled vda; then
    if check_header VideoDecodeAcceleration/VDADecoder.h; then
        enable vda
        add_extralibs -framework CoreFoundation -framework VideoDecodeAcceleration -framework QuartzCore
    fi
fi

if ! disabled w32threads && ! enabled pthreads; then
    check_func _beginthreadex && enable w32threads
fi

# check for some common methods of building with pthread support
# do this before the optional library checks as some of them require pthreads
if ! disabled pthreads && ! enabled w32threads && ! enabled os2threads; then
    enable pthreads
    if check_func pthread_create; then
        :
    elif check_func pthread_create -pthread; then
        add_cflags -pthread
        add_extralibs -pthread
    elif check_func pthread_create -pthreads; then
        add_cflags -pthreads
        add_extralibs -pthreads
    elif check_func pthread_create -lpthreadGC2; then
        add_extralibs -lpthreadGC2
    elif ! check_lib pthread.h pthread_create -lpthread; then
        disable pthreads
    fi
fi

for thread in $THREADS_LIST; do
    if enabled $thread; then
        test -n "$thread_type" &&
            die "ERROR: Only one thread type must be selected." ||
            thread_type="$thread"
    fi
done

check_lib math.h sin -lm && LIBM="-lm"
disabled crystalhd || check_lib libcrystalhd/libcrystalhd_if.h DtsCrystalHDVersion -lcrystalhd || disable crystalhd
enabled vaapi && require vaapi va/va.h vaInitialize -lva

check_mathfunc cbrtf
check_mathfunc exp2
check_mathfunc exp2f
check_mathfunc llrint
check_mathfunc llrintf
check_mathfunc log2
check_mathfunc log2f
check_mathfunc lrint
check_mathfunc lrintf
check_mathfunc round
check_mathfunc roundf
check_mathfunc trunc
check_mathfunc truncf

# these are off by default, so fail if requested and not available
enabled avisynth   && require2 vfw32 "windows.h vfw.h" AVIFileInit -lavifil32
enabled fontconfig && require_pkg_config fontconfig "fontconfig/fontconfig.h" FcInit
enabled frei0r     && { check_header frei0r.h || die "ERROR: frei0r.h header not found"; }
enabled gnutls     && require_pkg_config gnutls gnutls/gnutls.h gnutls_global_init
enabled libaacplus && require  "libaacplus >= 2.0.0" aacplus.h aacplusEncOpen -laacplus
enabled libass     && require_pkg_config libass ass/ass.h ass_library_init
enabled libbluray  && require libbluray libbluray/bluray.h bd_open -lbluray
enabled libcelt    && require libcelt celt/celt.h celt_decode -lcelt0 &&
                      { check_lib celt/celt.h celt_decoder_create_custom -lcelt0 ||
                        die "ERROR: libcelt version must be >= 0.11.0."; }
enabled libdirac   && require_pkg_config dirac                          \
    "libdirac_decoder/dirac_parser.h"  \
    "dirac_decoder_init"
enabled libfaac    && require2 libfaac "stdint.h faac.h" faacEncGetVersion -lfaac
enabled libfreetype && require_pkg_config freetype2 "ft2build.h freetype/freetype.h" FT_Init_FreeType
enabled libgsm     && require  libgsm gsm/gsm.h gsm_create -lgsm
enabled libmodplug && require  libmodplug libmodplug/modplug.h ModPlug_Load -lmodplug
enabled libmp3lame && require  "libmp3lame >= 3.98.3" lame/lame.h lame_set_VBR_quality -lmp3lame
enabled libnut     && require  libnut libnut.h nut_demuxer_init -lnut
enabled libopencore_amrnb  && require libopencore_amrnb opencore-amrnb/interf_dec.h Decoder_Interface_init -lopencore-amrnb
enabled libopencore_amrwb  && require libopencore_amrwb opencore-amrwb/dec_if.h D_IF_init -lopencore-amrwb
enabled libopencv  && require_pkg_config opencv opencv/cxcore.h cvCreateImageHeader
enabled libopenjpeg && require libopenjpeg openjpeg.h opj_version -lopenjpeg
enabled libpulse && require_pkg_config libpulse-simple pulse/simple.h pa_simple_new
enabled librtmp    && require_pkg_config librtmp librtmp/rtmp.h RTMP_Socket
enabled libschroedinger && require_pkg_config schroedinger-1.0 schroedinger/schro.h schro_init
enabled libspeex   && require  libspeex speex/speex.h speex_decoder_init -lspeex
enabled libstagefright_h264  && require_cpp libstagefright_h264 "binder/ProcessState.h media/stagefright/MetaData.h
    media/stagefright/MediaBufferGroup.h media/stagefright/MediaDebug.h media/stagefright/MediaDefs.h
    media/stagefright/OMXClient.h media/stagefright/OMXCodec.h" android::OMXClient -lstagefright -lmedia -lutils -lbinder
enabled libtheora  && require  libtheora theora/theoraenc.h th_info_init -ltheoraenc -ltheoradec -logg
enabled libutvideo    && require_cpp utvideo "stdint.h stdlib.h utvideo/utvideo.h utvideo/Codec.h" 'CCodec*' -lutvideo -lstdc++
enabled libv4l2    && require_pkg_config libv4l2 libv4l2.h v4l2_ioctl
enabled libvo_aacenc && require libvo_aacenc vo-aacenc/voAAC.h voGetAACEncAPI -lvo-aacenc
enabled libvo_amrwbenc && require libvo_amrwbenc vo-amrwbenc/enc_if.h E_IF_init -lvo-amrwbenc
enabled libvorbis  && require  libvorbis vorbis/vorbisenc.h vorbis_info_init -lvorbisenc -lvorbis -logg
enabled libvpx     && {
    enabled libvpx_decoder && { check_lib2 "vpx/vpx_decoder.h vpx/vp8dx.h" vpx_codec_dec_init_ver -lvpx ||
                                die "ERROR: libvpx decoder version must be >=0.9.1"; }
    enabled libvpx_encoder && { check_lib2 "vpx/vpx_encoder.h vpx/vp8cx.h" "vpx_codec_enc_init_ver VPX_CQ" -lvpx ||
                                die "ERROR: libvpx encoder version must be >=0.9.6"; } }
enabled libx264    && require  libx264 x264.h x264_encoder_encode -lx264 &&
                      { check_cpp_condition x264.h "X264_BUILD >= 118" ||
                        die "ERROR: libx264 version must be >= 0.118."; }
enabled libxavs    && require  libxavs xavs.h xavs_encoder_encode -lxavs
enabled libxvid    && require  libxvid xvid.h xvid_global -lxvidcore
enabled openal     && { { for al_libs in "${OPENAL_LIBS}" "-lopenal" "-lOpenAL32"; do
                        check_lib 'AL/al.h' alGetError "${al_libs}" && break; done } ||
                        die "ERROR: openal not found"; } &&
                      { check_cpp_condition "AL/al.h" "defined(AL_VERSION_1_1)" ||
                        die "ERROR: openal version must be 1.1 or compatible"; }
enabled openssl    && { check_lib openssl/ssl.h SSL_library_init -lssl -lcrypto ||
                        check_lib openssl/ssl.h SSL_library_init -lssl32 -leay32 ||
                        check_lib openssl/ssl.h SSL_library_init -lssl -lcrypto -lws2_32 -lgdi32 ||
                        die "ERROR: openssl not found"; }

# libdc1394 check
if enabled libdc1394; then
    { check_lib dc1394/dc1394.h dc1394_new -ldc1394 -lraw1394 &&
        enable libdc1394_2; } ||
    { check_lib libdc1394/dc1394_control.h dc1394_create_handle -ldc1394_control -lraw1394 &&
        enable libdc1394_1; } ||
    die "ERROR: No version of libdc1394 found "
fi

SDL_CONFIG="${cross_prefix}sdl-config"
if check_pkg_config sdl SDL_events.h SDL_PollEvent; then
    check_cpp_condition SDL.h "(SDL_MAJOR_VERSION<<16 | SDL_MINOR_VERSION<<8 | SDL_PATCHLEVEL) >= 0x010201" $sdl_cflags &&
    enable sdl &&
    check_struct SDL.h SDL_VideoInfo current_w $sdl_cflags && enable sdl_video_size
else
  if "${SDL_CONFIG}" --version > /dev/null 2>&1; then
    sdl_cflags=$("${SDL_CONFIG}" --cflags)
    sdl_libs=$("${SDL_CONFIG}" --libs)
    check_func_headers SDL_version.h SDL_Linked_Version $sdl_cflags $sdl_libs &&
    check_cpp_condition SDL.h "(SDL_MAJOR_VERSION<<16 | SDL_MINOR_VERSION<<8 | SDL_PATCHLEVEL) >= 0x010201" $sdl_cflags &&
    enable sdl &&
    check_struct SDL.h SDL_VideoInfo current_w $sdl_cflags && enable sdl_video_size
  fi
fi
enabled sdl && add_cflags $sdl_cflags && add_extralibs $sdl_libs

texi2html -version > /dev/null 2>&1 && enable texi2html || disable texi2html
makeinfo --version > /dev/null 2>&1 && enable makeinfo  || disable makeinfo

check_header linux/fb.h
check_header linux/videodev.h
check_header linux/videodev2.h
check_struct linux/videodev2.h "struct v4l2_frmivalenum" discrete

check_header sys/videoio.h

check_func_headers "windows.h vfw.h" capCreateCaptureWindow "$vfwcap_indev_extralibs"
# check that WM_CAP_DRIVER_CONNECT is defined to the proper value
# w32api 3.12 had it defined wrong
check_cpp_condition vfw.h "WM_CAP_DRIVER_CONNECT > WM_USER" && enable vfwcap_defines

check_type "dshow.h" IBaseFilter

# check for ioctl_meteor.h, ioctl_bt848.h and alternatives
{ check_header dev/bktr/ioctl_meteor.h &&
  check_header dev/bktr/ioctl_bt848.h; } ||
{ check_header machine/ioctl_meteor.h &&
  check_header machine/ioctl_bt848.h; } ||
{ check_header dev/video/meteor/ioctl_meteor.h &&
  check_header dev/video/bktr/ioctl_bt848.h; } ||
check_header dev/ic/bt8xx.h

check_header sndio.h
if check_struct sys/soundcard.h audio_buf_info bytes; then
    enable_safe sys/soundcard.h
else
    check_cc -D__BSD_VISIBLE -D__XSI_VISIBLE <<EOF && add_cppflags -D__BSD_VISIBLE -D__XSI_VISIBLE && enable_safe sys/soundcard.h
    #include <sys/soundcard.h>
    audio_buf_info abc;
EOF
fi
check_header soundcard.h

enabled_any alsa_indev alsa_outdev && check_lib2 alsa/asoundlib.h snd_pcm_htimestamp -lasound

enabled jack_indev && check_lib2 jack/jack.h jack_client_open -ljack && check_func sem_timedwait

enabled_any sndio_indev sndio_outdev && check_lib2 sndio.h sio_open -lsndio

enabled libcdio &&
    check_lib2 "cdio/cdda.h cdio/paranoia.h" cdio_cddap_open "-lcdio_paranoia -lcdio_cdda -lcdio"

enabled x11grab                                           &&
require X11 X11/Xlib.h XOpenDisplay -lX11                 &&
require Xext X11/extensions/XShm.h XShmCreateImage -lXext &&
require Xfixes X11/extensions/Xfixes.h XFixesGetCursorImage -lXfixes

if ! disabled vaapi; then
    check_lib va/va.h vaInitialize -lva && {
        check_cpp_condition va/va_version.h "VA_CHECK_VERSION(0,32,0)" ||
        warn "Please upgrade to VA-API >= 0.32 if you would like full VA-API support.";
    } || disable vaapi
fi

if ! disabled vdpau && enabled vdpau_vdpau_h; then
check_cpp_condition \
    vdpau/vdpau.h "defined VDP_DECODER_PROFILE_MPEG4_PART2_ASP" ||
    { echolog "Please upgrade to libvdpau >= 0.2 if you would like vdpau support." &&
      disable vdpau; }
fi

enabled debug && add_cflags -g"$debuglevel" && add_asflags -g"$debuglevel"
enabled coverage && add_cflags "-fprofile-arcs -ftest-coverage" && add_ldflags "-fprofile-arcs -ftest-coverage"
test -n "$valgrind" && target_exec="$valgrind --error-exitcode=1 --malloc-fill=0x2a --track-origins=yes --leak-check=full --gen-suppressions=all --suppressions=$source_path/tests/fate-valgrind.supp"

# add some useful compiler flags if supported
check_cflags -Wdeclaration-after-statement
check_cflags -Wall
check_cflags -Wno-parentheses
check_cflags -Wno-switch
check_cflags -Wno-format-zero-length
check_cflags -Wdisabled-optimization
check_cflags -Wpointer-arith
check_cflags -Wredundant-decls
check_cflags -Wno-pointer-sign
check_cflags -Wcast-qual
check_cflags -Wwrite-strings
check_cflags -Wtype-limits
check_cflags -Wundef
check_cflags -Wmissing-prototypes
check_cflags -Wno-pointer-to-int-cast
check_cflags -Wstrict-prototypes
enabled extra_warnings && check_cflags -Winline

# add some linker flags
check_ldflags -Wl,--warn-common
check_ldflags -Wl,-rpath-link=libpostproc:libswresample:libswscale:libavfilter:libavdevice:libavformat:libavcodec:libavutil
test_ldflags -Wl,-Bsymbolic && append SHFLAGS -Wl,-Bsymbolic

enabled xmm_clobber_test &&                             \
    check_ldflags -Wl,--wrap,avcodec_open2              \
                  -Wl,--wrap,avcodec_decode_audio4      \
                  -Wl,--wrap,avcodec_decode_video2      \
                  -Wl,--wrap,avcodec_decode_subtitle2   \
                  -Wl,--wrap,avcodec_encode_audio2      \
                  -Wl,--wrap,avcodec_encode_video       \
                  -Wl,--wrap,avcodec_encode_subtitle    \
                  -Wl,--wrap,sws_scale ||               \
    disable xmm_clobber_test

echo "X{};" > $TMPV
if test_ldflags -Wl,--version-script,$TMPV; then
    append SHFLAGS '-Wl,--version-script,\$(SUBDIR)lib\$(NAME).ver'
    check_cc <<EOF && enable symver_asm_label
void ff_foo(void) __asm__ ("av_foo@VERSION");
void ff_foo(void) { ${inline_asm+__asm__($quotes);} }
EOF
    check_cc <<EOF && enable symver_gnu_asm
__asm__(".symver ff_foo,av_foo@VERSION");
void ff_foo(void) {}
EOF
fi

if [ -n "$optflags" ]; then
    add_cflags $optflags
elif enabled small; then
    add_cflags $size_cflags
elif enabled optimizations; then
    add_cflags $speed_cflags
else
    add_cflags $noopt_cflags
fi
check_cflags -fno-math-errno
check_cflags -fno-signed-zeros
check_cc -mno-red-zone <<EOF && noredzone_flags="-mno-red-zone"
int x;
EOF


if enabled icc; then
    # Just warnings, no remarks
    check_cflags -w1
    # -wd: Disable following warnings
    # 144, 167, 556: -Wno-pointer-sign
    # 1292: attribute "foo" ignored
    # 10006: ignoring unknown option -fno-signed-zeros
    # 10148: ignoring unknown option -Wno-parentheses
    # 10156: ignoring option '-W'; no argument required
    check_cflags -wd144,167,556,1292,10006,10148,10156
    # 11030: Warning unknown option --as-needed
    # 10156: ignoring option '-export'; no argument required
    check_ldflags -wd10156,11030
    # Allow to compile with optimizations
    check_ldflags -march=$cpu
    # icc 11.0 and 11.1 work with ebp_available, but don't pass the test
    enable ebp_available
    if enabled x86_32; then
        test ${icc_version%%.*} -ge 11 && \
            check_cflags -falign-stack=maintain-16-byte || \
            disable aligned_stack
    fi
elif enabled ccc; then
    # disable some annoying warnings
    add_cflags -msg_disable cvtu32to64
    add_cflags -msg_disable embedcomment
    add_cflags -msg_disable needconstext
    add_cflags -msg_disable nomainieee
    add_cflags -msg_disable ptrmismatch1
    add_cflags -msg_disable unreachcode
elif enabled gcc; then
    check_cflags -fno-tree-vectorize
    check_cflags -Werror=implicit-function-declaration
    check_cflags -Werror=missing-prototypes
elif enabled llvm_gcc; then
    check_cflags -mllvm -stack-alignment=16
elif enabled clang; then
    check_cflags -mllvm -stack-alignment=16
    check_cflags -Qunused-arguments
elif enabled armcc; then
    # 2523: use of inline assembler is deprecated
    add_cflags -W${armcc_opt},--diag_suppress=2523
    add_cflags -W${armcc_opt},--diag_suppress=1207
    add_cflags -W${armcc_opt},--diag_suppress=1293 # assignment in condition
    add_cflags -W${armcc_opt},--diag_suppress=3343 # hardfp compat
    add_cflags -W${armcc_opt},--diag_suppress=167  # pointer sign
    add_cflags -W${armcc_opt},--diag_suppress=513  # pointer sign
elif enabled tms470; then
    add_cflags -pds=824 -pds=837
elif enabled pathscale; then
    add_cflags -fstrict-overflow -OPT:wrap_around_unsafe_opt=OFF
fi

enabled_any $THREADS_LIST      && enable threads

check_deps $CONFIG_LIST       \
           $CONFIG_EXTRA      \
           $HAVE_LIST         \
           $ALL_COMPONENTS    \
           $ALL_TESTS         \

enabled asm || { arch=c; disable $ARCH_LIST $ARCH_EXT_LIST; }

if test $target_os = "haiku"; then
    disable memalign
    disable posix_memalign
fi

! enabled_any memalign posix_memalign malloc_aligned &&
    enabled_any $need_memalign && enable memalign_hack

# add_dep lib dep
# -> enable ${lib}_deps_${dep}
# -> add $dep to ${lib}_deps only once
add_dep() {
    lib=$1
    dep=$2
    enabled "${lib}_deps_${dep}" && return 0
    enable  "${lib}_deps_${dep}"
    prepend "${lib}_deps" $dep
}

# merge deps lib components
# merge all ${component}_deps into ${lib}_deps and ${lib}_deps_*
merge_deps() {
    lib=$1
    shift
    for comp in $*; do
        enabled $comp || continue
        eval "dep=\"\$${comp}_deps\""
        for d in $dep; do
            add_dep $lib $d
        done
    done
}

merge_deps libavfilter $FILTER_LIST

echo "install prefix            $prefix"
echo "source path               $source_path"
echo "C compiler                $cc"
echo "ARCH                      $arch ($cpu)"
if test "$build_suffix" != ""; then
    echo "build suffix              $build_suffix"
fi
if test "$progs_suffix" != ""; then
    echo "progs suffix              $progs_suffix"
fi
if test "$extra_version" != ""; then
    echo "version string suffix     $extra_version"
fi
echo "big-endian                ${bigendian-no}"
echo "runtime cpu detection     ${runtime_cpudetect-no}"
if enabled x86; then
    echo "${yasmexe}                      ${yasm-no}"
    echo "MMX enabled               ${mmx-no}"
    echo "MMX2 enabled              ${mmx2-no}"
    echo "3DNow! enabled            ${amd3dnow-no}"
    echo "3DNow! extended enabled   ${amd3dnowext-no}"
    echo "SSE enabled               ${sse-no}"
    echo "SSSE3 enabled             ${ssse3-no}"
    echo "AVX enabled               ${avx-no}"
    echo "CMOV enabled              ${cmov-no}"
    echo "CMOV is fast              ${fast_cmov-no}"
    echo "EBX available             ${ebx_available-no}"
    echo "EBP available             ${ebp_available-no}"
fi
if enabled arm; then
    echo "ARMv5TE enabled           ${armv5te-no}"
    echo "ARMv6 enabled             ${armv6-no}"
    echo "ARMv6T2 enabled           ${armv6t2-no}"
    echo "ARM VFP enabled           ${armvfp-no}"
    echo "NEON enabled              ${neon-no}"
fi
if enabled mips; then
    echo "MMI enabled               ${mmi-no}"
fi
if enabled ppc; then
    echo "AltiVec enabled           ${altivec-no}"
    echo "PPC 4xx optimizations     ${ppc4xx-no}"
    echo "dcbzl available           ${dcbzl-no}"
fi
if enabled sparc; then
    echo "VIS enabled               ${vis-no}"
fi
echo "debug symbols             ${debug-no}"
echo "strip symbols             ${stripping-no}"
echo "optimize for size         ${small-no}"
echo "optimizations             ${optimizations-no}"
echo "static                    ${static-no}"
echo "shared                    ${shared-no}"
echo "postprocessing support    ${postproc-no}"
echo "new filter support        ${avfilter-no}"
echo "network support           ${network-no}"
echo "threading support         ${thread_type-no}"
echo "safe bitstream reader     ${safe_bitstream_reader-no}"
echo "SDL support               ${sdl-no}"
echo "libdxva2 enabled          ${dxva2-no}"
echo "libva enabled             ${vaapi-no}"
echo "libvdpau enabled          ${vdpau-no}"
echo "AVISynth enabled          ${avisynth-no}"
echo "frei0r enabled            ${frei0r-no}"
echo "gnutls enabled            ${gnutls-no}"
echo "libaacplus enabled        ${libaacplus-no}"
echo "libass enabled            ${libass-no}"
echo "libcdio support           ${libcdio-no}"
echo "libcelt enabled           ${libcelt-no}"
echo "libdc1394 support         ${libdc1394-no}"
echo "libdirac enabled          ${libdirac-no}"
echo "libfaac enabled           ${libfaac-no}"
echo "libgsm enabled            ${libgsm-no}"
echo "libmodplug enabled        ${libmodplug-no}"
echo "libmp3lame enabled        ${libmp3lame-no}"
echo "libnut enabled            ${libnut-no}"
echo "libopencore-amrnb support ${libopencore_amrnb-no}"
echo "libopencore-amrwb support ${libopencore_amrwb-no}"
echo "libopencv support         ${libopencv-no}"
echo "libopenjpeg enabled       ${libopenjpeg-no}"
echo "libpulse enabled          ${libpulse-no}"
echo "librtmp enabled           ${librtmp-no}"
echo "libschroedinger enabled   ${libschroedinger-no}"
echo "libspeex enabled          ${libspeex-no}"
echo "libstagefright-h264 enabled    ${libstagefright_h264-no}"
echo "libtheora enabled         ${libtheora-no}"
echo "libutvideo enabled        ${libutvideo-no}"
echo "libv4l2 enabled           ${libv4l2-no}"
echo "libvo-aacenc support      ${libvo_aacenc-no}"
echo "libvo-amrwbenc support    ${libvo_amrwbenc-no}"
echo "libvorbis enabled         ${libvorbis-no}"
echo "libvpx enabled            ${libvpx-no}"
echo "libx264 enabled           ${libx264-no}"
echo "libxavs enabled           ${libxavs-no}"
echo "libxvid enabled           ${libxvid-no}"
echo "openal enabled            ${openal-no}"
echo "openssl enabled           ${openssl-no}"
echo "zlib enabled              ${zlib-no}"
echo "bzlib enabled             ${bzlib-no}"
echo

for type in decoder encoder hwaccel parser demuxer muxer protocol filter bsf indev outdev; do
    echo "Enabled ${type}s:"
    eval list=\$$(toupper $type)_LIST
    print_enabled '_*' $list | sort | pr -r -3 -t
    echo
done

license="LGPL version 2.1 or later"
if enabled nonfree; then
    license="nonfree and unredistributable"
elif enabled gplv3; then
    license="GPL version 3 or later"
elif enabled lgplv3; then
    license="LGPL version 3 or later"
elif enabled gpl; then
    license="GPL version 2 or later"
fi

echo "License: $license"

echo "Creating config.mak and config.h..."

test -e Makefile || $ln_s "$source_path/Makefile" .

enabled stripping || strip="echo skipping strip"

config_files="$TMPH config.mak"

cat > config.mak <<EOF
# Automatically generated by configure - do not modify!
ifndef FFMPEG_CONFIG_MAK
FFMPEG_CONFIG_MAK=1
FFMPEG_CONFIGURATION=$FFMPEG_CONFIGURATION
prefix=$prefix
LIBDIR=\$(DESTDIR)$libdir
SHLIBDIR=\$(DESTDIR)$shlibdir
INCDIR=\$(DESTDIR)$incdir
BINDIR=\$(DESTDIR)$bindir
DATADIR=\$(DESTDIR)$datadir
MANDIR=\$(DESTDIR)$mandir
SRC_PATH=$source_path
ifndef MAIN_MAKEFILE
SRC_PATH:=\$(SRC_PATH:.%=..%)
endif
CC_IDENT=$cc_ident
ARCH=$arch
CC=$cc
CXX=$cxx
AS=$as
LD=$ld
DEPCC=$dep_cc
YASM=$yasmexe
YASMDEP=$yasmexe
AR=$ar
RANLIB=$ranlib
CP=cp -p
LN_S=$ln_s
STRIP=$strip
CPPFLAGS=$CPPFLAGS
CFLAGS=$CFLAGS
CXXFLAGS=$CXXFLAGS
ASFLAGS=$ASFLAGS
AS_O=$CC_O
CC_O=$CC_O
CXX_O=$CXX_O
LDFLAGS=$LDFLAGS
FFSERVERLDFLAGS=$FFSERVERLDFLAGS
SHFLAGS=$SHFLAGS
YASMFLAGS=$YASMFLAGS
BUILDSUF=$build_suffix
PROGSSUF=$progs_suffix
FULLNAME=$FULLNAME
LIBPREF=$LIBPREF
LIBSUF=$LIBSUF
LIBNAME=$LIBNAME
SLIBPREF=$SLIBPREF
SLIBSUF=$SLIBSUF
EXESUF=$EXESUF
EXTRA_VERSION=$extra_version
DEPFLAGS=$DEPFLAGS
CCDEP=$CCDEP
CXXDEP=$CXXDEP
ASDEP=$ASDEP
CC_DEPFLAGS=$CC_DEPFLAGS
AS_DEPFLAGS=$AS_DEPFLAGS
HOSTCC=$host_cc
HOSTCFLAGS=$host_cflags
HOSTEXESUF=$HOSTEXESUF
HOSTLDFLAGS=$host_ldflags
HOSTLIBS=$host_libs
TARGET_EXEC=$target_exec
TARGET_PATH=$target_path
SDL_LIBS=$sdl_libs
SDL_CFLAGS=$sdl_cflags
LIB_INSTALL_EXTRA_CMD=$LIB_INSTALL_EXTRA_CMD
EXTRALIBS=$extralibs
INSTALL=$install
LIBTARGET=${LIBTARGET}
SLIBNAME=${SLIBNAME}
SLIBNAME_WITH_VERSION=${SLIBNAME_WITH_VERSION}
SLIBNAME_WITH_MAJOR=${SLIBNAME_WITH_MAJOR}
SLIB_CREATE_DEF_CMD=${SLIB_CREATE_DEF_CMD}
SLIB_EXTRA_CMD=${SLIB_EXTRA_CMD}
SLIB_INSTALL_NAME=${SLIB_INSTALL_NAME}
SLIB_INSTALL_LINKS=${SLIB_INSTALL_LINKS}
SLIB_INSTALL_EXTRA_LIB=${SLIB_INSTALL_EXTRA_LIB}
SLIB_INSTALL_EXTRA_SHLIB=${SLIB_INSTALL_EXTRA_SHLIB}
SAMPLES:=${samples:-\$(FATE_SAMPLES)}
NOREDZONE_FLAGS=$noredzone_flags
EOF

get_version(){
    name=$1
    file=$source_path/$2
# This condition will be removed when we stop supporting old libpostproc versions
if ! test "$name" = LIBPOSTPROC || test "$postproc_version" = current; then
    eval $(grep "#define ${name}_VERSION_M" "$file" | awk '{ print $2"="$3 }')
    eval ${name}_VERSION=\$${name}_VERSION_MAJOR.\$${name}_VERSION_MINOR.\$${name}_VERSION_MICRO
fi
    lcname=$(tolower $name)
    eval echo "${lcname}_VERSION=\$${name}_VERSION" >> config.mak
    eval echo "${lcname}_VERSION_MAJOR=\$${name}_VERSION_MAJOR" >> config.mak
}

get_version LIBAVCODEC  libavcodec/version.h
get_version LIBAVDEVICE libavdevice/avdevice.h
get_version LIBAVFILTER libavfilter/version.h
get_version LIBAVFORMAT libavformat/version.h
get_version LIBAVUTIL   libavutil/avutil.h
get_version LIBPOSTPROC libpostproc/postprocess.h
get_version LIBSWRESAMPLE libswresample/swresample.h
get_version LIBSWSCALE  libswscale/swscale.h

cat > $TMPH <<EOF
/* Automatically generated by configure - do not modify! */
#ifndef FFMPEG_CONFIG_H
#define FFMPEG_CONFIG_H
#define FFMPEG_CONFIGURATION "$(c_escape $FFMPEG_CONFIGURATION)"
#define FFMPEG_LICENSE "$(c_escape $license)"
#define FFMPEG_DATADIR "$(eval c_escape $datadir)"
#define AVCONV_DATADIR "$(eval c_escape $datadir)"
#define CC_TYPE "$cc_type"
#define CC_VERSION $cc_version
#define restrict $_restrict
#define EXTERN_PREFIX "${extern_prefix}"
#define EXTERN_ASM ${extern_prefix}
#define SLIBSUF "$SLIBSUF"
EOF

test -n "$assert_level" &&
    echo "#define ASSERT_LEVEL $assert_level" >>$TMPH

test -n "$malloc_prefix" &&
    echo "#define MALLOC_PREFIX $malloc_prefix" >>$TMPH

if enabled small || disabled optimizations; then
    echo "#undef  av_always_inline"  >> $TMPH
    if enabled small; then
        echo "#define av_always_inline inline"  >> $TMPH
    else
        echo "#define av_always_inline av_unused"  >> $TMPH
    fi
fi

if enabled yasm; then
    append config_files $TMPASM
    printf '' >$TMPASM
fi

print_config ARCH_   "$config_files" $ARCH_LIST
print_config HAVE_   "$config_files" $HAVE_LIST
print_config CONFIG_ "$config_files" $CONFIG_LIST       \
                                     $CONFIG_EXTRA      \
                                     $ALL_COMPONENTS    \

cat >>config.mak <<EOF
ACODEC_TESTS=$(print_enabled -n _test $ACODEC_TESTS)
VCODEC_TESTS=$(print_enabled -n _test $VCODEC_TESTS)
LAVF_FATE_TESTS=$(print_enabled -n _test $LAVF_FATE_TESTS)
LAVF_TESTS=$(print_enabled   -n _test $LAVF_TESTS)
LAVFI_TESTS=$(print_enabled  -n _test $LAVFI_TESTS)
SEEK_TESTS=$(print_enabled   -n _test $SEEK_TESTS)
EOF

echo "#endif /* FFMPEG_CONFIG_H */" >> $TMPH
echo "endif # FFMPEG_CONFIG_MAK" >> config.mak

# Do not overwrite an unchanged config.h to avoid superfluous rebuilds.
cp_if_changed $TMPH config.h
touch .config

enabled yasm && cp_if_changed $TMPASM config.asm

cat > $TMPH <<EOF
/* Generated by ffconf */
#ifndef AVUTIL_AVCONFIG_H
#define AVUTIL_AVCONFIG_H
EOF

test "$postproc_version" != current && cat >> $TMPH <<EOF
#define LIBPOSTPROC_VERSION_MAJOR $LIBPOSTPROC_VERSION_MAJOR
#define LIBPOSTPROC_VERSION_MINOR $LIBPOSTPROC_VERSION_MINOR
#define LIBPOSTPROC_VERSION_MICRO $LIBPOSTPROC_VERSION_MICRO
EOF

print_config AV_HAVE_ $TMPH $HAVE_LIST_PUB

echo "#endif /* AVUTIL_AVCONFIG_H */" >> $TMPH

cp_if_changed $TMPH libavutil/avconfig.h

test -n "$WARNINGS" && printf "\n$WARNINGS"

# build pkg-config files

pkgconfig_generate(){
name=$1
shortname=${name#lib}${build_suffix}
comment=$2
version=$3
libs=$4
requires=$5
enabled ${name#lib} || return 0
mkdir -p $name
cat <<EOF > $name/$name.pc
prefix=$prefix
exec_prefix=\${prefix}
libdir=$libdir
includedir=$incdir

Name: $name
Description: $comment
Version: $version
Requires: $(enabled shared || echo $requires)
Requires.private: $(enabled shared && echo $requires)
Conflicts:
Libs: -L\${libdir} -l${shortname} $(enabled shared || echo $libs)
Libs.private: $(enabled shared && echo $libs)
Cflags: -I\${includedir}
EOF
cat <<EOF > $name/$name-uninstalled.pc
prefix=
exec_prefix=
libdir=\${pcfiledir}
includedir=${source_path}

Name: $name
Description: $comment
Version: $version
Requires: $requires
Conflicts:
Libs: \${libdir}/${LIBPREF}${shortname}${LIBSUF} $libs
Cflags: -I\${includedir}
EOF
}

libavfilter_pc_deps=""
enabled libavfilter_deps_avcodec    && prepend libavfilter_pc_deps "libavcodec = $LIBAVCODEC_VERSION,"
enabled libavfilter_deps_avformat   && prepend libavfilter_pc_deps "libavformat = $LIBAVFORMAT_VERSION,"
enabled libavfilter_deps_swscale    && prepend libavfilter_pc_deps "libswscale = $LIBSWSCALE_VERSION,"
enabled libavfilter_deps_swresample && prepend libavfilter_pc_deps "libswresample = $LIBSWRESAMPLE_VERSION,"
enabled libavfilter_deps_postproc   && prepend libavfilter_pc_deps "libpostproc = $LIBPOSTPROC_VERSION,"
libavfilter_pc_deps=${libavfilter_pc_deps%, }

libavdevice_pc_deps="libavformat = $LIBAVFORMAT_VERSION"
enabled lavfi_indev && prepend libavdevice_pc_deps "libavfilter = $LIBAVFILTER_VERSION,"

pkgconfig_generate libavutil "FFmpeg utility library" "$LIBAVUTIL_VERSION" "$LIBM"
pkgconfig_generate libavcodec "FFmpeg codec library" "$LIBAVCODEC_VERSION" "$extralibs" "libavutil = $LIBAVUTIL_VERSION"
pkgconfig_generate libavformat "FFmpeg container format library" "$LIBAVFORMAT_VERSION" "$extralibs" "libavcodec = $LIBAVCODEC_VERSION"
pkgconfig_generate libavdevice "FFmpeg device handling library" "$LIBAVDEVICE_VERSION" "$extralibs" "$libavdevice_pc_deps"
pkgconfig_generate libavfilter "FFmpeg video filtering library" "$LIBAVFILTER_VERSION" "$extralibs" "$libavfilter_pc_deps"
pkgconfig_generate libpostproc "FFmpeg postprocessing library" "$LIBPOSTPROC_VERSION" "" "libavutil = $LIBAVUTIL_VERSION"
pkgconfig_generate libswscale "FFmpeg image rescaling library" "$LIBSWSCALE_VERSION" "$LIBM" "libavutil = $LIBAVUTIL_VERSION"
pkgconfig_generate libswresample "FFmpeg audio rescaling library" "$LIBSWRESAMPLE_VERSION" "$LIBM" "libavutil = $LIBAVUTIL_VERSION"<|MERGE_RESOLUTION|>--- conflicted
+++ resolved
@@ -2803,15 +2803,11 @@
         ;;
 esac
 
-<<<<<<< HEAD
-echo "config:$arch:$subarch:$cpu:$target_os:$cc_ident:$FFMPEG_CONFIGURATION" >config.fate
-=======
 esc(){
     echo "$*" | sed 's/%/%25/g;s/:/%3a/g'
 }
 
-echo "config:$arch:$subarch:$cpu:$target_os:$(esc $cc_ident):$(esc $LIBAV_CONFIGURATION)" >config.fate
->>>>>>> ef0ee7f6
+echo "config:$arch:$subarch:$cpu:$target_os:$(esc $cc_ident):$(esc $FFMPEG_CONFIGURATION)" >config.fate
 
 check_cpp_condition stdlib.h "defined(__PIC__) || defined(__pic__) || defined(PIC)" && enable pic
 
