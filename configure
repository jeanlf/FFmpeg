#!/bin/sh
#
# FFmpeg configure script
#
# Copyright (c) 2000-2002 Fabrice Bellard
# Copyright (c) 2005-2008 Diego Biurrun
# Copyright (c) 2005-2008 Mans Rullgard
#

# Prevent locale nonsense from breaking basic text processing.
LC_ALL=C
export LC_ALL

# make sure we are running under a compatible shell
# try to make this part work with most shells

try_exec(){
    echo "Trying shell $1"
    type "$1" > /dev/null 2>&1 && exec "$@"
}

unset foo
(: ${foo%%bar}) 2> /dev/null
E1="$?"

(: ${foo?}) 2> /dev/null
E2="$?"

if test "$E1" != 0 || test "$E2" = 0; then
    echo "Broken shell detected.  Trying alternatives."
    export FF_CONF_EXEC
    if test "0$FF_CONF_EXEC" -lt 1; then
        FF_CONF_EXEC=1
        try_exec bash "$0" "$@"
    fi
    if test "0$FF_CONF_EXEC" -lt 2; then
        FF_CONF_EXEC=2
        try_exec ksh "$0" "$@"
    fi
    if test "0$FF_CONF_EXEC" -lt 3; then
        FF_CONF_EXEC=3
        try_exec /usr/xpg4/bin/sh "$0" "$@"
    fi
    echo "No compatible shell script interpreter found."
    echo "This configure script requires a POSIX-compatible shell"
    echo "such as bash or ksh."
    echo "THIS IS NOT A BUG IN FFMPEG, DO NOT REPORT IT AS SUCH."
    echo "Instead, install a working POSIX-compatible shell."
    echo "Disabling this configure test will create a broken FFmpeg."
    if test "$BASH_VERSION" = '2.04.0(1)-release'; then
        echo "This bash version ($BASH_VERSION) is broken on your platform."
        echo "Upgrade to a later version if available."
    fi
    exit 1
fi

test -d /usr/xpg4/bin && PATH=/usr/xpg4/bin:$PATH

show_help(){
    cat <<EOF
Usage: configure [options]
Options: [defaults in brackets after descriptions]

Help options:
  --help                   print this message
  --quiet                  Suppress showing informative output
  --list-decoders          show all available decoders
  --list-encoders          show all available encoders
  --list-hwaccels          show all available hardware accelerators
  --list-demuxers          show all available demuxers
  --list-muxers            show all available muxers
  --list-parsers           show all available parsers
  --list-protocols         show all available protocols
  --list-bsfs              show all available bitstream filters
  --list-indevs            show all available input devices
  --list-outdevs           show all available output devices
  --list-filters           show all available filters

Standard options:
  --logfile=FILE           log tests and output to FILE [ffbuild/config.log]
  --disable-logging        do not log configure debug information
  --fatal-warnings         fail if any configure warning is generated
  --prefix=PREFIX          install in PREFIX [$prefix_default]
  --bindir=DIR             install binaries in DIR [PREFIX/bin]
  --datadir=DIR            install data files in DIR [PREFIX/share/ffmpeg]
  --docdir=DIR             install documentation in DIR [PREFIX/share/doc/ffmpeg]
  --libdir=DIR             install libs in DIR [PREFIX/lib]
  --shlibdir=DIR           install shared libs in DIR [LIBDIR]
  --incdir=DIR             install includes in DIR [PREFIX/include]
  --mandir=DIR             install man page in DIR [PREFIX/share/man]
  --pkgconfigdir=DIR       install pkg-config files in DIR [LIBDIR/pkgconfig]
  --enable-rpath           use rpath to allow installing libraries in paths
                           not part of the dynamic linker search path
                           use rpath when linking programs (USE WITH CARE)
  --install-name-dir=DIR   Darwin directory name for installed targets

Licensing options:
  --enable-gpl             allow use of GPL code, the resulting libs
                           and binaries will be under GPL [no]
  --enable-version3        upgrade (L)GPL to version 3 [no]
  --enable-nonfree         allow use of nonfree code, the resulting libs
                           and binaries will be unredistributable [no]

Configuration options:
  --disable-static         do not build static libraries [no]
  --enable-shared          build shared libraries [no]
  --enable-small           optimize for size instead of speed
  --disable-runtime-cpudetect disable detecting CPU capabilities at runtime (smaller binary)
  --enable-gray            enable full grayscale support (slower color)
  --disable-swscale-alpha  disable alpha channel support in swscale
  --disable-all            disable building components, libraries and programs
  --disable-autodetect     disable automatically detected external libraries [no]

Program options:
  --disable-programs       do not build command line programs
  --disable-ffmpeg         disable ffmpeg build
  --disable-ffplay         disable ffplay build
  --disable-ffprobe        disable ffprobe build
  --disable-ffserver       disable ffserver build

Documentation options:
  --disable-doc            do not build documentation
  --disable-htmlpages      do not build HTML documentation pages
  --disable-manpages       do not build man documentation pages
  --disable-podpages       do not build POD documentation pages
  --disable-txtpages       do not build text documentation pages

Component options:
  --disable-avdevice       disable libavdevice build
  --disable-avcodec        disable libavcodec build
  --disable-avformat       disable libavformat build
  --disable-swresample     disable libswresample build
  --disable-swscale        disable libswscale build
  --disable-postproc       disable libpostproc build
  --disable-avfilter       disable libavfilter build
  --enable-avresample      enable libavresample build [no]
  --disable-pthreads       disable pthreads [autodetect]
  --disable-w32threads     disable Win32 threads [autodetect]
  --disable-os2threads     disable OS/2 threads [autodetect]
  --disable-network        disable network support [no]
  --disable-dct            disable DCT code
  --disable-dwt            disable DWT code
  --disable-error-resilience disable error resilience code
  --disable-lsp            disable LSP code
  --disable-lzo            disable LZO decoder code
  --disable-mdct           disable MDCT code
  --disable-rdft           disable RDFT code
  --disable-fft            disable FFT code
  --disable-faan           disable floating point AAN (I)DCT code
  --disable-pixelutils     disable pixel utils in libavutil

Individual component options:
  --disable-everything     disable all components listed below
  --disable-encoder=NAME   disable encoder NAME
  --enable-encoder=NAME    enable encoder NAME
  --disable-encoders       disable all encoders
  --disable-decoder=NAME   disable decoder NAME
  --enable-decoder=NAME    enable decoder NAME
  --disable-decoders       disable all decoders
  --disable-hwaccel=NAME   disable hwaccel NAME
  --enable-hwaccel=NAME    enable hwaccel NAME
  --disable-hwaccels       disable all hwaccels
  --disable-muxer=NAME     disable muxer NAME
  --enable-muxer=NAME      enable muxer NAME
  --disable-muxers         disable all muxers
  --disable-demuxer=NAME   disable demuxer NAME
  --enable-demuxer=NAME    enable demuxer NAME
  --disable-demuxers       disable all demuxers
  --enable-parser=NAME     enable parser NAME
  --disable-parser=NAME    disable parser NAME
  --disable-parsers        disable all parsers
  --enable-bsf=NAME        enable bitstream filter NAME
  --disable-bsf=NAME       disable bitstream filter NAME
  --disable-bsfs           disable all bitstream filters
  --enable-protocol=NAME   enable protocol NAME
  --disable-protocol=NAME  disable protocol NAME
  --disable-protocols      disable all protocols
  --enable-indev=NAME      enable input device NAME
  --disable-indev=NAME     disable input device NAME
  --disable-indevs         disable input devices
  --enable-outdev=NAME     enable output device NAME
  --disable-outdev=NAME    disable output device NAME
  --disable-outdevs        disable output devices
  --disable-devices        disable all devices
  --enable-filter=NAME     enable filter NAME
  --disable-filter=NAME    disable filter NAME
  --disable-filters        disable all filters
  --disable-v4l2_m2m       disable V4L2 mem2mem code [autodetect]

External library support:

  Using any of the following switches will allow FFmpeg to link to the
  corresponding external library. All the components depending on that library
  will become enabled, if all their other dependencies are met and they are not
  explicitly disabled. E.g. --enable-libwavpack will enable linking to
  libwavpack and allow the libwavpack encoder to be built, unless it is
  specifically disabled with --disable-encoder=libwavpack.

  Note that only the system libraries are auto-detected. All the other external
  libraries must be explicitly enabled.

  Also note that the following help text describes the purpose of the libraries
  themselves, not all their features will necessarily be usable by FFmpeg.

  --disable-alsa           disable ALSA support [autodetect]
  --disable-appkit         disable Apple AppKit framework [autodetect]
  --disable-avfoundation   disable Apple AVFoundation framework [autodetect]
  --enable-avisynth        enable reading of AviSynth script files [no]
  --disable-bzlib          disable bzlib [autodetect]
  --disable-coreimage      disable Apple CoreImage framework [autodetect]
  --enable-chromaprint     enable audio fingerprinting with chromaprint [no]
  --enable-frei0r          enable frei0r video filtering [no]
  --enable-gcrypt          enable gcrypt, needed for rtmp(t)e support
                           if openssl, librtmp or gmp is not used [no]
  --enable-gmp             enable gmp, needed for rtmp(t)e support
                           if openssl or librtmp is not used [no]
  --enable-gnutls          enable gnutls, needed for https support
                           if openssl is not used [no]
  --disable-iconv          disable iconv [autodetect]
  --enable-jni             enable JNI support [no]
  --enable-ladspa          enable LADSPA audio filtering [no]
  --enable-libass          enable libass subtitles rendering,
                           needed for subtitles and ass filter [no]
  --enable-libbluray       enable BluRay reading using libbluray [no]
  --enable-libbs2b         enable bs2b DSP library [no]
  --enable-libcaca         enable textual display using libcaca [no]
  --enable-libcelt         enable CELT decoding via libcelt [no]
  --enable-libcdio         enable audio CD grabbing with libcdio [no]
  --enable-libdc1394       enable IIDC-1394 grabbing using libdc1394
                           and libraw1394 [no]
  --enable-libfdk-aac      enable AAC de/encoding via libfdk-aac [no]
  --enable-libflite        enable flite (voice synthesis) support via libflite [no]
  --enable-libfontconfig   enable libfontconfig, useful for drawtext filter [no]
  --enable-libfreetype     enable libfreetype, needed for drawtext filter [no]
  --enable-libfribidi      enable libfribidi, improves drawtext filter [no]
  --enable-libgme          enable Game Music Emu via libgme [no]
  --enable-libgsm          enable GSM de/encoding via libgsm [no]
  --enable-libiec61883     enable iec61883 via libiec61883 [no]
  --enable-libilbc         enable iLBC de/encoding via libilbc [no]
  --enable-libjack         enable JACK audio sound server [no]
  --enable-libkvazaar      enable HEVC encoding via libkvazaar [no]
  --enable-libmodplug      enable ModPlug via libmodplug [no]
  --enable-libmp3lame      enable MP3 encoding via libmp3lame [no]
  --enable-libopencore-amrnb enable AMR-NB de/encoding via libopencore-amrnb [no]
  --enable-libopencore-amrwb enable AMR-WB decoding via libopencore-amrwb [no]
  --enable-libopencv       enable video filtering via libopencv [no]
  --enable-libopenh264     enable H.264 encoding via OpenH264 [no]
  --enable-libopenjpeg     enable JPEG 2000 de/encoding via OpenJPEG [no]
  --enable-libopenmpt      enable decoding tracked files via libopenmpt [no]
  --enable-libopus         enable Opus de/encoding via libopus [no]
  --enable-libpulse        enable Pulseaudio input via libpulse [no]
  --enable-librsvg         enable SVG rasterization via librsvg [no]
  --enable-librubberband   enable rubberband needed for rubberband filter [no]
  --enable-librtmp         enable RTMP[E] support via librtmp [no]
  --enable-libshine        enable fixed-point MP3 encoding via libshine [no]
  --enable-libsmbclient    enable Samba protocol via libsmbclient [no]
  --enable-libsnappy       enable Snappy compression, needed for hap encoding [no]
  --enable-libsoxr         enable Include libsoxr resampling [no]
  --enable-libspeex        enable Speex de/encoding via libspeex [no]
  --enable-libssh          enable SFTP protocol via libssh [no]
  --enable-libtesseract    enable Tesseract, needed for ocr filter [no]
  --enable-libtheora       enable Theora encoding via libtheora [no]
  --enable-libtwolame      enable MP2 encoding via libtwolame [no]
  --enable-libv4l2         enable libv4l2/v4l-utils [no]
  --enable-libvidstab      enable video stabilization using vid.stab [no]
  --enable-libvmaf         enable vmaf filter via libvmaf [no]
  --enable-libvo-amrwbenc  enable AMR-WB encoding via libvo-amrwbenc [no]
  --enable-libvorbis       enable Vorbis en/decoding via libvorbis,
                           native implementation exists [no]
  --enable-libvpx          enable VP8 and VP9 de/encoding via libvpx [no]
  --enable-libwavpack      enable wavpack encoding via libwavpack [no]
  --enable-libwebp         enable WebP encoding via libwebp [no]
  --enable-libx264         enable H.264 encoding via x264 [no]
  --enable-libx265         enable HEVC encoding via x265 [no]
  --enable-libxavs         enable AVS encoding via xavs [no]
  --enable-libxcb          enable X11 grabbing using XCB [autodetect]
  --enable-libxcb-shm      enable X11 grabbing shm communication [autodetect]
  --enable-libxcb-xfixes   enable X11 grabbing mouse rendering [autodetect]
  --enable-libxcb-shape    enable X11 grabbing shape rendering [autodetect]
  --enable-libxvid         enable Xvid encoding via xvidcore,
                           native MPEG-4/Xvid encoder exists [no]
  --enable-libxml2         enable XML parsing using the C library libxml2 [no]
  --enable-libzimg         enable z.lib, needed for zscale filter [no]
  --enable-libzmq          enable message passing via libzmq [no]
  --enable-libzvbi         enable teletext support via libzvbi [no]
  --disable-lzma           disable lzma [autodetect]
  --enable-decklink        enable Blackmagic DeckLink I/O support [no]
  --enable-libndi_newtek   enable Newteck NDI I/O support [no]
  --enable-mediacodec      enable Android MediaCodec support [no]
  --enable-libmysofa       enable libmysofa, needed for sofalizer filter [no]
  --enable-openal          enable OpenAL 1.1 capture support [no]
  --enable-opencl          enable OpenCL code
  --enable-opengl          enable OpenGL rendering [no]
  --enable-openssl         enable openssl, needed for https support
                           if gnutls is not used [no]
  --disable-sndio          disable sndio support [autodetect]
  --disable-schannel       disable SChannel SSP, needed for TLS support on
                           Windows if openssl and gnutls are not used [autodetect]
  --disable-sdl2           disable sdl2 [autodetect]
  --disable-securetransport disable Secure Transport, needed for TLS support
                           on OSX if openssl and gnutls are not used [autodetect]
  --disable-xlib           disable xlib [autodetect]
  --disable-zlib           disable zlib [autodetect]

  The following libraries provide various hardware acceleration features:
  --disable-audiotoolbox   disable Apple AudioToolbox code [autodetect]
  --disable-cuda           disable dynamically linked Nvidia CUDA code [autodetect]
  --enable-cuda-sdk        enable CUDA features that require the CUDA SDK [no]
  --disable-cuvid          disable Nvidia CUVID support [autodetect]
  --disable-d3d11va        disable Microsoft Direct3D 11 video acceleration code [autodetect]
  --disable-dxva2          disable Microsoft DirectX 9 video acceleration code [autodetect]
  --enable-libdrm          enable DRM code (Linux) [no]
  --enable-libmfx          enable Intel MediaSDK (AKA Quick Sync Video) code via libmfx [no]
  --enable-libnpp          enable Nvidia Performance Primitives-based code [no]
  --enable-mmal            enable Broadcom Multi-Media Abstraction Layer (Raspberry Pi) via MMAL [no]
  --disable-nvdec          disable Nvidia video decoding acceleration (via hwaccel) [autodetect]
  --disable-nvenc          disable Nvidia video encoding code [autodetect]
  --enable-omx             enable OpenMAX IL code [no]
  --enable-omx-rpi         enable OpenMAX IL code for Raspberry Pi [no]
  --enable-rkmpp           enable Rockchip Media Process Platform code [no]
  --disable-vaapi          disable Video Acceleration API (mainly Unix/Intel) code [autodetect]
  --disable-vdpau          disable Nvidia Video Decode and Presentation API for Unix code [autodetect]
  --disable-videotoolbox   disable VideoToolbox code [autodetect]

Toolchain options:
  --arch=ARCH              select architecture [$arch]
  --cpu=CPU                select the minimum required CPU (affects
                           instruction selection, may crash on older CPUs)
  --cross-prefix=PREFIX    use PREFIX for compilation tools [$cross_prefix]
  --progs-suffix=SUFFIX    program name suffix []
  --enable-cross-compile   assume a cross-compiler is used
  --sysroot=PATH           root of cross-build tree
  --sysinclude=PATH        location of cross-build system headers
  --target-os=OS           compiler targets OS [$target_os]
  --target-exec=CMD        command to run executables on target
  --target-path=DIR        path to view of build directory on target
  --target-samples=DIR     path to samples directory on target
  --tempprefix=PATH        force fixed dir/prefix instead of mktemp for checks
  --toolchain=NAME         set tool defaults according to NAME
  --nm=NM                  use nm tool NM [$nm_default]
  --ar=AR                  use archive tool AR [$ar_default]
  --as=AS                  use assembler AS [$as_default]
  --ln_s=LN_S              use symbolic link tool LN_S [$ln_s_default]
  --strip=STRIP            use strip tool STRIP [$strip_default]
  --windres=WINDRES        use windows resource compiler WINDRES [$windres_default]
  --x86asmexe=EXE          use nasm-compatible assembler EXE [$x86asmexe_default]
  --cc=CC                  use C compiler CC [$cc_default]
  --cxx=CXX                use C compiler CXX [$cxx_default]
  --objcc=OCC              use ObjC compiler OCC [$cc_default]
  --dep-cc=DEPCC           use dependency generator DEPCC [$cc_default]
  --nvcc=NVCC              use Nvidia CUDA compiler NVCC [$nvcc_default]
  --ld=LD                  use linker LD [$ld_default]
  --pkg-config=PKGCONFIG   use pkg-config tool PKGCONFIG [$pkg_config_default]
  --pkg-config-flags=FLAGS pass additional flags to pkgconf []
  --ranlib=RANLIB          use ranlib RANLIB [$ranlib_default]
  --doxygen=DOXYGEN        use DOXYGEN to generate API doc [$doxygen_default]
  --host-cc=HOSTCC         use host C compiler HOSTCC
  --host-cflags=HCFLAGS    use HCFLAGS when compiling for host
  --host-cppflags=HCPPFLAGS use HCPPFLAGS when compiling for host
  --host-ld=HOSTLD         use host linker HOSTLD
  --host-ldflags=HLDFLAGS  use HLDFLAGS when linking for host
  --host-libs=HLIBS        use libs HLIBS when linking for host
  --host-os=OS             compiler host OS [$target_os]
  --extra-cflags=ECFLAGS   add ECFLAGS to CFLAGS [$CFLAGS]
  --extra-cxxflags=ECFLAGS add ECFLAGS to CXXFLAGS [$CXXFLAGS]
  --extra-objcflags=FLAGS  add FLAGS to OBJCFLAGS [$CFLAGS]
  --extra-ldflags=ELDFLAGS add ELDFLAGS to LDFLAGS [$LDFLAGS]
  --extra-ldexeflags=ELDFLAGS add ELDFLAGS to LDEXEFLAGS [$LDEXEFLAGS]
  --extra-ldsoflags=ELDFLAGS add ELDFLAGS to LDSOFLAGS [$LDSOFLAGS]
  --extra-libs=ELIBS       add ELIBS [$ELIBS]
  --extra-version=STRING   version string suffix []
  --optflags=OPTFLAGS      override optimization-related compiler flags
  --nvccflags=NVCCFLAGS    override nvcc flags [$nvccflags_default]
  --build-suffix=SUFFIX    library name suffix []
  --enable-pic             build position-independent code
  --enable-thumb           compile for Thumb instruction set
  --enable-lto             use link-time optimization
  --env="ENV=override"     override the environment variables

Advanced options (experts only):
  --malloc-prefix=PREFIX   prefix malloc and related names with PREFIX
  --custom-allocator=NAME  use a supported custom allocator
  --disable-symver         disable symbol versioning
  --enable-hardcoded-tables use hardcoded tables instead of runtime generation
  --disable-safe-bitstream-reader
                           disable buffer boundary checking in bitreaders
                           (faster, but may crash)
  --sws-max-filter-size=N  the max filter size swscale uses [$sws_max_filter_size_default]

Optimization options (experts only):
  --disable-asm            disable all assembly optimizations
  --disable-altivec        disable AltiVec optimizations
  --disable-vsx            disable VSX optimizations
  --disable-power8         disable POWER8 optimizations
  --disable-amd3dnow       disable 3DNow! optimizations
  --disable-amd3dnowext    disable 3DNow! extended optimizations
  --disable-mmx            disable MMX optimizations
  --disable-mmxext         disable MMXEXT optimizations
  --disable-sse            disable SSE optimizations
  --disable-sse2           disable SSE2 optimizations
  --disable-sse3           disable SSE3 optimizations
  --disable-ssse3          disable SSSE3 optimizations
  --disable-sse4           disable SSE4 optimizations
  --disable-sse42          disable SSE4.2 optimizations
  --disable-avx            disable AVX optimizations
  --disable-xop            disable XOP optimizations
  --disable-fma3           disable FMA3 optimizations
  --disable-fma4           disable FMA4 optimizations
  --disable-avx2           disable AVX2 optimizations
  --disable-aesni          disable AESNI optimizations
  --disable-armv5te        disable armv5te optimizations
  --disable-armv6          disable armv6 optimizations
  --disable-armv6t2        disable armv6t2 optimizations
  --disable-vfp            disable VFP optimizations
  --disable-neon           disable NEON optimizations
  --disable-inline-asm     disable use of inline assembly
  --disable-x86asm         disable use of standalone x86 assembly
  --disable-mipsdsp        disable MIPS DSP ASE R1 optimizations
  --disable-mipsdspr2      disable MIPS DSP ASE R2 optimizations
  --disable-msa            disable MSA optimizations
  --disable-mipsfpu        disable floating point MIPS optimizations
  --disable-mmi            disable Loongson SIMD optimizations
  --disable-fast-unaligned consider unaligned accesses slow

Developer options (useful when working on FFmpeg itself):
  --disable-debug          disable debugging symbols
  --enable-debug=LEVEL     set the debug level [$debuglevel]
  --disable-optimizations  disable compiler optimizations
  --enable-extra-warnings  enable more compiler warnings
  --disable-stripping      disable stripping of executables and shared libraries
  --assert-level=level     0(default), 1 or 2, amount of assertion testing,
                           2 causes a slowdown at runtime.
  --enable-memory-poisoning fill heap uninitialized allocated space with arbitrary data
  --valgrind=VALGRIND      run "make fate" tests through valgrind to detect memory
                           leaks and errors, using the specified valgrind binary.
                           Cannot be combined with --target-exec
  --enable-ftrapv          Trap arithmetic overflows
  --samples=PATH           location of test samples for FATE, if not set use
                           \$FATE_SAMPLES at make invocation time.
  --enable-neon-clobber-test check NEON registers for clobbering (should be
                           used only for debugging purposes)
  --enable-xmm-clobber-test check XMM registers for clobbering (Win64-only;
                           should be used only for debugging purposes)
  --enable-random          randomly enable/disable components
  --disable-random
  --enable-random=LIST     randomly enable/disable specific components or
  --disable-random=LIST    component groups. LIST is a comma-separated list
                           of NAME[:PROB] entries where NAME is a component
                           (group) and PROB the probability associated with
                           NAME (default 0.5).
  --random-seed=VALUE      seed value for --enable/disable-random
  --disable-valgrind-backtrace do not print a backtrace under Valgrind
                           (only applies to --disable-optimizations builds)
  --enable-osfuzz          Enable building fuzzer tool
  --libfuzzer=PATH         path to libfuzzer
  --ignore-tests=TESTS     comma-separated list (without "fate-" prefix
                           in the name) of tests whose result is ignored
  --enable-linux-perf      enable Linux Performance Monitor API

NOTE: Object files are built at the place where configure is launched.
EOF
  exit 0
}

quotes='""'
if test -t 1 && which tput >/dev/null 2>&1; then
    ncolors=$(tput colors)
    if test -n "$ncolors" && test $ncolors -ge 8; then
        bold_color=$(tput bold)
        warn_color=$(tput setaf 3)
        error_color=$(tput setaf 1)
        reset_color=$(tput sgr0)
    fi
    # 72 used instead of 80 since that's the default of pr
    ncols=$(tput cols)
fi
: ${ncols:=72}

log(){
    echo "$@" >> $logfile
}

log_file(){
    log BEGIN $1
    pr -n -t $1 >> $logfile
    log END $1
}

warn(){
    log "WARNING: $*"
    WARNINGS="${WARNINGS}WARNING: $*\n"
}

die(){
    log "$@"
    echo "$error_color$bold_color$@$reset_color"
    cat <<EOF

If you think configure made a mistake, make sure you are using the latest
version from Git.  If the latest version fails, report the problem to the
ffmpeg-user@ffmpeg.org mailing list or IRC #ffmpeg on irc.freenode.net.
EOF
    if disabled logging; then
        cat <<EOF
Rerun configure with logging enabled (do not use --disable-logging), and
include the log this produces with your report.
EOF
    else
        cat <<EOF
Include the log file "$logfile" produced by configure as this will help
solve the problem.
EOF
    fi
    exit 1
}

# Avoid locale weirdness, besides we really just want to translate ASCII.
toupper(){
    echo "$@" | tr abcdefghijklmnopqrstuvwxyz ABCDEFGHIJKLMNOPQRSTUVWXYZ
}

tolower(){
    echo "$@" | tr ABCDEFGHIJKLMNOPQRSTUVWXYZ abcdefghijklmnopqrstuvwxyz
}

c_escape(){
    echo "$*" | sed 's/["\\]/\\\0/g'
}

sh_quote(){
    v=$(echo "$1" | sed "s/'/'\\\\''/g")
    test "x$v" = "x${v#*[!A-Za-z0-9_/.+-]}" || v="'$v'"
    echo "$v"
}

cleanws(){
    echo "$@" | sed 's/^ *//;s/[[:space:]][[:space:]]*/ /g;s/ *$//'
}

filter(){
    pat=$1
    shift
    for v; do
        eval "case '$v' in $pat) printf '%s ' '$v' ;; esac"
    done
}

filter_out(){
    pat=$1
    shift
    for v; do
        eval "case '$v' in $pat) ;; *) printf '%s ' '$v' ;; esac"
    done
}

map(){
    m=$1
    shift
    for v; do eval $m; done
}

add_suffix(){
    suffix=$1
    shift
    for v; do echo ${v}${suffix}; done
}

set_all(){
    value=$1
    shift
    for var in $*; do
        eval $var=$value
    done
}

set_weak(){
    value=$1
    shift
    for var; do
        eval : \${$var:=$value}
    done
}

sanitize_var_name(){
    echo $@ | sed 's/[^A-Za-z0-9_]/_/g'
}

set_sanitized(){
    var=$1
    shift
    eval $(sanitize_var_name "$var")='$*'
}

get_sanitized(){
    eval echo \$$(sanitize_var_name "$1")
}

pushvar(){
    for pvar in $*; do
        eval level=\${${pvar}_level:=0}
        eval ${pvar}_${level}="\$$pvar"
        eval ${pvar}_level=$(($level+1))
    done
}

popvar(){
    for pvar in $*; do
        eval level=\${${pvar}_level:-0}
        test $level = 0 && continue
        eval level=$(($level-1))
        eval $pvar="\${${pvar}_${level}}"
        eval ${pvar}_level=$level
        eval unset ${pvar}_${level}
    done
}

request(){
    for var in $*; do
        eval ${var}_requested=yes
        eval $var=
    done
}

enable(){
    set_all yes $*
}

disable(){
    set_all no $*
}

enable_weak(){
    set_weak yes $*
}

disable_weak(){
    set_weak no $*
}

enable_sanitized(){
    for var; do
        enable $(echo "$var" | sed 's/[^A-Za-z0-9_]/_/g')
    done
}

disable_sanitized(){
    for var; do
        disable $(echo "$var" | sed 's/[^A-Za-z0-9_]/_/g')
    done
}

do_enable_deep(){
    for var; do
        enabled $var && continue
        eval sel="\$${var}_select"
        eval sgs="\$${var}_suggest"
        pushvar var sgs
        enable_deep $sel
        popvar sgs
        enable_deep_weak $sgs
        popvar var
    done
}

enable_deep(){
    do_enable_deep $*
    enable $*
}

enable_deep_weak(){
    for var; do
        disabled $var && continue
        pushvar var
        do_enable_deep $var
        popvar var
        enable_weak $var
    done
}

requested(){
    test "${1#!}" = "$1" && op='=' || op=!=
    eval test "x\$${1#!}_requested" $op "xyes"
}

enabled(){
    test "${1#!}" = "$1" && op='=' || op=!=
    eval test "x\$${1#!}" $op "xyes"
}

disabled(){
    test "${1#!}" = "$1" && op='=' || op=!=
    eval test "x\$${1#!}" $op "xno"
}

enabled_all(){
    for opt; do
        enabled $opt || return 1
    done
}

disabled_all(){
    for opt; do
        disabled $opt || return 1
    done
}

enabled_any(){
    for opt; do
        enabled $opt && return 0
    done
}

disabled_any(){
    for opt; do
        disabled $opt && return 0
    done
    return 1
}

set_default(){
    for opt; do
        eval : \${$opt:=\$${opt}_default}
    done
}

is_in(){
    value=$1
    shift
    for var in $*; do
        [ $var = $value ] && return 0
    done
    return 1
}

check_deps(){
    for cfg; do
        enabled ${cfg}_checking && die "Circular dependency for $cfg."
        disabled ${cfg}_checking && continue
        enable ${cfg}_checking

        eval dep_all="\$${cfg}_deps"
        eval dep_any="\$${cfg}_deps_any"
        eval dep_con="\$${cfg}_conflict"
        eval dep_sel="\$${cfg}_select"
        eval dep_sgs="\$${cfg}_suggest"
        eval dep_ifa="\$${cfg}_if"
        eval dep_ifn="\$${cfg}_if_any"

        pushvar cfg dep_all dep_any dep_con dep_sel dep_sgs dep_ifa dep_ifn
        check_deps $dep_all $dep_any $dep_con $dep_sel $dep_sgs $dep_ifa $dep_ifn
        popvar cfg dep_all dep_any dep_con dep_sel dep_sgs dep_ifa dep_ifn

        [ -n "$dep_ifa" ] && { enabled_all $dep_ifa && enable_weak $cfg; }
        [ -n "$dep_ifn" ] && { enabled_any $dep_ifn && enable_weak $cfg; }
        enabled_all  $dep_all || { disable $cfg && requested $cfg && die "ERROR: $cfg requested, but not all dependencies are satisfied: $dep_all"; }
        enabled_any  $dep_any || { disable $cfg && requested $cfg && die "ERROR: $cfg requested, but not any dependency is satisfied: $dep_any"; }
        disabled_all $dep_con || { disable $cfg && requested $cfg && die "ERROR: $cfg requested, but some conflicting dependencies are unsatisfied: $dep_con"; }
        disabled_any $dep_sel && { disable $cfg && requested $cfg && die "ERROR: $cfg requested, but some selected dependency is unsatisfied: $dep_sel"; }

        enabled $cfg && enable_deep_weak $dep_sel $dep_sgs

        for dep in $dep_all $dep_any $dep_sel $dep_sgs; do
            # filter out library deps, these do not belong in extralibs
            is_in $dep $LIBRARY_LIST && continue
            enabled $dep && eval append ${cfg}_extralibs ${dep}_extralibs
        done

        disable ${cfg}_checking
    done
}

print_config(){
    pfx=$1
    files=$2
    shift 2
    map 'eval echo "$v \${$v:-no}"' "$@" |
    awk "BEGIN { split(\"$files\", files) }
        {
            c = \"$pfx\" toupper(\$1);
            v = \$2;
            sub(/yes/, 1, v);
            sub(/no/,  0, v);
            for (f in files) {
                file = files[f];
                if (file ~ /\\.h\$/) {
                    printf(\"#define %s %d\\n\", c, v) >>file;
                } else if (file ~ /\\.asm\$/) {
                    printf(\"%%define %s %d\\n\", c, v) >>file;
                } else if (file ~ /\\.mak\$/) {
                    n = -v ? \"\" : \"!\";
                    printf(\"%s%s=yes\\n\", n, c) >>file;
                } else if (file ~ /\\.texi\$/) {
                    pre = -v ? \"\" : \"@c \";
                    yesno = \$2;
                    c2 = tolower(c);
                    gsub(/_/, \"-\", c2);
                    printf(\"%s@set %s %s\\n\", pre, c2, yesno) >>file;
                }
            }
        }"
}

print_enabled(){
    suf=$1
    shift
    for v; do
        enabled $v && printf "%s\n" ${v%$suf}
    done
}

append(){
    var=$1
    shift
    eval "$var=\"\$$var $*\""
}

prepend(){
    var=$1
    shift
    eval "$var=\"$* \$$var\""
}

unique(){
    var=$1
    uniq_list=""
    for tok in $(eval echo \$$var); do
        uniq_list="$(filter_out $tok $uniq_list) $tok"
    done
    eval "$var=\"${uniq_list}\""
}

resolve(){
    var=$1
    tmpvar=
    for entry in $(eval echo \$$var); do
        tmpvar="$tmpvar $(eval echo \$${entry})"
    done
    eval "$var=\"${tmpvar}\""
}

add_cppflags(){
    append CPPFLAGS "$@"
}

add_cflags(){
    append CFLAGS $($cflags_filter "$@")
}

add_cflags_headers(){
    append CFLAGS_HEADERS $($cflags_filter "$@")
}

add_cxxflags(){
    append CXXFLAGS $($cflags_filter "$@")
}

add_asflags(){
    append ASFLAGS $($asflags_filter "$@")
}

add_objcflags(){
    append OBJCFLAGS $($objcflags_filter "$@")
}

add_ldflags(){
    append LDFLAGS $($ldflags_filter "$@")
}

add_ldexeflags(){
    append LDEXEFLAGS $($ldflags_filter "$@")
}

add_ldsoflags(){
    append LDSOFLAGS $($ldflags_filter "$@")
}

add_stripflags(){
    append ASMSTRIPFLAGS "$@"
}

add_extralibs(){
    prepend extralibs $($ldflags_filter "$@")
}

add_host_cppflags(){
    append host_cppflags "$@"
}

add_host_cflags(){
    append host_cflags $($host_cflags_filter "$@")
}

add_host_ldflags(){
    append host_ldflags $($host_ldflags_filter "$@")
}

add_compat(){
    append compat_objs $1
    shift
    map 'add_cppflags -D$v' "$@"
}

check_cmd(){
    log "$@"
    "$@" >> $logfile 2>&1
}

check_stat(){
    log check_stat "$@"
    stat "$1" >> $logfile 2>&1
}

cc_o(){
    eval printf '%s\\n' $CC_O
}

cc_e(){
    eval printf '%s\\n' $CC_E
}

check_cc(){
    log check_cc "$@"
    cat > $TMPC
    log_file $TMPC
    check_cmd $cc $CPPFLAGS $CFLAGS "$@" $CC_C $(cc_o $TMPO) $TMPC
}

check_cxx(){
    log check_cxx "$@"
    cat > $TMPCPP
    log_file $TMPCPP
    check_cmd $cxx $CPPFLAGS $CFLAGS $CXXFLAGS "$@" $CXX_C -o $TMPO $TMPCPP
}

check_objcc(){
    log check_objcc "$@"
    cat > $TMPM
    log_file $TMPM
    check_cmd $objcc -Werror=missing-prototypes $CPPFLAGS $CFLAGS $OBJCFLAGS "$@" $OBJCC_C $(cc_o $TMPO) $TMPM
}

check_cpp(){
    log check_cpp "$@"
    cat > $TMPC
    log_file $TMPC
    check_cmd $cc $CPPFLAGS $CFLAGS "$@" $(cc_e $TMPO) $TMPC
}

as_o(){
    eval printf '%s\\n' $AS_O
}

check_as(){
    log check_as "$@"
    cat > $TMPS
    log_file $TMPS
    check_cmd $as $CPPFLAGS $ASFLAGS "$@" $AS_C $(as_o $TMPO) $TMPS
}

check_inline_asm(){
    log check_inline_asm "$@"
    name="$1"
    code="$2"
    shift 2
    disable $name
    check_cc "$@" <<EOF && enable $name
void foo(void){ __asm__ volatile($code); }
EOF
}

check_inline_asm_flags(){
    log check_inline_asm_flags "$@"
    name="$1"
    code="$2"
    flags=''
    shift 2
    while [ "$1" != "" ]; do
      append flags $1
      shift
    done;
    disable $name
    cat > $TMPC <<EOF
void foo(void){ __asm__ volatile($code); }
EOF
    log_file $TMPC
    check_cmd $cc $CPPFLAGS $CFLAGS $flags "$@" $CC_C $(cc_o $TMPO) $TMPC &&
    enable $name && add_cflags $flags && add_asflags $flags && add_ldflags $flags
}

check_insn(){
    log check_insn "$@"
    check_inline_asm ${1}_inline "\"$2\""
    echo "$2" | check_as && enable ${1}_external || disable ${1}_external
}

check_x86asm(){
    log check_x86asm "$@"
    echo "$1" > $TMPS
    log_file $TMPS
    shift 1
    check_cmd $x86asmexe $X86ASMFLAGS -Werror "$@" -o $TMPO $TMPS
}

ld_o(){
    eval printf '%s\\n' $LD_O
}

check_ld(){
    log check_ld "$@"
    type=$1
    shift 1
    flags=$(filter_out '-l*|*.so' $@)
    libs=$(filter '-l*|*.so' $@)
    check_$type $($cflags_filter $flags) || return
    flags=$($ldflags_filter $flags)
    libs=$($ldflags_filter $libs)
    check_cmd $ld $LDFLAGS $LDEXEFLAGS $flags $(ld_o $TMPE) $TMPO $libs $extralibs
}

print_include(){
    hdr=$1
    test "${hdr%.h}" = "${hdr}" &&
        echo "#include $hdr"    ||
        echo "#include <$hdr>"
}

check_code(){
    log check_code "$@"
    check=$1
    headers=$2
    code=$3
    shift 3
    {
        for hdr in $headers; do
            print_include $hdr
        done
        echo "int main(void) { $code; return 0; }"
    } | check_$check "$@"
}

check_cppflags(){
    log check_cppflags "$@"
    check_cpp "$@" <<EOF && append CPPFLAGS "$@"
#include <stdlib.h>
EOF
}

test_cflags(){
    log test_cflags "$@"
    set -- $($cflags_filter "$@")
    check_cc "$@" <<EOF
int x;
EOF
}

check_cflags(){
    log check_cflags "$@"
    test_cflags "$@" && add_cflags "$@"
}

check_cxxflags(){
    log check_cxxflags "$@"
    set -- $($cflags_filter "$@")
    check_cxx "$@" <<EOF && append CXXFLAGS "$@"
int x;
EOF
}

test_objcflags(){
    log test_objcflags "$@"
    set -- $($objcflags_filter "$@")
    check_objcc "$@" <<EOF
int x;
EOF
}

check_objcflags(){
    log check_objcflags "$@"
    test_objcflags "$@" && add_objcflags "$@"
}

test_ldflags(){
    log test_ldflags "$@"
    check_ld "cc" "$@" <<EOF
int main(void){ return 0; }
EOF
}

check_ldflags(){
    log check_ldflags "$@"
    test_ldflags "$@" && add_ldflags "$@"
}

test_stripflags(){
    log test_stripflags "$@"
    # call check_cc to get a fresh TMPO
    check_cc <<EOF
int main(void) { return 0; }
EOF
    check_cmd $strip $ASMSTRIPFLAGS "$@" $TMPO
}

check_stripflags(){
    log check_stripflags "$@"
    test_stripflags "$@" && add_stripflags "$@"
}

check_header(){
    log check_header "$@"
    headers=$1
    shift
    disable_sanitized $headers
    {
        for hdr in $headers; do
            print_include $hdr
        done
        echo "int x;"
    } | check_cpp "$@" && enable_sanitized $headers
}

check_header_objcc(){
    log check_header_objcc "$@"
    rm -f -- "$TMPO"
    header=$1
    shift
    disable_sanitized $header
    {
       echo "#include <$header>"
       echo "int main(void) { return 0; }"
    } | check_objcc && check_stat "$TMPO" && enable_sanitized $header
}

check_apple_framework(){
    log check_apple_framework "$@"
    framework="$1"
    name="$(tolower $framework)"
    header="${framework}/${framework}.h"
    disable $name
    check_header_objcc $header &&
        enable $name && eval ${name}_extralibs='"-framework $framework"'
}

check_func(){
    log check_func "$@"
    func=$1
    shift
    disable $func
    check_ld "cc" "$@" <<EOF && enable $func
extern int $func();
int main(void){ $func(); }
EOF
}

check_complexfunc(){
    log check_complexfunc "$@"
    func=$1
    narg=$2
    shift 2
    test $narg = 2 && args="f, g" || args="f * I"
    disable $func
    check_ld "cc" "$@" <<EOF && enable $func
#include <complex.h>
#include <math.h>
float foo(complex float f, complex float g) { return $func($args); }
int main(void){ return (int) foo; }
EOF
}

check_mathfunc(){
    log check_mathfunc "$@"
    func=$1
    narg=$2
    shift 2
    test $narg = 2 && args="f, g" || args="f"
    disable $func
    check_ld "cc" "$@" <<EOF && enable $func
#include <math.h>
float foo(float f, float g) { return $func($args); }
int main(void){ return (int) foo; }
EOF
}

check_func_headers(){
    log check_func_headers "$@"
    headers=$1
    funcs=$2
    shift 2
    {
        for hdr in $headers; do
            print_include $hdr
        done
        echo "#include <stdint.h>"
        for func in $funcs; do
            echo "long check_$func(void) { return (long) $func; }"
        done
        echo "int main(void) { int ret = 0;"
        # LTO could optimize out the test functions without this
        for func in $funcs; do
            echo " ret |= ((intptr_t)check_$func) & 0xFFFF;"
        done
        echo "return ret; }"
    } | check_ld "cc" "$@" && enable $funcs && enable_sanitized $headers
}

check_class_headers_cpp(){
    log check_class_headers_cpp "$@"
    headers=$1
    classes=$2
    shift 2
    {
        for hdr in $headers; do
            echo "#include <$hdr>"
        done
        echo "int main(void) { "
        i=1
        for class in $classes; do
            echo "$class obj$i;"
            i=$(expr $i + 1)
        done
        echo "return 0; }"
    } | check_ld "cxx" "$@" && enable $funcs && enable_sanitized $headers
}

check_cpp_condition(){
    log check_cpp_condition "$@"
    header=$1
    condition=$2
    shift 2
    check_cpp "$@" <<EOF
#include <$header>
#if !($condition)
#error "unsatisfied condition: $condition"
#endif
EOF
}

test_cflags_cc(){
    log test_cflags_cc "$@"
    flags=$1
    header=$2
    condition=$3
    shift 3
    set -- $($cflags_filter "$flags")
    check_cc "$@" <<EOF
#include <$header>
#if !($condition)
#error "unsatisfied condition: $condition"
#endif
EOF
}

check_lib(){
    log check_lib "$@"
    name="$1"
    headers="$2"
    funcs="$3"
    shift 3
    disable $name
    check_func_headers "$headers" "$funcs" "$@" &&
        enable $name && eval ${name}_extralibs="\$@"
}

check_lib_cpp(){
    log check_lib_cpp "$@"
    name="$1"
    headers="$2"
    classes="$3"
    shift 3
    disable $name
    check_class_headers_cpp "$headers" "$classes" "$@" &&
        enable $name && eval ${name}_extralibs="\$@"
}

test_pkg_config(){
    log test_pkg_config "$@"
    name="$1"
    pkg_version="$2"
    pkg="${2%% *}"
    headers="$3"
    funcs="$4"
    shift 4
    disable $name
    check_cmd $pkg_config --exists --print-errors $pkg_version || return
    pkg_cflags=$($pkg_config --cflags $pkg_config_flags $pkg)
    pkg_libs=$($pkg_config --libs $pkg_config_flags $pkg)
    check_func_headers "$headers" "$funcs" $pkg_cflags $pkg_libs "$@" &&
        enable $name &&
        set_sanitized "${name}_cflags"    $pkg_cflags &&
        set_sanitized "${name}_extralibs" $pkg_libs
}

check_pkg_config(){
    log check_pkg_config "$@"
    name="$1"
    test_pkg_config "$@" &&
        eval add_cflags \$${name}_cflags
}

check_exec(){
    check_ld "cc" "$@" && { enabled cross_compile || $TMPE >> $logfile 2>&1; }
}

check_exec_crash(){
    log check_exec_crash "$@"
    code=$(cat)

    # exit() is not async signal safe.  _Exit (C99) and _exit (POSIX)
    # are safe but may not be available everywhere.  Thus we use
    # raise(SIGTERM) instead.  The check is run in a subshell so we
    # can redirect the "Terminated" message from the shell.  SIGBUS
    # is not defined by standard C so it is used conditionally.

    (check_exec "$@") >> $logfile 2>&1 <<EOF
#include <signal.h>
static void sighandler(int sig){
    raise(SIGTERM);
}
int foo(void){
    $code
}
int (*func_ptr)(void) = foo;
int main(void){
    signal(SIGILL, sighandler);
    signal(SIGFPE, sighandler);
    signal(SIGSEGV, sighandler);
#ifdef SIGBUS
    signal(SIGBUS, sighandler);
#endif
    return func_ptr();
}
EOF
}

check_type(){
    log check_type "$@"
    headers=$1
    type=$2
    shift 2
    disable_sanitized "$type"
    check_code cc "$headers" "$type v" "$@" && enable_sanitized "$type"
}

check_struct(){
    log check_struct "$@"
    headers=$1
    struct=$2
    member=$3
    shift 3
    disable_sanitized "${struct}_${member}"
    check_code cc "$headers" "const void *p = &(($struct *)0)->$member" "$@" &&
        enable_sanitized "${struct}_${member}"
}

check_builtin(){
    log check_builtin "$@"
    name=$1
    headers=$2
    builtin=$3
    shift 3
    disable "$name"
    check_code ld "$headers" "$builtin" "cc" "$@" && enable "$name"
}

check_compile_assert(){
    log check_compile_assert "$@"
    name=$1
    headers=$2
    condition=$3
    shift 3
    disable "$name"
    check_code cc "$headers" "char c[2 * !!($condition) - 1]" "$@" && enable "$name"
}

require(){
    log require "$@"
    name_version="$1"
    name="${1%% *}"
    headers="$2"
    func="$3"
    shift 3
    check_lib $name "$headers" $func "$@" || die "ERROR: $name_version not found"
}

require_cpp(){
    name="$1"
    headers="$2"
    classes="$3"
    shift 3
    check_lib_cpp "$headers" "$classes" "$@" || die "ERROR: $name not found"
}

require_header(){
    log require "$@"
    headers="$1"
    shift
    check_header "$headers" "$@" || die "ERROR: $headers not found"
}

require_cpp_condition(){
    log require "$@"
    header="$1"
    condition="$2"
    shift 2
    check_cpp_condition "$header" "$condition" "$@" || die "ERROR: $condition not satisfied"
}

require_pkg_config(){
    log require_pkg_config "$@"
    pkg_version="$2"
    check_pkg_config "$@" || die "ERROR: $pkg_version not found using pkg-config$pkg_config_fail_message"
}

hostcc_e(){
    eval printf '%s\\n' $HOSTCC_E
}

hostcc_o(){
    eval printf '%s\\n' $HOSTCC_O
}

check_host_cc(){
    log check_host_cc "$@"
    cat > $TMPC
    log_file $TMPC
    check_cmd $host_cc $host_cflags "$@" $HOSTCC_C $(hostcc_o $TMPO) $TMPC
}

check_host_cpp(){
    log check_host_cpp "$@"
    cat > $TMPC
    log_file $TMPC
    check_cmd $host_cc $host_cppflags $host_cflags "$@" $(hostcc_e $TMPO) $TMPC
}

check_host_cppflags(){
    log check_host_cppflags "$@"
    check_host_cpp "$@" <<EOF && append host_cppflags "$@"
#include <stdlib.h>
EOF
}

check_host_cflags(){
    log check_host_cflags "$@"
    set -- $($host_cflags_filter "$@")
    check_host_cc "$@" <<EOF && append host_cflags "$@"
int x;
EOF
}

check_host_cpp_condition(){
    log check_host_cpp_condition "$@"
    header=$1
    condition=$2
    shift 2
    check_host_cpp "$@" <<EOF
#include <$header>
#if !($condition)
#error "unsatisfied condition: $condition"
#endif
EOF
}

cp_if_changed(){
    cmp -s "$1" "$2" && { test "$quiet" != "yes" && echo "$2 is unchanged"; } && return
    mkdir -p "$(dirname $2)"
    cp -f "$1" "$2"
}

# CONFIG_LIST contains configurable options, while HAVE_LIST is for
# system-dependent things.

AVCODEC_COMPONENTS="
    bsfs
    decoders
    encoders
    hwaccels
    parsers
"

AVDEVICE_COMPONENTS="
    indevs
    outdevs
"

AVFILTER_COMPONENTS="
    filters
"

AVFORMAT_COMPONENTS="
    demuxers
    muxers
    protocols
"

COMPONENT_LIST="
    $AVCODEC_COMPONENTS
    $AVDEVICE_COMPONENTS
    $AVFILTER_COMPONENTS
    $AVFORMAT_COMPONENTS
"

EXAMPLE_LIST="
    avio_dir_cmd_example
    avio_reading_example
    decode_audio_example
    decode_video_example
    demuxing_decoding_example
    encode_audio_example
    encode_video_example
    extract_mvs_example
    filter_audio_example
    filtering_audio_example
    filtering_video_example
    http_multiclient_example
    hw_decode_example
    metadata_example
    muxing_example
    qsvdec_example
    remuxing_example
    resampling_audio_example
    scaling_video_example
    transcode_aac_example
    transcoding_example
"

EXTERNAL_AUTODETECT_LIBRARY_LIST="
    alsa
    appkit
    avfoundation
    bzlib
    coreimage
    iconv
    libxcb
    libxcb_shm
    libxcb_shape
    libxcb_xfixes
    lzma
    schannel
    sdl2
    securetransport
    sndio
    xlib
    zlib
"

EXTERNAL_LIBRARY_GPL_LIST="
    avisynth
    frei0r
    libcdio
    librubberband
    libvidstab
    libx264
    libx265
    libxavs
    libxvid
"

EXTERNAL_LIBRARY_NONFREE_LIST="
    decklink
    libndi_newtek
    libfdk_aac
    openssl
"

EXTERNAL_LIBRARY_VERSION3_LIST="
    gmp
    libopencore_amrnb
    libopencore_amrwb
    libvmaf
    libvo_amrwbenc
    rkmpp
"

EXTERNAL_LIBRARY_GPLV3_LIST="
    libsmbclient
"

EXTERNAL_LIBRARY_LIST="
    $EXTERNAL_LIBRARY_GPL_LIST
    $EXTERNAL_LIBRARY_NONFREE_LIST
    $EXTERNAL_LIBRARY_VERSION3_LIST
    $EXTERNAL_LIBRARY_GPLV3_LIST
    chromaprint
    gcrypt
    gnutls
    jni
    ladspa
    libass
    libbluray
    libbs2b
    libcaca
    libcelt
    libdc1394
    libdrm
    libflite
    libfontconfig
    libfreetype
    libfribidi
    libgme
    libgsm
    libiec61883
    libilbc
    libjack
    libkvazaar
    libmodplug
    libmp3lame
    libmysofa
    libopencv
    libopenh264
    libopenjpeg
    libopenmpt
    libopus
    libpulse
    librsvg
    librtmp
    libshine
    libsmbclient
    libsnappy
    libsoxr
    libspeex
    libssh
    libtesseract
    libtheora
    libtwolame
    libv4l2
    libvorbis
    libvpx
    libwavpack
    libwebp
    libxml2
    libzimg
    libzmq
    libzvbi
    mediacodec
    openal
    opencl
    opengl
"

HWACCEL_AUTODETECT_LIBRARY_LIST="
    audiotoolbox
    crystalhd
    cuda
    cuvid
    d3d11va
    dxva2
    nvdec
    nvenc
    vaapi
    vdpau
    videotoolbox
    v4l2_m2m
    xvmc
"

# catchall list of things that require external libs to link
EXTRALIBS_LIST="
    cpu_init
    cws2fws
"

HWACCEL_LIBRARY_NONFREE_LIST="
    cuda_sdk
    libnpp
"

HWACCEL_LIBRARY_LIST="
    $HWACCEL_LIBRARY_NONFREE_LIST
    libmfx
    mmal
    omx
"

DOCUMENT_LIST="
    doc
    htmlpages
    manpages
    podpages
    txtpages
"

FEATURE_LIST="
    ftrapv
    gray
    hardcoded_tables
    omx_rpi
    runtime_cpudetect
    safe_bitstream_reader
    shared
    small
    static
    swscale_alpha
"

LIBRARY_LIST="
    avcodec
    avdevice
    avfilter
    avformat
    avresample
    avutil
    postproc
    swresample
    swscale
"

LICENSE_LIST="
    gpl
    nonfree
    version3
"

PROGRAM_LIST="
    ffplay
    ffprobe
    ffserver
    ffmpeg
"

SUBSYSTEM_LIST="
    dct
    dwt
    error_resilience
    faan
    fast_unaligned
    fft
    lsp
    lzo
    mdct
    pixelutils
    network
    rdft
"

# COMPONENT_LIST needs to come last to ensure correct dependency checking
CONFIG_LIST="
    $DOCUMENT_LIST
    $EXAMPLE_LIST
    $EXTERNAL_LIBRARY_LIST
    $EXTERNAL_AUTODETECT_LIBRARY_LIST
    $HWACCEL_LIBRARY_LIST
    $HWACCEL_AUTODETECT_LIBRARY_LIST
    $FEATURE_LIST
    $LICENSE_LIST
    $LIBRARY_LIST
    $PROGRAM_LIST
    $SUBSYSTEM_LIST
    autodetect
    fontconfig
    linux_perf
    memory_poisoning
    neon_clobber_test
    ossfuzz
    pic
    thumb
    valgrind_backtrace
    xmm_clobber_test
    $COMPONENT_LIST
"

THREADS_LIST="
    pthreads
    os2threads
    w32threads
"

ATOMICS_LIST="
    atomics_gcc
    atomics_suncc
    atomics_win32
"

AUTODETECT_LIBS="
    $EXTERNAL_AUTODETECT_LIBRARY_LIST
    $HWACCEL_AUTODETECT_LIBRARY_LIST
    $THREADS_LIST
"

ARCH_LIST="
    aarch64
    alpha
    arm
    avr32
    avr32_ap
    avr32_uc
    bfin
    ia64
    m68k
    mips
    mips64
    parisc
    ppc
    ppc64
    s390
    sh4
    sparc
    sparc64
    tilegx
    tilepro
    tomi
    x86
    x86_32
    x86_64
"

ARCH_EXT_LIST_ARM="
    armv5te
    armv6
    armv6t2
    armv8
    neon
    vfp
    vfpv3
    setend
"

ARCH_EXT_LIST_MIPS="
    mipsfpu
    mips32r2
    mips32r5
    mips64r2
    mips32r6
    mips64r6
    mipsdsp
    mipsdspr2
    msa
"

ARCH_EXT_LIST_LOONGSON="
    loongson2
    loongson3
    mmi
"

ARCH_EXT_LIST_X86_SIMD="
    aesni
    amd3dnow
    amd3dnowext
    avx
    avx2
    fma3
    fma4
    mmx
    mmxext
    sse
    sse2
    sse3
    sse4
    sse42
    ssse3
    xop
"

ARCH_EXT_LIST_PPC="
    altivec
    dcbzl
    ldbrx
    power8
    ppc4xx
    vsx
"

ARCH_EXT_LIST_X86="
    $ARCH_EXT_LIST_X86_SIMD
    cpunop
    i686
"

ARCH_EXT_LIST="
    $ARCH_EXT_LIST_ARM
    $ARCH_EXT_LIST_PPC
    $ARCH_EXT_LIST_X86
    $ARCH_EXT_LIST_MIPS
    $ARCH_EXT_LIST_LOONGSON
"

ARCH_FEATURES="
    aligned_stack
    fast_64bit
    fast_clz
    fast_cmov
    local_aligned
    simd_align_16
    simd_align_32
"

BUILTIN_LIST="
    atomic_cas_ptr
    machine_rw_barrier
    MemoryBarrier
    mm_empty
    rdtsc
    sarestart
    sem_timedwait
    sync_val_compare_and_swap
"
HAVE_LIST_CMDLINE="
    inline_asm
    symver
    x86asm
"

HAVE_LIST_PUB="
    bigendian
    fast_unaligned
"

HEADERS_LIST="
    arpa_inet_h
    asm_types_h
    cdio_paranoia_h
    cdio_paranoia_paranoia_h
    cuda_h
    dispatch_dispatch_h
    dev_bktr_ioctl_bt848_h
    dev_bktr_ioctl_meteor_h
    dev_ic_bt8xx_h
    dev_video_bktr_ioctl_bt848_h
    dev_video_meteor_ioctl_meteor_h
    direct_h
    dirent_h
    dxgidebug_h
    dxva_h
    ES2_gl_h
    io_h
    machine_ioctl_bt848_h
    machine_ioctl_meteor_h
    malloc_h
    opencv2_core_core_c_h
    OpenGL_gl3_h
    poll_h
    sys_param_h
    sys_resource_h
    sys_select_h
    sys_soundcard_h
    sys_time_h
    sys_un_h
    sys_videoio_h
    termios_h
    udplite_h
    unistd_h
    valgrind_valgrind_h
    windows_h
    winsock2_h
"

INTRINSICS_LIST="
    intrinsics_neon
"

COMPLEX_FUNCS="
    cabs
    cexp
"

MATH_FUNCS="
    atanf
    atan2f
    cbrt
    cbrtf
    copysign
    cosf
    erf
    exp2
    exp2f
    expf
    hypot
    isfinite
    isinf
    isnan
    ldexpf
    llrint
    llrintf
    log2
    log2f
    log10f
    lrint
    lrintf
    powf
    rint
    round
    roundf
    sinf
    trunc
    truncf
"

SYSTEM_FUNCS="
    access
    aligned_malloc
    arc4random
    clock_gettime
    closesocket
    CommandLineToArgvW
    CryptGenRandom
    fcntl
    getaddrinfo
    gethrtime
    getopt
    GetProcessAffinityMask
    GetProcessMemoryInfo
    GetProcessTimes
    getrusage
    GetSystemTimeAsFileTime
    gettimeofday
    glob
    glXGetProcAddress
    gmtime_r
    inet_aton
    isatty
    kbhit
    localtime_r
    lstat
    lzo1x_999_compress
    mach_absolute_time
    MapViewOfFile
    memalign
    mkstemp
    mmap
    mprotect
    nanosleep
    PeekNamedPipe
    posix_memalign
    pthread_cancel
    sched_getaffinity
    SetConsoleTextAttribute
    SetConsoleCtrlHandler
    setmode
    setrlimit
    Sleep
    strerror_r
    sysconf
    sysctl
    usleep
    UTGetOSTypeFromString
    VirtualAlloc
    wglGetProcAddress
"

TOOLCHAIN_FEATURES="
    as_arch_directive
    as_fpu_directive
    as_func
    as_object_arch
    asm_mod_q
    blocks_extension
    ebp_available
    ebx_available
    gnu_as
    gnu_windres
    ibm_asm
    inline_asm_direct_symbol_refs
    inline_asm_labels
    inline_asm_nonlocal_labels
    pragma_deprecated
    rsync_contimeout
    symver_asm_label
    symver_gnu_asm
    vfp_args
    xform_asm
    xmm_clobbers
"

TYPES_LIST="
    CONDITION_VARIABLE_Ptr
    kCMVideoCodecType_HEVC
    socklen_t
    struct_addrinfo
    struct_group_source_req
    struct_ip_mreq_source
    struct_ipv6_mreq
    struct_msghdr_msg_flags
    struct_pollfd
    struct_rusage_ru_maxrss
    struct_sctp_event_subscribe
    struct_sockaddr_in6
    struct_sockaddr_sa_len
    struct_sockaddr_storage
    struct_stat_st_mtim_tv_nsec
    struct_v4l2_frmivalenum_discrete
"

HAVE_LIST="
    $ARCH_EXT_LIST
    $(add_suffix _external $ARCH_EXT_LIST)
    $(add_suffix _inline   $ARCH_EXT_LIST)
    $ARCH_FEATURES
    $ATOMICS_LIST
    $BUILTIN_LIST
    $COMPLEX_FUNCS
    $HAVE_LIST_CMDLINE
    $HAVE_LIST_PUB
    $HEADERS_LIST
    $INTRINSICS_LIST
    $MATH_FUNCS
    $SYSTEM_FUNCS
    $THREADS_LIST
    $TOOLCHAIN_FEATURES
    $TYPES_LIST
    atomics_native
    dos_paths
    libc_msvcrt
    makeinfo
    makeinfo_html
    MMAL_PARAMETER_VIDEO_MAX_NUM_CALLBACKS
    perl
    pod2man
    section_data_rel_ro
    texi2html
    threads
    uwp
    vaapi_drm
    vaapi_x11
    vdpau_x11
    winrt
"

# options emitted with CONFIG_ prefix but not available on the command line
CONFIG_EXTRA="
    aandcttables
    ac3dsp
    adts_header
    audio_frame_queue
    audiodsp
    blockdsp
    bswapdsp
    cabac
    cbs
    cbs_h264
    cbs_h265
    cbs_mpeg2
    dirac_parse
    dvprofile
    exif
    faandct
    faanidct
    fdctdsp
    flacdsp
    fmtconvert
    frame_thread_encoder
    g722dsp
    golomb
    gplv3
    h263dsp
    h264chroma
    h264dsp
    h264parse
    h264pred
    h264qpel
    hevcparse
    hpeldsp
    huffman
    huffyuvdsp
    huffyuvencdsp
    idctdsp
    iirfilter
    mdct15
    intrax8
    iso_media
    ividsp
    jpegtables
    lgplv3
    libx262
    llauddsp
    llviddsp
    llvidencdsp
    lpc
    lzf
    me_cmp
    mpeg_er
    mpegaudio
    mpegaudiodsp
    mpegaudioheader
    mpegvideo
    mpegvideoenc
    mss34dsp
    pixblockdsp
    qpeldsp
    qsv
    qsvdec
    qsvenc
    qsvvpp
    rangecoder
    riffdec
    riffenc
    rtpdec
    rtpenc_chain
    rv34dsp
    sinewin
    snappy
    srtp
    startcode
    texturedsp
    texturedspenc
    tpeldsp
    vaapi_1
    vaapi_encode
    vc1dsp
    videodsp
    vp3dsp
    vp56dsp
    vp8dsp
    wma_freqs
    wmv2dsp
"

CMDLINE_SELECT="
    $ARCH_EXT_LIST
    $CONFIG_LIST
    $HAVE_LIST_CMDLINE
    $THREADS_LIST
    asm
    cross_compile
    debug
    extra_warnings
    logging
    lto
    optimizations
    rpath
    stripping
"

PATHS_LIST="
    bindir
    datadir
    docdir
    incdir
    libdir
    mandir
    pkgconfigdir
    prefix
    shlibdir
    install_name_dir
"

CMDLINE_SET="
    $PATHS_LIST
    ar
    arch
    as
    assert_level
    build_suffix
    cc
    objcc
    cpu
    cross_prefix
    custom_allocator
    cxx
    dep_cc
    doxygen
    env
    extra_version
    gas
    host_cc
    host_cflags
    host_extralibs
    host_ld
    host_ldflags
    host_os
    ignore_tests
    install
    ld
    ln_s
    logfile
    malloc_prefix
    nm
    optflags
    nvccflags
    pkg_config
    pkg_config_flags
    progs_suffix
    random_seed
    ranlib
    samples
    strip
    sws_max_filter_size
    sysinclude
    sysroot
    target_exec
    target_os
    target_path
    target_samples
    tempprefix
    toolchain
    valgrind
    x86asmexe
"

CMDLINE_APPEND="
    extra_cflags
    extra_cxxflags
    extra_objcflags
    host_cppflags
"

# code dependency declarations

# architecture extensions

armv5te_deps="arm"
armv6_deps="arm"
armv6t2_deps="arm"
armv8_deps="aarch64"
neon_deps_any="aarch64 arm"
intrinsics_neon_deps="neon"
vfp_deps_any="aarch64 arm"
vfpv3_deps="vfp"
setend_deps="arm"

map 'eval ${v}_inline_deps=inline_asm' $ARCH_EXT_LIST_ARM

altivec_deps="ppc"
dcbzl_deps="ppc"
ldbrx_deps="ppc"
ppc4xx_deps="ppc"
vsx_deps="altivec"
power8_deps="vsx"

loongson2_deps="mips"
loongson3_deps="mips"
mips32r2_deps="mips"
mips32r5_deps="mips"
mips32r6_deps="mips"
mips64r2_deps="mips"
mips64r6_deps="mips"
mipsfpu_deps="mips"
mipsdsp_deps="mips"
mipsdspr2_deps="mips"
mmi_deps="mips"
msa_deps="mipsfpu"

cpunop_deps="i686"
x86_64_select="i686"
x86_64_suggest="fast_cmov"

amd3dnow_deps="mmx"
amd3dnowext_deps="amd3dnow"
i686_deps="x86"
mmx_deps="x86"
mmxext_deps="mmx"
sse_deps="mmxext"
sse2_deps="sse"
sse3_deps="sse2"
ssse3_deps="sse3"
sse4_deps="ssse3"
sse42_deps="sse4"
aesni_deps="sse42"
avx_deps="sse42"
xop_deps="avx"
fma3_deps="avx"
fma4_deps="avx"
avx2_deps="avx"

mmx_external_deps="x86asm"
mmx_inline_deps="inline_asm x86"
mmx_suggest="mmx_external mmx_inline"

for ext in $(filter_out mmx $ARCH_EXT_LIST_X86_SIMD); do
    eval dep=\$${ext}_deps
    eval ${ext}_external_deps='"${dep}_external"'
    eval ${ext}_inline_deps='"${dep}_inline"'
    eval ${ext}_suggest='"${ext}_external ${ext}_inline"'
done

aligned_stack_if_any="aarch64 ppc x86"
fast_64bit_if_any="aarch64 alpha ia64 mips64 parisc64 ppc64 sparc64 x86_64"
fast_clz_if_any="aarch64 alpha avr32 mips ppc x86"
fast_unaligned_if_any="aarch64 ppc x86"
simd_align_16_if_any="altivec neon sse"
simd_align_32_if_any="avx"

# system capabilities
symver_if_any="symver_asm_label symver_gnu_asm"
valgrind_backtrace_conflict="optimizations"
valgrind_backtrace_deps="valgrind_valgrind_h"

# threading support
atomics_gcc_if="sync_val_compare_and_swap"
atomics_suncc_if="atomic_cas_ptr machine_rw_barrier"
atomics_win32_if="MemoryBarrier"
atomics_native_if_any="$ATOMICS_LIST"
w32threads_deps="atomics_native"
threads_if_any="$THREADS_LIST"

# subsystems
cbs_h264_select="cbs golomb"
cbs_h265_select="cbs golomb"
cbs_mpeg2_select="cbs"
dct_select="rdft"
dirac_parse_select="golomb"
error_resilience_select="me_cmp"
faandct_deps="faan"
faandct_select="fdctdsp"
faanidct_deps="faan"
faanidct_select="idctdsp"
h264dsp_select="startcode"
hevcparse_select="golomb"
frame_thread_encoder_deps="encoders threads"
intrax8_select="blockdsp idctdsp"
mdct_select="fft"
mdct15_select="fft"
me_cmp_select="fdctdsp idctdsp pixblockdsp"
mpeg_er_select="error_resilience"
mpegaudio_select="mpegaudiodsp mpegaudioheader"
mpegaudiodsp_select="dct"
mpegvideo_select="blockdsp h264chroma hpeldsp idctdsp me_cmp mpeg_er videodsp"
mpegvideoenc_select="me_cmp mpegvideo pixblockdsp qpeldsp"
vc1dsp_select="h264chroma qpeldsp startcode"
rdft_select="fft"

# decoders / encoders
aac_decoder_select="adts_header mdct15 mdct sinewin"
aac_fixed_decoder_select="mdct sinewin"
aac_encoder_select="audio_frame_queue iirfilter lpc mdct sinewin"
aac_latm_decoder_select="aac_decoder aac_latm_parser"
ac3_decoder_select="ac3_parser ac3dsp bswapdsp fmtconvert mdct"
ac3_fixed_decoder_select="ac3_parser ac3dsp bswapdsp mdct"
ac3_encoder_select="ac3dsp audiodsp mdct me_cmp"
ac3_fixed_encoder_select="ac3dsp audiodsp mdct me_cmp"
adpcm_g722_decoder_select="g722dsp"
adpcm_g722_encoder_select="g722dsp"
aic_decoder_select="golomb idctdsp"
alac_encoder_select="lpc"
als_decoder_select="bswapdsp"
amrnb_decoder_select="lsp"
amrwb_decoder_select="lsp"
amv_decoder_select="sp5x_decoder exif"
amv_encoder_select="aandcttables jpegtables mpegvideoenc"
ape_decoder_select="bswapdsp llauddsp"
apng_decoder_select="zlib"
apng_encoder_select="llvidencdsp zlib"
asv1_decoder_select="blockdsp bswapdsp idctdsp"
asv1_encoder_select="bswapdsp fdctdsp pixblockdsp"
asv2_decoder_select="blockdsp bswapdsp idctdsp"
asv2_encoder_select="bswapdsp fdctdsp pixblockdsp"
atrac1_decoder_select="mdct sinewin"
atrac3_decoder_select="mdct"
atrac3p_decoder_select="mdct sinewin"
avrn_decoder_select="exif jpegtables"
bink_decoder_select="blockdsp hpeldsp"
binkaudio_dct_decoder_select="mdct rdft dct sinewin wma_freqs"
binkaudio_rdft_decoder_select="mdct rdft sinewin wma_freqs"
cavs_decoder_select="blockdsp golomb h264chroma idctdsp qpeldsp videodsp"
clearvideo_decoder_select="idctdsp"
cllc_decoder_select="bswapdsp"
comfortnoise_encoder_select="lpc"
cook_decoder_select="audiodsp mdct sinewin"
cscd_decoder_select="lzo"
cscd_decoder_suggest="zlib"
dca_decoder_select="mdct"
dds_decoder_select="texturedsp"
dirac_decoder_select="dirac_parse dwt golomb videodsp mpegvideoenc"
dnxhd_decoder_select="blockdsp idctdsp"
dnxhd_encoder_select="aandcttables blockdsp fdctdsp idctdsp mpegvideoenc pixblockdsp"
dolby_e_decoder_select="mdct"
dvvideo_decoder_select="dvprofile idctdsp"
dvvideo_encoder_select="dvprofile fdctdsp me_cmp pixblockdsp"
dxa_decoder_select="zlib"
dxv_decoder_select="lzf texturedsp"
eac3_decoder_select="ac3_decoder"
eac3_encoder_select="ac3_encoder"
eamad_decoder_select="aandcttables blockdsp bswapdsp idctdsp mpegvideo"
eatgq_decoder_select="aandcttables"
eatqi_decoder_select="aandcttables blockdsp bswapdsp idctdsp"
exr_decoder_select="zlib"
ffv1_decoder_select="rangecoder"
ffv1_encoder_select="rangecoder"
ffvhuff_decoder_select="huffyuv_decoder"
ffvhuff_encoder_select="huffyuv_encoder"
fic_decoder_select="golomb"
flac_decoder_select="flacdsp"
flac_encoder_select="bswapdsp flacdsp lpc"
flashsv2_decoder_select="zlib"
flashsv2_encoder_select="zlib"
flashsv_decoder_select="zlib"
flashsv_encoder_select="zlib"
flv_decoder_select="h263_decoder"
flv_encoder_select="h263_encoder"
fourxm_decoder_select="blockdsp bswapdsp"
fraps_decoder_select="bswapdsp huffman"
g2m_decoder_select="blockdsp idctdsp jpegtables zlib"
g729_decoder_select="audiodsp"
h261_decoder_select="mpegvideo"
h261_encoder_select="aandcttables mpegvideoenc"
h263_decoder_select="h263_parser h263dsp mpegvideo qpeldsp"
h263_encoder_select="aandcttables h263dsp mpegvideoenc"
h263i_decoder_select="h263_decoder"
h263p_decoder_select="h263_decoder"
h263p_encoder_select="h263_encoder"
h264_decoder_select="cabac golomb h264chroma h264dsp h264parse h264pred h264qpel videodsp"
h264_decoder_suggest="error_resilience"
hap_decoder_select="snappy texturedsp"
hap_encoder_deps="libsnappy"
hap_encoder_select="texturedspenc"
hevc_decoder_select="bswapdsp cabac golomb hevcparse videodsp"
huffyuv_decoder_select="bswapdsp huffyuvdsp llviddsp"
huffyuv_encoder_select="bswapdsp huffman huffyuvencdsp llvidencdsp"
iac_decoder_select="imc_decoder"
imc_decoder_select="bswapdsp fft mdct sinewin"
indeo3_decoder_select="hpeldsp"
indeo4_decoder_select="ividsp"
indeo5_decoder_select="ividsp"
interplay_video_decoder_select="hpeldsp"
jpegls_decoder_select="mjpeg_decoder"
jv_decoder_select="blockdsp"
lagarith_decoder_select="llviddsp"
ljpeg_encoder_select="aandcttables idctdsp jpegtables mpegvideoenc"
magicyuv_decoder_select="llviddsp"
magicyuv_encoder_select="llvidencdsp"
mdec_decoder_select="blockdsp idctdsp mpegvideo"
metasound_decoder_select="lsp mdct sinewin"
mimic_decoder_select="blockdsp bswapdsp hpeldsp idctdsp"
mjpeg_decoder_select="blockdsp hpeldsp exif idctdsp jpegtables"
mjpeg_encoder_select="aandcttables jpegtables mpegvideoenc"
mjpegb_decoder_select="mjpeg_decoder"
mlp_decoder_select="mlp_parser"
mlp_encoder_select="lpc"
motionpixels_decoder_select="bswapdsp"
mp1_decoder_select="mpegaudio"
mp1float_decoder_select="mpegaudio"
mp2_decoder_select="mpegaudio"
mp2float_decoder_select="mpegaudio"
mp3_decoder_select="mpegaudio"
mp3adu_decoder_select="mpegaudio"
mp3adufloat_decoder_select="mpegaudio"
mp3float_decoder_select="mpegaudio"
mp3on4_decoder_select="mpegaudio"
mp3on4float_decoder_select="mpegaudio"
mpc7_decoder_select="bswapdsp mpegaudiodsp"
mpc8_decoder_select="mpegaudiodsp"
mpegvideo_decoder_select="mpegvideo"
mpeg1video_decoder_select="mpegvideo"
mpeg1video_encoder_select="aandcttables mpegvideoenc h263dsp"
mpeg2video_decoder_select="mpegvideo"
mpeg2video_encoder_select="aandcttables mpegvideoenc h263dsp"
mpeg4_decoder_select="h263_decoder mpeg4video_parser"
mpeg4_encoder_select="h263_encoder"
msa1_decoder_select="mss34dsp"
mscc_decoder_select="zlib"
msmpeg4v1_decoder_select="h263_decoder"
msmpeg4v2_decoder_select="h263_decoder"
msmpeg4v2_encoder_select="h263_encoder"
msmpeg4v3_decoder_select="h263_decoder"
msmpeg4v3_encoder_select="h263_encoder"
mss2_decoder_select="mpegvideo qpeldsp vc1_decoder"
mts2_decoder_select="mss34dsp"
mxpeg_decoder_select="mjpeg_decoder"
nellymoser_decoder_select="mdct sinewin"
nellymoser_encoder_select="audio_frame_queue mdct sinewin"
nuv_decoder_select="idctdsp lzo"
on2avc_decoder_select="mdct"
opus_decoder_deps="swresample"
opus_decoder_select="mdct15"
opus_encoder_select="audio_frame_queue mdct15"
png_decoder_select="zlib"
png_encoder_select="llvidencdsp zlib"
prores_decoder_select="blockdsp idctdsp"
prores_encoder_select="fdctdsp"
qcelp_decoder_select="lsp"
qdm2_decoder_select="mdct rdft mpegaudiodsp"
ra_144_decoder_select="audiodsp"
ra_144_encoder_select="audio_frame_queue lpc audiodsp"
ralf_decoder_select="golomb"
rawvideo_decoder_select="bswapdsp"
rscc_decoder_select="zlib"
rtjpeg_decoder_select="me_cmp"
rv10_decoder_select="h263_decoder"
rv10_encoder_select="h263_encoder"
rv20_decoder_select="h263_decoder"
rv20_encoder_select="h263_encoder"
rv30_decoder_select="golomb h264pred h264qpel mpegvideo rv34dsp"
rv40_decoder_select="golomb h264pred h264qpel mpegvideo rv34dsp"
screenpresso_decoder_select="zlib"
shorten_decoder_select="bswapdsp"
sipr_decoder_select="lsp"
snow_decoder_select="dwt h264qpel hpeldsp me_cmp rangecoder videodsp"
snow_encoder_select="aandcttables dwt h264qpel hpeldsp me_cmp mpegvideoenc rangecoder"
sonic_decoder_select="golomb rangecoder"
sonic_encoder_select="golomb rangecoder"
sonic_ls_encoder_select="golomb rangecoder"
sp5x_decoder_select="mjpeg_decoder"
srgc_decoder_select="zlib"
svq1_decoder_select="hpeldsp"
svq1_encoder_select="aandcttables hpeldsp me_cmp mpegvideoenc"
svq3_decoder_select="golomb h264dsp h264parse h264pred hpeldsp tpeldsp videodsp"
svq3_decoder_suggest="zlib"
tak_decoder_select="audiodsp"
tdsc_decoder_select="zlib mjpeg_decoder"
theora_decoder_select="vp3_decoder"
thp_decoder_select="mjpeg_decoder"
tiff_decoder_suggest="zlib lzma"
tiff_encoder_suggest="zlib"
truehd_decoder_select="mlp_parser"
truehd_encoder_select="lpc"
truemotion2_decoder_select="bswapdsp"
truespeech_decoder_select="bswapdsp"
tscc_decoder_select="zlib"
twinvq_decoder_select="mdct lsp sinewin"
txd_decoder_select="texturedsp"
utvideo_decoder_select="bswapdsp llviddsp"
utvideo_encoder_select="bswapdsp huffman llvidencdsp"
vble_decoder_select="llviddsp"
vc1_decoder_select="blockdsp h263_decoder h264qpel intrax8 mpegvideo vc1dsp"
vc1image_decoder_select="vc1_decoder"
vorbis_decoder_select="mdct"
vorbis_encoder_select="mdct"
vp3_decoder_select="hpeldsp vp3dsp videodsp"
vp5_decoder_select="h264chroma hpeldsp videodsp vp3dsp vp56dsp"
vp6_decoder_select="h264chroma hpeldsp huffman videodsp vp3dsp vp56dsp"
vp6a_decoder_select="vp6_decoder"
vp6f_decoder_select="vp6_decoder"
vp7_decoder_select="h264pred videodsp vp8dsp"
vp8_decoder_select="h264pred videodsp vp8dsp"
vp9_decoder_select="videodsp vp9_parser"
webp_decoder_select="vp8_decoder exif"
wmalossless_decoder_select="llauddsp"
wmapro_decoder_select="mdct sinewin wma_freqs"
wmav1_decoder_select="mdct sinewin wma_freqs"
wmav1_encoder_select="mdct sinewin wma_freqs"
wmav2_decoder_select="mdct sinewin wma_freqs"
wmav2_encoder_select="mdct sinewin wma_freqs"
wmavoice_decoder_select="lsp rdft dct mdct sinewin"
wmv1_decoder_select="h263_decoder"
wmv1_encoder_select="h263_encoder"
wmv2_decoder_select="blockdsp error_resilience h263_decoder idctdsp intrax8 videodsp wmv2dsp"
wmv2_encoder_select="h263_encoder wmv2dsp"
wmv3_decoder_select="vc1_decoder"
wmv3image_decoder_select="wmv3_decoder"
xma1_decoder_select="wmapro_decoder"
xma2_decoder_select="wmapro_decoder"
zerocodec_decoder_select="zlib"
zlib_decoder_select="zlib"
zlib_encoder_select="zlib"
zmbv_decoder_select="zlib"
zmbv_encoder_select="zlib"

# hardware accelerators
crystalhd_deps="libcrystalhd_libcrystalhd_if_h"
cuda_deps_any="libdl LoadLibrary"
cuvid_deps="cuda"
d3d11va_deps="dxva_h ID3D11VideoDecoder ID3D11VideoContext"
dxva2_deps="dxva2api_h DXVA2_ConfigPictureDecode ole32 user32"
videotoolbox_hwaccel_deps="videotoolbox pthreads"
videotoolbox_hwaccel_extralibs="-framework QuartzCore"
xvmc_deps="X11_extensions_XvMClib_h"

h263_vaapi_hwaccel_deps="vaapi"
h263_vaapi_hwaccel_select="h263_decoder"
h263_videotoolbox_hwaccel_deps="videotoolbox"
h263_videotoolbox_hwaccel_select="h263_decoder"
h264_cuvid_hwaccel_deps="cuda cuvid"
h264_cuvid_hwaccel_select="h264_cuvid_decoder"
h264_d3d11va_hwaccel_deps="d3d11va"
h264_d3d11va_hwaccel_select="h264_decoder"
h264_d3d11va2_hwaccel_deps="d3d11va"
h264_d3d11va2_hwaccel_select="h264_decoder"
h264_dxva2_hwaccel_deps="dxva2"
h264_dxva2_hwaccel_select="h264_decoder"
h264_mediacodec_hwaccel_deps="mediacodec"
h264_mmal_hwaccel_deps="mmal"
h264_nvdec_hwaccel_deps="cuda nvdec"
h264_nvdec_hwaccel_select="h264_decoder"
h264_qsv_hwaccel_deps="libmfx"
h264_vaapi_hwaccel_deps="vaapi"
h264_vaapi_hwaccel_select="h264_decoder"
h264_vdpau_hwaccel_deps="vdpau"
h264_vdpau_hwaccel_select="h264_decoder"
h264_videotoolbox_hwaccel_deps="videotoolbox"
h264_videotoolbox_hwaccel_select="h264_decoder"
hevc_cuvid_hwaccel_deps="cuda cuvid"
hevc_cuvid_hwaccel_select="hevc_cuvid_decoder"
hevc_d3d11va_hwaccel_deps="d3d11va DXVA_PicParams_HEVC"
hevc_d3d11va_hwaccel_select="hevc_decoder"
hevc_mediacodec_hwaccel_deps="mediacodec"
hevc_d3d11va2_hwaccel_deps="d3d11va DXVA_PicParams_HEVC"
hevc_d3d11va2_hwaccel_select="hevc_decoder"
hevc_dxva2_hwaccel_deps="dxva2 DXVA_PicParams_HEVC"
hevc_dxva2_hwaccel_select="hevc_decoder"
hevc_nvdec_hwaccel_deps="cuda nvdec"
hevc_nvdec_hwaccel_select="hevc_decoder"
hevc_qsv_hwaccel_deps="libmfx"
hevc_vaapi_hwaccel_deps="vaapi VAPictureParameterBufferHEVC"
hevc_vaapi_hwaccel_select="hevc_decoder"
hevc_vdpau_hwaccel_deps="vdpau VdpPictureInfoHEVC"
hevc_vdpau_hwaccel_select="hevc_decoder"
hevc_videotoolbox_hwaccel_deps="videotoolbox"
hevc_videotoolbox_hwaccel_select="hevc_decoder"
mjpeg_cuvid_hwaccel_deps="cuda cuvid"
mjpeg_cuvid_hwaccel_select="mjpeg_cuvid_decoder"
mpeg_xvmc_hwaccel_deps="xvmc"
mpeg_xvmc_hwaccel_select="mpeg2video_decoder"
mpeg1_cuvid_hwaccel_deps="cuda cuvid"
mpeg1_cuvid_hwaccel_select="mpeg1_cuvid_decoder"
mpeg1_vdpau_hwaccel_deps="vdpau"
mpeg1_vdpau_hwaccel_select="mpeg1video_decoder"
mpeg1_videotoolbox_hwaccel_deps="videotoolbox"
mpeg1_videotoolbox_hwaccel_select="mpeg1video_decoder"
mpeg1_xvmc_hwaccel_deps="xvmc"
mpeg1_xvmc_hwaccel_select="mpeg1video_decoder"
mpeg2_cuvid_hwaccel_deps="cuda cuvid"
mpeg2_cuvid_hwaccel_select="mpeg2_cuvid_decoder"
mpeg2_d3d11va_hwaccel_deps="d3d11va"
mpeg2_d3d11va_hwaccel_select="mpeg2video_decoder"
mpeg2_d3d11va2_hwaccel_deps="d3d11va"
mpeg2_d3d11va2_hwaccel_select="mpeg2video_decoder"
mpeg2_dxva2_hwaccel_deps="dxva2"
mpeg2_dxva2_hwaccel_select="mpeg2video_decoder"
mpeg2_mediacodec_hwaccel_deps="mediacodec"
mpeg2_mmal_hwaccel_deps="mmal"
mpeg2_qsv_hwaccel_deps="libmfx"
mpeg2_vaapi_hwaccel_deps="vaapi"
mpeg2_vaapi_hwaccel_select="mpeg2video_decoder"
mpeg2_vdpau_hwaccel_deps="vdpau"
mpeg2_vdpau_hwaccel_select="mpeg2video_decoder"
mpeg2_videotoolbox_hwaccel_deps="videotoolbox"
mpeg2_videotoolbox_hwaccel_select="mpeg2video_decoder"
mpeg2_xvmc_hwaccel_deps="xvmc"
mpeg2_xvmc_hwaccel_select="mpeg2video_decoder"
mpeg4_cuvid_hwaccel_deps="cuda cuvid"
mpeg4_cuvid_hwaccel_select="mpeg4_cuvid_decoder"
mpeg4_mediacodec_hwaccel_deps="mediacodec"
mpeg4_mmal_hwaccel_deps="mmal"
mpeg4_vaapi_hwaccel_deps="vaapi"
mpeg4_vaapi_hwaccel_select="mpeg4_decoder"
mpeg4_vdpau_hwaccel_deps="vdpau"
mpeg4_vdpau_hwaccel_select="mpeg4_decoder"
mpeg4_videotoolbox_hwaccel_deps="videotoolbox"
mpeg4_videotoolbox_hwaccel_select="mpeg4_decoder"
vc1_cuvid_hwaccel_deps="cuda cuvid"
vc1_cuvid_hwaccel_select="vc1_cuvid_decoder"
vc1_d3d11va_hwaccel_deps="d3d11va"
vc1_d3d11va_hwaccel_select="vc1_decoder"
vc1_d3d11va2_hwaccel_deps="d3d11va"
vc1_d3d11va2_hwaccel_select="vc1_decoder"
vc1_dxva2_hwaccel_deps="dxva2"
vc1_dxva2_hwaccel_select="vc1_decoder"
vc1_mmal_hwaccel_deps="mmal"
vc1_qsv_hwaccel_deps="libmfx"
vc1_vaapi_hwaccel_deps="vaapi"
vc1_vaapi_hwaccel_select="vc1_decoder"
vc1_vdpau_hwaccel_deps="vdpau"
vc1_vdpau_hwaccel_select="vc1_decoder"
vp8_cuvid_hwaccel_deps="cuda cuvid"
vp8_cuvid_hwaccel_select="vp8_cuvid_decoder"
vp9_cuvid_hwaccel_deps="cuda cuvid"
vp9_cuvid_hwaccel_select="vp9_cuvid_decoder"
vp8_mediacodec_hwaccel_deps="mediacodec"
vp8_qsv_hwaccel_deps="libmfx"
vp9_d3d11va_hwaccel_deps="d3d11va DXVA_PicParams_VP9"
vp9_d3d11va_hwaccel_select="vp9_decoder"
vp9_d3d11va2_hwaccel_deps="d3d11va DXVA_PicParams_VP9"
vp9_d3d11va2_hwaccel_select="vp9_decoder"
vp9_dxva2_hwaccel_deps="dxva2 DXVA_PicParams_VP9"
vp9_dxva2_hwaccel_select="vp9_decoder"
vp9_mediacodec_hwaccel_deps="mediacodec"
vp9_vaapi_hwaccel_deps="vaapi VADecPictureParameterBufferVP9_bit_depth"
vp9_vaapi_hwaccel_select="vp9_decoder"
wmv3_d3d11va_hwaccel_select="vc1_d3d11va_hwaccel"
wmv3_d3d11va2_hwaccel_select="vc1_d3d11va2_hwaccel"
wmv3_dxva2_hwaccel_select="vc1_dxva2_hwaccel"
wmv3_vaapi_hwaccel_select="vc1_vaapi_hwaccel"
wmv3_vdpau_hwaccel_select="vc1_vdpau_hwaccel"

# hardware-accelerated codecs
omx_deps="libdl pthreads"
omx_rpi_select="omx"
qsv_deps="libmfx"
qsvdec_select="qsv"
qsvenc_select="qsv"
qsvvpp_select="qsv"
vaapi_encode_deps="vaapi"
v4l2_m2m_deps_any="linux_videodev2_h"

hwupload_cuda_filter_deps="cuda"
scale_npp_filter_deps="cuda libnpp"
scale_cuda_filter_deps="cuda_sdk"
thumbnail_cuda_filter_deps="cuda_sdk"

nvenc_deps="cuda"
nvenc_deps_any="libdl LoadLibrary"
nvenc_encoder_deps="nvenc"

h263_v4l2m2m_decoder_deps="v4l2_m2m h263_v4l2_m2m"
h263_v4l2m2m_encoder_deps="v4l2_m2m h263_v4l2_m2m"
h264_crystalhd_decoder_select="crystalhd h264_mp4toannexb_bsf h264_parser"
h264_cuvid_decoder_deps="cuda cuvid"
h264_cuvid_decoder_select="h264_mp4toannexb_bsf"
h264_mediacodec_decoder_deps="mediacodec"
h264_mediacodec_decoder_select="h264_mp4toannexb_bsf h264_parser"
h264_mmal_decoder_deps="mmal"
h264_nvenc_encoder_deps="nvenc"
h264_omx_encoder_deps="omx"
h264_qsv_decoder_select="h264_mp4toannexb_bsf h264_parser qsvdec h264_qsv_hwaccel"
h264_qsv_encoder_select="qsvenc"
h264_rkmpp_decoder_deps="rkmpp"
h264_rkmpp_decoder_select="h264_mp4toannexb_bsf"
h264_vaapi_encoder_deps="VAEncPictureParameterBufferH264"
h264_vaapi_encoder_select="cbs_h264 vaapi_encode"
h264_v4l2m2m_decoder_deps="v4l2_m2m h264_v4l2_m2m"
h264_v4l2m2m_encoder_deps="v4l2_m2m h264_v4l2_m2m"
hevc_cuvid_decoder_deps="cuda cuvid"
hevc_cuvid_decoder_select="hevc_mp4toannexb_bsf"
hevc_mediacodec_decoder_deps="mediacodec"
hevc_mediacodec_decoder_select="hevc_mp4toannexb_bsf hevc_parser"
hevc_nvenc_encoder_deps="nvenc"
hevc_qsv_decoder_select="hevc_mp4toannexb_bsf hevc_parser qsvdec hevc_qsv_hwaccel"
hevc_qsv_encoder_select="hevcparse qsvenc"
hevc_rkmpp_decoder_deps="rkmpp"
hevc_rkmpp_decoder_select="hevc_mp4toannexb_bsf"
hevc_vaapi_encoder_deps="VAEncPictureParameterBufferHEVC"
hevc_vaapi_encoder_select="cbs_h265 vaapi_encode"
hevc_v4l2m2m_decoder_deps="v4l2_m2m hevc_v4l2_m2m"
hevc_v4l2m2m_encoder_deps="v4l2_m2m hevc_v4l2_m2m"
mjpeg_cuvid_decoder_deps="cuda cuvid"
mjpeg_qsv_encoder_deps="libmfx"
mjpeg_qsv_encoder_select="qsvenc"
mjpeg_vaapi_encoder_deps="VAEncPictureParameterBufferJPEG"
mjpeg_vaapi_encoder_select="vaapi_encode jpegtables"
mpeg1_cuvid_decoder_deps="cuda cuvid"
mpeg1_v4l2m2m_decoder_deps="v4l2_m2m mpeg1_v4l2_m2m"
mpeg2_crystalhd_decoder_select="crystalhd"
mpeg2_cuvid_decoder_deps="cuda cuvid"
mpeg2_mmal_decoder_deps="mmal"
mpeg2_mediacodec_decoder_deps="mediacodec"
mpeg2_qsv_decoder_select="qsvdec mpeg2_qsv_hwaccel"
mpeg2_qsv_encoder_select="qsvenc"
mpeg2_vaapi_encoder_deps="VAEncPictureParameterBufferMPEG2"
mpeg2_vaapi_encoder_select="cbs_mpeg2 vaapi_encode"
mpeg2_v4l2m2m_decoder_deps="v4l2_m2m mpeg2_v4l2_m2m"
mpeg4_crystalhd_decoder_select="crystalhd"
mpeg4_cuvid_decoder_deps="cuda cuvid"
mpeg4_mediacodec_decoder_deps="mediacodec"
mpeg4_mmal_decoder_deps="mmal"
mpeg4_omx_encoder_deps="omx"
mpeg4_v4l2m2m_decoder_deps="v4l2_m2m mpeg4_v4l2_m2m"
mpeg4_v4l2m2m_encoder_deps="v4l2_m2m mpeg4_v4l2_m2m"
msmpeg4_crystalhd_decoder_select="crystalhd"
nvenc_h264_encoder_select="h264_nvenc_encoder"
nvenc_hevc_encoder_select="hevc_nvenc_encoder"
vc1_crystalhd_decoder_select="crystalhd"
vc1_cuvid_decoder_deps="cuda cuvid"
vc1_mmal_decoder_deps="mmal"
vc1_qsv_decoder_select="qsvdec vc1_qsv_hwaccel vc1_parser"
vc1_v4l2m2m_decoder_deps="v4l2_m2m vc1_v4l2_m2m"
vp8_cuvid_decoder_deps="cuda cuvid"
vp8_mediacodec_decoder_deps="mediacodec"
vp8_qsv_decoder_select="qsvdec vp8_qsv_hwaccel vp8_parser"
vp8_rkmpp_decoder_deps="rkmpp"
vp8_vaapi_encoder_deps="VAEncPictureParameterBufferVP8"
vp8_vaapi_encoder_select="vaapi_encode"
vp8_v4l2m2m_decoder_deps="v4l2_m2m vp8_v4l2_m2m"
vp8_v4l2m2m_encoder_deps="v4l2_m2m vp8_v4l2_m2m"
vp9_cuvid_decoder_deps="cuda cuvid"
vp9_mediacodec_decoder_deps="mediacodec"
vp9_rkmpp_decoder_deps="rkmpp"
vp9_vaapi_encoder_deps="VAEncPictureParameterBufferVP9"
vp9_vaapi_encoder_select="vaapi_encode"
vp9_v4l2m2m_decoder_deps="v4l2_m2m vp9_v4l2_m2m"
wmv3_crystalhd_decoder_select="crystalhd"

# parsers
aac_parser_select="adts_header"
h264_parser_select="golomb h264dsp h264parse"
hevc_parser_select="hevcparse"
mpegaudio_parser_select="mpegaudioheader"
mpegvideo_parser_select="mpegvideo"
mpeg4video_parser_select="h263dsp mpegvideo qpeldsp"
vc1_parser_select="vc1dsp"

# bitstream_filters
aac_adtstoasc_bsf_select="adts_header"
h264_metadata_bsf_select="cbs_h264"
h264_redundant_pps_bsf_select="cbs_h264"
hevc_metadata_bsf_select="cbs_h265"
mjpeg2jpeg_bsf_select="jpegtables"
mpeg2_metadata_bsf_select="cbs_mpeg2"
trace_headers_bsf_select="cbs_h264 cbs_h265 cbs_mpeg2"

# external libraries
aac_at_decoder_deps="audiotoolbox"
ac3_at_decoder_deps="audiotoolbox"
ac3_at_decoder_select="ac3_parser"
adpcm_ima_qt_at_decoder_deps="audiotoolbox"
alac_at_decoder_deps="audiotoolbox"
amr_nb_at_decoder_deps="audiotoolbox"
avisynth_deps_any="libdl LoadLibrary"
avisynth_demuxer_deps="avisynth"
avisynth_demuxer_select="riffdec"
eac3_at_decoder_deps="audiotoolbox"
eac3_at_decoder_select="ac3_parser"
gsm_ms_at_decoder_deps="audiotoolbox"
ilbc_at_decoder_deps="audiotoolbox"
mp1_at_decoder_deps="audiotoolbox"
mp2_at_decoder_deps="audiotoolbox"
mp3_at_decoder_deps="audiotoolbox"
mp1_at_decoder_select="mpegaudioheader"
mp2_at_decoder_select="mpegaudioheader"
mp3_at_decoder_select="mpegaudioheader"
pcm_alaw_at_decoder_deps="audiotoolbox"
pcm_mulaw_at_decoder_deps="audiotoolbox"
qdmc_at_decoder_deps="audiotoolbox"
qdm2_at_decoder_deps="audiotoolbox"
aac_at_encoder_deps="audiotoolbox"
aac_at_encoder_select="audio_frame_queue"
alac_at_encoder_deps="audiotoolbox"
alac_at_encoder_select="audio_frame_queue"
ilbc_at_encoder_deps="audiotoolbox"
ilbc_at_encoder_select="audio_frame_queue"
pcm_alaw_at_encoder_deps="audiotoolbox"
pcm_alaw_at_encoder_select="audio_frame_queue"
pcm_mulaw_at_encoder_deps="audiotoolbox"
pcm_mulaw_at_encoder_select="audio_frame_queue"
chromaprint_muxer_deps="chromaprint"
h264_videotoolbox_encoder_deps="pthreads"
h264_videotoolbox_encoder_select="videotoolbox_encoder"
libcelt_decoder_deps="libcelt"
libfdk_aac_decoder_deps="libfdk_aac"
libfdk_aac_encoder_deps="libfdk_aac"
libfdk_aac_encoder_select="audio_frame_queue"
libgme_demuxer_deps="libgme"
libgsm_decoder_deps="libgsm"
libgsm_encoder_deps="libgsm"
libgsm_ms_decoder_deps="libgsm"
libgsm_ms_encoder_deps="libgsm"
libilbc_decoder_deps="libilbc"
libilbc_encoder_deps="libilbc"
libkvazaar_encoder_deps="libkvazaar"
libmodplug_demuxer_deps="libmodplug"
libmp3lame_encoder_deps="libmp3lame"
libmp3lame_encoder_select="audio_frame_queue mpegaudioheader"
libopencore_amrnb_decoder_deps="libopencore_amrnb"
libopencore_amrnb_encoder_deps="libopencore_amrnb"
libopencore_amrnb_encoder_select="audio_frame_queue"
libopencore_amrwb_decoder_deps="libopencore_amrwb"
libopenh264_decoder_deps="libopenh264"
libopenh264_decoder_select="h264_mp4toannexb_bsf"
libopenh264_encoder_deps="libopenh264"
libopenjpeg_decoder_deps="libopenjpeg"
libopenjpeg_encoder_deps="libopenjpeg"
libopenmpt_demuxer_deps="libopenmpt"
libopus_decoder_deps="libopus"
libopus_encoder_deps="libopus"
libopus_encoder_select="audio_frame_queue"
librsvg_decoder_deps="librsvg"
libshine_encoder_deps="libshine"
libshine_encoder_select="audio_frame_queue"
libspeex_decoder_deps="libspeex"
libspeex_encoder_deps="libspeex"
libspeex_encoder_select="audio_frame_queue"
libtheora_encoder_deps="libtheora"
libtwolame_encoder_deps="libtwolame"
libvo_amrwbenc_encoder_deps="libvo_amrwbenc"
libvorbis_decoder_deps="libvorbis"
libvorbis_encoder_deps="libvorbis libvorbisenc"
libvorbis_encoder_select="audio_frame_queue"
libvpx_vp8_decoder_deps="libvpx"
libvpx_vp8_encoder_deps="libvpx"
libvpx_vp9_decoder_deps="libvpx"
libvpx_vp9_encoder_deps="libvpx"
libwavpack_encoder_deps="libwavpack"
libwavpack_encoder_select="audio_frame_queue"
libwebp_encoder_deps="libwebp"
libwebp_anim_encoder_deps="libwebp"
libx262_encoder_deps="libx262"
libx264_encoder_deps="libx264"
libx264rgb_encoder_deps="libx264 x264_csp_bgr"
libx264rgb_encoder_select="libx264_encoder"
libx265_encoder_deps="libx265"
libxavs_encoder_deps="libxavs"
libxvid_encoder_deps="libxvid"
libzvbi_teletext_decoder_deps="libzvbi"
videotoolbox_suggest="coreservices"
videotoolbox_deps="corefoundation coremedia corevideo"
videotoolbox_encoder_deps="videotoolbox VTCompressionSessionPrepareToEncodeFrames"

# demuxers / muxers
ac3_demuxer_select="ac3_parser"
aiff_muxer_select="iso_media"
asf_demuxer_select="riffdec"
asf_o_demuxer_select="riffdec"
asf_muxer_select="riffenc"
asf_stream_muxer_select="asf_muxer"
avi_demuxer_select="iso_media riffdec exif"
avi_muxer_select="riffenc"
caf_demuxer_select="iso_media riffdec"
caf_muxer_select="iso_media"
dash_muxer_select="mp4_muxer"
dash_demuxer_deps="libxml2"
dirac_demuxer_select="dirac_parser"
dts_demuxer_select="dca_parser"
dtshd_demuxer_select="dca_parser"
dv_demuxer_select="dvprofile"
dv_muxer_select="dvprofile"
dxa_demuxer_select="riffdec"
eac3_demuxer_select="ac3_parser"
f4v_muxer_select="mov_muxer"
fifo_muxer_deps="threads"
flac_demuxer_select="flac_parser"
hds_muxer_select="flv_muxer"
hls_muxer_select="mpegts_muxer"
hls_muxer_suggest="gcrypt openssl"
image2_alias_pix_demuxer_select="image2_demuxer"
image2_brender_pix_demuxer_select="image2_demuxer"
ipod_muxer_select="mov_muxer"
ismv_muxer_select="mov_muxer"
matroska_audio_muxer_select="matroska_muxer"
matroska_demuxer_select="iso_media riffdec"
matroska_demuxer_suggest="bzlib lzo zlib"
matroska_muxer_select="iso_media riffenc"
mmf_muxer_select="riffenc"
mov_demuxer_select="iso_media riffdec"
mov_demuxer_suggest="zlib"
mov_muxer_select="iso_media riffenc rtpenc_chain"
mp3_demuxer_select="mpegaudio_parser"
mp3_muxer_select="mpegaudioheader"
mp4_muxer_select="mov_muxer"
mpegts_demuxer_select="iso_media"
mpegts_muxer_select="adts_muxer latm_muxer"
mpegtsraw_demuxer_select="mpegts_demuxer"
mxf_d10_muxer_select="mxf_muxer"
mxf_opatom_muxer_select="mxf_muxer"
nut_muxer_select="riffenc"
nuv_demuxer_select="riffdec"
oga_muxer_select="ogg_muxer"
ogg_demuxer_select="dirac_parse"
ogv_muxer_select="ogg_muxer"
opus_muxer_select="ogg_muxer"
psp_muxer_select="mov_muxer"
rtp_demuxer_select="sdp_demuxer"
rtp_muxer_select="golomb"
rtpdec_select="asf_demuxer jpegtables mov_demuxer mpegts_demuxer rm_demuxer rtp_protocol srtp"
rtsp_demuxer_select="http_protocol rtpdec"
rtsp_muxer_select="rtp_muxer http_protocol rtp_protocol rtpenc_chain"
sap_demuxer_select="sdp_demuxer"
sap_muxer_select="rtp_muxer rtp_protocol rtpenc_chain"
sdp_demuxer_select="rtpdec"
smoothstreaming_muxer_select="ismv_muxer"
spdif_demuxer_select="adts_header"
spdif_muxer_select="adts_header"
spx_muxer_select="ogg_muxer"
swf_demuxer_suggest="zlib"
tak_demuxer_select="tak_parser"
tg2_muxer_select="mov_muxer"
tgp_muxer_select="mov_muxer"
vobsub_demuxer_select="mpegps_demuxer"
w64_demuxer_select="wav_demuxer"
w64_muxer_select="wav_muxer"
wav_demuxer_select="riffdec"
wav_muxer_select="riffenc"
webm_muxer_select="iso_media riffenc"
webm_dash_manifest_demuxer_select="matroska_demuxer"
wtv_demuxer_select="mpegts_demuxer riffdec"
wtv_muxer_select="mpegts_muxer riffenc"
xmv_demuxer_select="riffdec"
xwma_demuxer_select="riffdec"

# indevs / outdevs
alsa_indev_deps="alsa"
alsa_outdev_deps="alsa"
avfoundation_indev_deps="avfoundation corevideo coremedia pthreads"
avfoundation_indev_suggest="coregraphics applicationservices"
avfoundation_indev_extralibs="-framework Foundation"
bktr_indev_deps_any="dev_bktr_ioctl_bt848_h machine_ioctl_bt848_h dev_video_bktr_ioctl_bt848_h dev_ic_bt8xx_h"
caca_outdev_deps="libcaca"
decklink_deps_any="libdl LoadLibrary"
decklink_indev_deps="decklink threads"
decklink_indev_extralibs="-lstdc++"
decklink_outdev_deps="decklink threads"
decklink_outdev_extralibs="-lstdc++"
libndi_newtek_indev_deps="libndi_newtek"
libndi_newtek_indev_extralibs="-lndi"
libndi_newtek_outdev_deps="libndi_newtek"
libndi_newtek_outdev_extralibs="-lndi"
dshow_indev_deps="IBaseFilter"
dshow_indev_extralibs="-lpsapi -lole32 -lstrmiids -luuid -loleaut32 -lshlwapi"
fbdev_indev_deps="linux_fb_h"
fbdev_outdev_deps="linux_fb_h"
gdigrab_indev_deps="CreateDIBSection"
gdigrab_indev_extralibs="-lgdi32"
gdigrab_indev_select="bmp_decoder"
iec61883_indev_deps="libiec61883"
jack_indev_deps="libjack"
jack_indev_deps_any="sem_timedwait dispatch_dispatch_h"
kmsgrab_indev_deps="libdrm"
lavfi_indev_deps="avfilter"
libcdio_indev_deps="libcdio"
libdc1394_indev_deps="libdc1394"
openal_indev_deps="openal"
opengl_outdev_deps="opengl"
oss_indev_deps_any="sys_soundcard_h"
oss_outdev_deps_any="sys_soundcard_h"
pulse_indev_deps="libpulse"
pulse_outdev_deps="libpulse"
sdl2_outdev_deps="sdl2"
sndio_indev_deps="sndio"
sndio_outdev_deps="sndio"
v4l2_indev_deps_any="linux_videodev2_h sys_videoio_h"
v4l2_indev_suggest="libv4l2"
v4l2_outdev_deps_any="linux_videodev2_h sys_videoio_h"
v4l2_outdev_suggest="libv4l2"
vfwcap_indev_deps="vfw32 vfwcap_defines"
xcbgrab_indev_deps="libxcb"
xcbgrab_indev_suggest="libxcb_shm libxcb_shape libxcb_xfixes"
xv_outdev_deps="X11_extensions_Xvlib_h XvGetPortAttribute"
xv_outdev_extralibs="-lXv -lX11 -lXext"

# protocols
async_protocol_deps="threads"
bluray_protocol_deps="libbluray"
ffrtmpcrypt_protocol_conflict="librtmp_protocol"
ffrtmpcrypt_protocol_deps_any="gcrypt gmp openssl"
ffrtmpcrypt_protocol_select="tcp_protocol"
ffrtmphttp_protocol_conflict="librtmp_protocol"
ffrtmphttp_protocol_select="http_protocol"
ftp_protocol_select="tcp_protocol"
gopher_protocol_select="network"
http_protocol_select="tcp_protocol"
http_protocol_suggest="zlib"
httpproxy_protocol_select="tcp_protocol"
httpproxy_protocol_suggest="zlib"
https_protocol_select="tls_protocol"
https_protocol_suggest="zlib"
icecast_protocol_select="http_protocol"
librtmp_protocol_deps="librtmp"
librtmpe_protocol_deps="librtmp"
librtmps_protocol_deps="librtmp"
librtmpt_protocol_deps="librtmp"
librtmpte_protocol_deps="librtmp"
libsmbclient_protocol_deps="libsmbclient gplv3"
libssh_protocol_deps="libssh"
mmsh_protocol_select="http_protocol"
mmst_protocol_select="network"
rtmp_protocol_conflict="librtmp_protocol"
rtmp_protocol_select="tcp_protocol"
rtmp_protocol_suggest="zlib"
rtmpe_protocol_select="ffrtmpcrypt_protocol"
rtmpe_protocol_suggest="zlib"
rtmps_protocol_conflict="librtmp_protocol"
rtmps_protocol_select="tls_protocol"
rtmps_protocol_suggest="zlib"
rtmpt_protocol_select="ffrtmphttp_protocol"
rtmpt_protocol_suggest="zlib"
rtmpte_protocol_select="ffrtmpcrypt_protocol ffrtmphttp_protocol"
rtmpte_protocol_suggest="zlib"
rtmpts_protocol_select="ffrtmphttp_protocol https_protocol"
rtmpts_protocol_suggest="zlib"
rtp_protocol_select="udp_protocol"
schannel_conflict="openssl gnutls"
sctp_protocol_deps="struct_sctp_event_subscribe struct_msghdr_msg_flags"
sctp_protocol_select="network"
securetransport_conflict="openssl gnutls"
srtp_protocol_select="rtp_protocol srtp"
tcp_protocol_select="network"
tls_protocol_deps_any="gnutls openssl schannel securetransport"
tls_protocol_select="tcp_protocol"
udp_protocol_select="network"
udplite_protocol_select="network"
unix_protocol_deps="sys_un_h"
unix_protocol_select="network"

# filters
afftfilt_filter_deps="avcodec"
afftfilt_filter_select="fft"
afir_filter_deps="avcodec"
afir_filter_select="fft"
amovie_filter_deps="avcodec avformat"
aresample_filter_deps="swresample"
ass_filter_deps="libass"
atempo_filter_deps="avcodec"
atempo_filter_select="rdft"
azmq_filter_deps="libzmq"
blackframe_filter_deps="gpl"
boxblur_filter_deps="gpl"
bs2b_filter_deps="libbs2b"
colormatrix_filter_deps="gpl"
coreimage_filter_deps="coreimage appkit"
coreimage_filter_extralibs="-framework OpenGL"
coreimagesrc_filter_deps="coreimage appkit"
coreimagesrc_filter_extralibs="-framework OpenGL"
cover_rect_filter_deps="avcodec avformat gpl"
cropdetect_filter_deps="gpl"
deinterlace_qsv_filter_deps="libmfx"
deinterlace_vaapi_filter_deps="vaapi"
delogo_filter_deps="gpl"
deshake_filter_select="pixelutils"
deshake_filter_suggest="opencl"
drawtext_filter_deps="libfreetype"
drawtext_filter_suggest="libfontconfig libfribidi"
elbg_filter_deps="avcodec"
eq_filter_deps="gpl"
fftfilt_filter_deps="avcodec"
fftfilt_filter_select="rdft"
find_rect_filter_deps="avcodec avformat gpl"
firequalizer_filter_deps="avcodec"
firequalizer_filter_select="rdft"
flite_filter_deps="libflite"
framerate_filter_select="pixelutils"
frei0r_filter_deps="frei0r libdl"
frei0r_src_filter_deps="frei0r libdl"
fspp_filter_deps="gpl"
geq_filter_deps="gpl"
histeq_filter_deps="gpl"
hqdn3d_filter_deps="gpl"
interlace_filter_deps="gpl"
kerndeint_filter_deps="gpl"
ladspa_filter_deps="ladspa libdl"
mcdeint_filter_deps="avcodec gpl"
movie_filter_deps="avcodec avformat"
mpdecimate_filter_deps="gpl"
mpdecimate_filter_select="pixelutils"
mptestsrc_filter_deps="gpl"
negate_filter_deps="lut_filter"
nnedi_filter_deps="gpl"
ocr_filter_deps="libtesseract"
ocv_filter_deps="libopencv"
overlay_qsv_filter_deps="libmfx"
overlay_qsv_filter_select="qsvvpp"
owdenoise_filter_deps="gpl"
pan_filter_deps="swresample"
perspective_filter_deps="gpl"
phase_filter_deps="gpl"
pp7_filter_deps="gpl"
pp_filter_deps="gpl postproc"
pullup_filter_deps="gpl"
removelogo_filter_deps="avcodec avformat swscale"
repeatfields_filter_deps="gpl"
resample_filter_deps="avresample"
rubberband_filter_deps="librubberband"
sab_filter_deps="gpl swscale"
scale2ref_filter_deps="swscale"
scale_filter_deps="swscale"
scale_qsv_filter_deps="libmfx"
select_filter_select="pixelutils"
showcqt_filter_deps="avcodec avformat swscale"
showcqt_filter_suggest="libfontconfig libfreetype"
showcqt_filter_select="fft"
showfreqs_filter_deps="avcodec"
showfreqs_filter_select="fft"
showspectrum_filter_deps="avcodec"
showspectrum_filter_select="fft"
showspectrumpic_filter_deps="avcodec"
showspectrumpic_filter_select="fft"
signature_filter_deps="gpl avcodec avformat"
smartblur_filter_deps="gpl swscale"
sofalizer_filter_deps="libmysofa avcodec"
sofalizer_filter_select="fft"
spectrumsynth_filter_deps="avcodec"
spectrumsynth_filter_select="fft"
spp_filter_deps="gpl avcodec"
spp_filter_select="fft idctdsp fdctdsp me_cmp pixblockdsp"
stereo3d_filter_deps="gpl"
subtitles_filter_deps="avformat avcodec libass"
super2xsai_filter_deps="gpl"
pixfmts_super2xsai_test_deps="super2xsai_filter"
tinterlace_filter_deps="gpl"
tinterlace_merge_test_deps="tinterlace_filter"
tinterlace_pad_test_deps="tinterlace_filter"
tonemap_filter_deps="const_nan"
uspp_filter_deps="gpl avcodec"
unsharp_filter_suggest="opencl"
vaguedenoiser_filter_deps="gpl"
vidstabdetect_filter_deps="libvidstab"
vidstabtransform_filter_deps="libvidstab"
libvmaf_filter_deps="libvmaf"
zmq_filter_deps="libzmq"
zoompan_filter_deps="swscale"
zscale_filter_deps="libzimg const_nan"
scale_vaapi_filter_deps="vaapi VAProcPipelineParameterBuffer"
vpp_qsv_filter_deps="libmfx"
vpp_qsv_filter_select="qsvvpp"

# examples
avio_dir_cmd_deps="avformat avutil"
avio_reading_deps="avformat avcodec avutil"
decode_audio_example_deps="avcodec avutil"
decode_video_example_deps="avcodec avutil"
demuxing_decoding_example_deps="avcodec avformat avutil"
encode_audio_example_deps="avcodec avutil"
encode_video_example_deps="avcodec avutil"
extract_mvs_example_deps="avcodec avformat avutil"
filter_audio_example_deps="avfilter avutil"
filtering_audio_example_deps="avfilter avcodec avformat avutil"
filtering_video_example_deps="avfilter avcodec avformat avutil"
http_multiclient_example_deps="avformat avutil fork"
hw_decode_example_deps="avcodec avformat avutil"
metadata_example_deps="avformat avutil"
muxing_example_deps="avcodec avformat avutil swscale"
qsvdec_example_deps="avcodec avutil libmfx h264_qsv_decoder"
remuxing_example_deps="avcodec avformat avutil"
resampling_audio_example_deps="avutil swresample"
scaling_video_example_deps="avutil swscale"
transcode_aac_example_deps="avcodec avformat swresample"
transcoding_example_deps="avfilter avcodec avformat avutil"

# EXTRALIBS_LIST
cpu_init_extralibs="pthreads_extralibs"
cws2fws_extralibs="zlib_extralibs"

# libraries, in linking order
avcodec_deps="avutil"
avcodec_suggest="libm"
avcodec_select="null_bsf"
avdevice_deps="avformat avcodec avutil"
avdevice_suggest="libm"
avfilter_deps="avutil"
avfilter_suggest="libm"
avformat_deps="avcodec avutil"
avformat_suggest="libm network zlib"
avresample_deps="avutil"
avresample_suggest="libm"
avutil_suggest="clock_gettime cuda libm libdrm libmfx opencl user32 vaapi videotoolbox corefoundation corevideo coremedia wincrypt"
postproc_deps="avutil gpl"
postproc_suggest="libm"
swresample_deps="avutil"
swresample_suggest="libm libsoxr"
swscale_deps="avutil"
swscale_suggest="libm"

avcodec_extralibs="pthreads_extralibs iconv_extralibs"
avfilter_extralibs="pthreads_extralibs"
avutil_extralibs="d3d11va_extralibs nanosleep_extralibs pthreads_extralibs vaapi_drm_extralibs vaapi_x11_extralibs vdpau_x11_extralibs"

# programs
ffmpeg_deps="avcodec avfilter avformat swresample"
ffmpeg_select="aformat_filter anull_filter atrim_filter format_filter
               null_filter
               trim_filter"
ffmpeg_suggest="ole32 psapi shell32"
ffplay_deps="avcodec avformat swscale swresample sdl2"
ffplay_select="rdft crop_filter transpose_filter hflip_filter vflip_filter rotate_filter"
ffplay_suggest="shell32"
ffprobe_deps="avcodec avformat"
ffprobe_suggest="shell32"
ffserver_deps="avformat fork sarestart"
ffserver_select="ffm_muxer rtp_protocol rtsp_demuxer"

# documentation
podpages_deps="perl"
manpages_deps="perl pod2man"
htmlpages_deps="perl"
htmlpages_deps_any="makeinfo_html texi2html"
txtpages_deps="perl makeinfo"
doc_deps_any="manpages htmlpages podpages txtpages"

# default parameters

logfile="ffbuild/config.log"

# installation paths
prefix_default="/usr/local"
bindir_default='${prefix}/bin'
datadir_default='${prefix}/share/ffmpeg'
docdir_default='${prefix}/share/doc/ffmpeg'
incdir_default='${prefix}/include'
libdir_default='${prefix}/lib'
mandir_default='${prefix}/share/man'

# toolchain
ar_default="ar"
cc_default="gcc"
cxx_default="g++"
host_cc_default="gcc"
doxygen_default="doxygen"
install="install"
ln_s_default="ln -s -f"
nm_default="nm -g"
pkg_config_default=pkg-config
ranlib_default="ranlib"
strip_default="strip"
version_script='--version-script'
x86asmexe_default="nasm"
windres_default="windres"
nvcc_default="nvcc"
nvccflags_default="-gencode arch=compute_30,code=sm_30 -O2"
striptype="direct"

# OS
target_os_default=$(tolower $(uname -s))
host_os=$target_os_default

# machine
if test "$target_os_default" = aix; then
    arch_default=$(uname -p)
    strip_default="strip -X32_64"
else
    arch_default=$(uname -m)
fi
cpu="generic"
intrinsics="none"

# configurable options
enable $PROGRAM_LIST
enable $DOCUMENT_LIST
enable $EXAMPLE_LIST
enable $(filter_out avresample $LIBRARY_LIST)
enable stripping

enable asm
enable debug
enable doc
enable faan faandct faanidct
enable optimizations
enable runtime_cpudetect
enable safe_bitstream_reader
enable static
enable swscale_alpha
enable valgrind_backtrace

sws_max_filter_size_default=256
set_default sws_max_filter_size

# internal components are enabled by default
enable $EXTRALIBS_LIST

# Avoid external, non-system, libraries getting enabled by dependency resolution
disable $EXTERNAL_LIBRARY_LIST $HWACCEL_LIBRARY_LIST

# build settings
SHFLAGS='-shared -Wl,-soname,$$(@F)'
LIBPREF="lib"
LIBSUF=".a"
FULLNAME='$(NAME)$(BUILDSUF)'
LIBNAME='$(LIBPREF)$(FULLNAME)$(LIBSUF)'
SLIBPREF="lib"
SLIBSUF=".so"
SLIBNAME='$(SLIBPREF)$(FULLNAME)$(SLIBSUF)'
SLIBNAME_WITH_VERSION='$(SLIBNAME).$(LIBVERSION)'
SLIBNAME_WITH_MAJOR='$(SLIBNAME).$(LIBMAJOR)'
LIB_INSTALL_EXTRA_CMD='$$(RANLIB) "$(LIBDIR)/$(LIBNAME)"'
SLIB_INSTALL_NAME='$(SLIBNAME_WITH_VERSION)'
SLIB_INSTALL_LINKS='$(SLIBNAME_WITH_MAJOR) $(SLIBNAME)'
VERSION_SCRIPT_POSTPROCESS_CMD="cat"

asflags_filter=echo
cflags_filter=echo
ldflags_filter=echo

AS_C='-c'
AS_O='-o $@'
CC_C='-c'
CC_E='-E -o $@'
CC_O='-o $@'
CXX_C='-c'
CXX_O='-o $@'
OBJCC_C='-c'
OBJCC_E='-E -o $@'
OBJCC_O='-o $@'
X86ASM_O='-o $@'
LD_O='-o $@'
LD_LIB='-l%'
LD_PATH='-L'
HOSTCC_C='-c'
HOSTCC_E='-E -o $@'
HOSTCC_O='-o $@'
HOSTLD_O='-o $@'
NVCC_C='-c'
NVCC_O='-o $@'

host_extralibs='-lm'
host_cflags_filter=echo
host_ldflags_filter=echo

target_path='$(CURDIR)'

# since the object filename is not given with the -MM flag, the compiler
# is only able to print the basename, and we must add the path ourselves
DEPCMD='$(DEP$(1)) $(DEP$(1)FLAGS) $($(1)DEP_FLAGS) $< 2>/dev/null | sed -e "/^\#.*/d" -e "s,^[[:space:]]*$(@F),$(@D)/$(@F)," > $(@:.o=.d)'
DEPFLAGS='-MM'

mkdir -p ffbuild

# find source path
if test -f configure; then
    source_path=.
else
    source_path=$(cd $(dirname "$0"); pwd)
    case "$source_path" in
        *[[:blank:]]*) die "Out of tree builds are impossible with whitespace in source path." ;;
    esac
    test -e "$source_path/config.h" &&
        die "Out of tree builds are impossible with config.h in source dir."
fi

for v in "$@"; do
    r=${v#*=}
    l=${v%"$r"}
    r=$(sh_quote "$r")
    FFMPEG_CONFIGURATION="${FFMPEG_CONFIGURATION# } ${l}${r}"
done

find_things(){
    thing=$1
    pattern=$2
    file=$source_path/$3
    sed -n "s/^[^#]*$pattern.*([^,]*, *\([^,]*\)\(,.*\)*).*/\1_$thing/p" "$file"
}

ENCODER_LIST=$(find_things  encoder  ENC      libavcodec/allcodecs.c)
DECODER_LIST=$(find_things  decoder  DEC      libavcodec/allcodecs.c)
HWACCEL_LIST=$(find_things  hwaccel  HWACCEL  libavcodec/allcodecs.c)
PARSER_LIST=$(find_things   parser   PARSER   libavcodec/allcodecs.c)
MUXER_LIST=$(find_things    muxer    _MUX     libavformat/allformats.c)
DEMUXER_LIST=$(find_things  demuxer  DEMUX    libavformat/allformats.c)
OUTDEV_LIST=$(find_things   outdev   OUTDEV   libavdevice/alldevices.c)
INDEV_LIST=$(find_things    indev    _IN      libavdevice/alldevices.c)
FILTER_LIST=$(find_things   filter   FILTER   libavfilter/allfilters.c)

find_things_extern(){
    thing=$1
    pattern=$2
    file=$source_path/$3
    sed -n "s/^[^#]*extern.*$pattern *ff_\([^ ]*\)_$thing;/\1_$thing/p" "$file"
}

BSF_LIST=$(find_things_extern bsf AVBitStreamFilter libavcodec/bitstream_filters.c)
PROTOCOL_LIST=$(find_things_extern protocol URLProtocol libavformat/protocols.c)

AVCODEC_COMPONENTS_LIST="
    $BSF_LIST
    $DECODER_LIST
    $ENCODER_LIST
    $HWACCEL_LIST
    $PARSER_LIST
"

AVDEVICE_COMPONENTS_LIST="
    $INDEV_LIST
    $OUTDEV_LIST
"

AVFILTER_COMPONENTS_LIST="
    $FILTER_LIST
"

AVFORMAT_COMPONENTS_LIST="
    $DEMUXER_LIST
    $MUXER_LIST
    $PROTOCOL_LIST
"

ALL_COMPONENTS="
    $AVCODEC_COMPONENTS_LIST
    $AVDEVICE_COMPONENTS_LIST
    $AVFILTER_COMPONENTS_LIST
    $AVFORMAT_COMPONENTS_LIST
"

for n in $COMPONENT_LIST; do
    v=$(toupper ${n%s})_LIST
    eval enable \$$v
    eval ${n}_if_any="\$$v"
done

enable $ARCH_EXT_LIST

die_unknown(){
    echo "Unknown option \"$1\"."
    echo "See $0 --help for available options."
    exit 1
}

print_in_columns() {
    cols=$(expr $ncols / 24)
    cat | tr ' ' '\n' | sort | pr -r "-$cols" -w $ncols -t
}

show_list() {
    suffix=_$1
    shift
    echo $* | sed s/$suffix//g | print_in_columns
    exit 0
}

rand_list(){
    IFS=', '
    set -- $*
    unset IFS
    for thing; do
        comp=${thing%:*}
        prob=${thing#$comp}
        prob=${prob#:}
        is_in ${comp} $COMPONENT_LIST && eval comp=\$$(toupper ${comp%s})_LIST
        echo "prob ${prob:-0.5}"
        printf '%s\n' $comp
    done
}

do_random(){
    action=$1
    shift
    random_seed=$(awk "BEGIN { srand($random_seed); print srand() }")
    $action $(rand_list "$@" | awk "BEGIN { srand($random_seed) } \$1 == \"prob\" { prob = \$2; next } rand() < prob { print }")
}

for opt do
    optval="${opt#*=}"
    case "$opt" in
        --extra-ldflags=*)
            add_ldflags $optval
        ;;
        --extra-ldexeflags=*)
            add_ldexeflags $optval
        ;;
        --extra-ldsoflags=*)
            add_ldsoflags $optval
        ;;
        --extra-ldlibflags=*)
            warn "The --extra-ldlibflags option is only provided for compatibility and will be\n"\
                 "removed in the future. Use --extra-ldsoflags instead."
            add_ldsoflags $optval
        ;;
        --extra-libs=*)
            add_extralibs $optval
        ;;
        --disable-devices)
            disable $INDEV_LIST $OUTDEV_LIST
        ;;
        --enable-debug=*)
            debuglevel="$optval"
        ;;
        --disable-programs)
            disable $PROGRAM_LIST
        ;;
        --disable-everything)
            map 'eval unset \${$(toupper ${v%s})_LIST}' $COMPONENT_LIST
        ;;
        --disable-all)
            map 'eval unset \${$(toupper ${v%s})_LIST}' $COMPONENT_LIST
            disable $LIBRARY_LIST $PROGRAM_LIST doc
            enable avutil
        ;;
        --enable-random|--disable-random)
            action=${opt%%-random}
            do_random ${action#--} $COMPONENT_LIST
        ;;
        --enable-random=*|--disable-random=*)
            action=${opt%%-random=*}
            do_random ${action#--} $optval
        ;;
        --enable-sdl)
            enable sdl2
        ;;
        --enable-*=*|--disable-*=*)
            eval $(echo "${opt%%=*}" | sed 's/--/action=/;s/-/ thing=/')
            is_in "${thing}s" $COMPONENT_LIST || die_unknown "$opt"
            eval list=\$$(toupper $thing)_LIST
            name=$(echo "${optval}" | sed "s/,/_${thing}|/g")_${thing}
            list=$(filter "$name" $list)
            [ "$list" = "" ] && warn "Option $opt did not match anything"
            $action $list
        ;;
        --enable-yasm|--disable-yasm)
            warn "The ${opt} option is only provided for compatibility and will be\n"\
                 "removed in the future. Use --enable-x86asm / --disable-x86asm instead."
            test $opt = --enable-yasm && x86asm=yes || x86asm=no
        ;;
        --yasmexe=*)
            warn "The --yasmexe option is only provided for compatibility and will be\n"\
                 "removed in the future. Use --x86asmexe instead."
            x86asmexe="$optval"
        ;;
        --enable-?*|--disable-?*)
            eval $(echo "$opt" | sed 's/--/action=/;s/-/ option=/;s/-/_/g')
            if is_in $option $COMPONENT_LIST; then
                test $action = disable && action=unset
                eval $action \$$(toupper ${option%s})_LIST
            elif is_in $option $CMDLINE_SELECT; then
                $action $option
            else
                die_unknown $opt
            fi
        ;;
        --list-*)
            NAME="${opt#--list-}"
            is_in $NAME $COMPONENT_LIST || die_unknown $opt
            NAME=${NAME%s}
            eval show_list $NAME \$$(toupper $NAME)_LIST
        ;;
        --help|-h) show_help
        ;;
        --quiet|-q) quiet=yes
        ;;
        --fatal-warnings) enable fatal_warnings
        ;;
        --libfuzzer=*)
            libfuzzer_path="$optval"
        ;;
        *)
            optname="${opt%%=*}"
            optname="${optname#--}"
            optname=$(echo "$optname" | sed 's/-/_/g')
            if is_in $optname $CMDLINE_SET; then
                eval $optname='$optval'
            elif is_in $optname $CMDLINE_APPEND; then
                append $optname "$optval"
            else
                die_unknown $opt
            fi
        ;;
    esac
done

for e in $env; do
    eval "export $e"
done

if disabled autodetect; then

    # Unless iconv is explicitely disabled by the user, we still want to probe
    # for the iconv from the libc.
    disabled iconv || enable libc_iconv

    disable_weak $EXTERNAL_AUTODETECT_LIBRARY_LIST
    disable_weak $HWACCEL_AUTODETECT_LIBRARY_LIST
fi
# Mark specifically enabled, but normally autodetected libraries as requested.
for lib in $AUTODETECT_LIBS; do
    enabled $lib && request $lib
done
#TODO: switch to $AUTODETECT_LIBS when $THREADS_LIST is supported the same way
enable_weak $EXTERNAL_AUTODETECT_LIBRARY_LIST
enable_weak $HWACCEL_AUTODETECT_LIBRARY_LIST

disabled logging && logfile=/dev/null

die_license_disabled() {
    enabled $1 || { enabled $v && die "$v is $1 and --enable-$1 is not specified."; }
}

die_license_disabled_gpl() {
    enabled $1 || { enabled $v && die "$v is incompatible with the gpl and --enable-$1 is not specified."; }
}

map "die_license_disabled gpl"      $EXTERNAL_LIBRARY_GPL_LIST $EXTERNAL_LIBRARY_GPLV3_LIST
map "die_license_disabled version3" $EXTERNAL_LIBRARY_VERSION3_LIST $EXTERNAL_LIBRARY_GPLV3_LIST

enabled gpl && map "die_license_disabled_gpl nonfree" $EXTERNAL_LIBRARY_NONFREE_LIST
map "die_license_disabled nonfree" $HWACCEL_LIBRARY_NONFREE_LIST

enabled version3 && { enabled gpl && enable gplv3 || enable lgplv3; }

enabled_all gnutls openssl &&
    die "GnuTLS and OpenSSL must not be enabled at the same time."

# Disable all the library-specific components if the library itself
# is disabled, see AVCODEC_LIST and following _LIST variables.

disable_components(){
    disabled ${1} && disable $(
        eval components="\$$(toupper ${1})_COMPONENTS"
        map 'eval echo \${$(toupper ${v%s})_LIST}' $components
    )
}

map 'disable_components $v' $LIBRARY_LIST

echo "# $0 $FFMPEG_CONFIGURATION" > $logfile
set >> $logfile

test -n "$valgrind" && toolchain="valgrind-memcheck"

enabled ossfuzz && {
    add_cflags  -fsanitize=address,undefined -fsanitize-coverage=trace-pc-guard,trace-cmp -fno-omit-frame-pointer
    add_ldflags -fsanitize=address,undefined -fsanitize-coverage=trace-pc-guard,trace-cmp
}

case "$toolchain" in
    *-asan)
        cc_default="${toolchain%-asan}"
        add_cflags  -fsanitize=address
        add_ldflags -fsanitize=address
    ;;
    *-msan)
        cc_default="${toolchain%-msan}"
        add_cflags  -fsanitize=memory -fsanitize-memory-track-origins
        add_ldflags -fsanitize=memory
    ;;
    *-tsan)
        cc_default="${toolchain%-tsan}"
        add_cflags  -fsanitize=thread -fPIE
        add_ldflags -fsanitize=thread -pie
        case "$toolchain" in
            gcc-tsan)
                add_cflags  -fPIC
                add_ldflags -fPIC
                ;;
        esac
    ;;
    *-usan)
        cc_default="${toolchain%-usan}"
        add_cflags  -fsanitize=undefined
        add_ldflags -fsanitize=undefined
    ;;
    valgrind-*)
        target_exec_default="valgrind"
        case "$toolchain" in
            valgrind-massif)
                target_exec_args="--tool=massif --alloc-fn=av_malloc --alloc-fn=av_mallocz --alloc-fn=av_calloc --alloc-fn=av_fast_padded_malloc --alloc-fn=av_fast_malloc --alloc-fn=av_realloc_f --alloc-fn=av_fast_realloc --alloc-fn=av_realloc"
                ;;
            valgrind-memcheck)
                target_exec_args="--error-exitcode=1 --malloc-fill=0x2a --track-origins=yes --leak-check=full --gen-suppressions=all --suppressions=$source_path/tests/fate-valgrind.supp"
                ;;
        esac
    ;;
    msvc)
        # Check whether the current MSVC version needs the C99 converter.
        # From MSVC 2013 (compiler major version 18) onwards, it does actually
        # support enough of C99 to build ffmpeg. Default to the new
        # behaviour if the regexp was unable to match anything, since this
        # successfully parses the version number of existing supported
        # versions that require the converter (MSVC 2010 and 2012).
        cl_major_ver=$(cl 2>&1 | sed -n 's/.*Version \([[:digit:]]\{1,\}\)\..*/\1/p')
        if [ -z "$cl_major_ver" ] || [ $cl_major_ver -ge 18 ]; then
            cc_default="cl"
            cxx_default="cl"
        else
            cc_default="c99wrap cl"
            cxx_default="c99wrap cl"
        fi
        ld_default="$source_path/compat/windows/mslink"
        nm_default="dumpbin -symbols"
        ar_default="lib"
        case "$arch" in
        arm*)
            as_default="armasm"
            ;;
        esac
        target_os_default="win32"
        # Use a relative path for TMPDIR. This makes sure all the
        # ffconf temp files are written with a relative path, avoiding
        # issues with msys/win32 path conversion for MSVC parameters
        # such as -Fo<file> or -out:<file>.
        TMPDIR=.
    ;;
    icl)
        cc_default="icl"
        ld_default="xilink"
        nm_default="dumpbin -symbols"
        ar_default="xilib"
        target_os_default="win32"
        TMPDIR=.
    ;;
    gcov)
        add_cflags  -fprofile-arcs -ftest-coverage
        add_ldflags -fprofile-arcs -ftest-coverage
    ;;
    llvm-cov)
        add_cflags -fprofile-arcs -ftest-coverage
        add_ldflags --coverage
    ;;
    hardened)
        add_cppflags -U_FORTIFY_SOURCE -D_FORTIFY_SOURCE=2
        add_cflags   -fno-strict-overflow -fstack-protector-all
        add_ldflags  -Wl,-z,relro -Wl,-z,now
        add_cflags   -fPIE
        add_ldexeflags -fPIE -pie
    ;;
    ?*)
        die "Unknown toolchain $toolchain"
    ;;
esac

test -n "$cross_prefix" && enable cross_compile

if enabled cross_compile; then
    test -n "$arch" && test -n "$target_os" ||
        die "Must specify target arch (--arch) and OS (--target-os) when cross-compiling"
fi

ar_default="${cross_prefix}${ar_default}"
cc_default="${cross_prefix}${cc_default}"
cxx_default="${cross_prefix}${cxx_default}"
nm_default="${cross_prefix}${nm_default}"
pkg_config_default="${cross_prefix}${pkg_config_default}"
if ${cross_prefix}${ranlib_default} 2>&1 | grep -q "\-D "; then
    ranlib_default="${cross_prefix}${ranlib_default} -D"
else
    ranlib_default="${cross_prefix}${ranlib_default}"
fi
strip_default="${cross_prefix}${strip_default}"
windres_default="${cross_prefix}${windres_default}"

sysinclude_default="${sysroot}/usr/include"

set_default arch cc cxx doxygen pkg_config ranlib strip sysinclude \
    target_exec target_os x86asmexe nvcc
enabled cross_compile || host_cc_default=$cc
set_default host_cc

pkg_config_fail_message=""
if ! $pkg_config --version >/dev/null 2>&1; then
    warn "$pkg_config not found, library detection may fail."
    pkg_config=false
elif is_in -static $cc $LDFLAGS && ! is_in --static $pkg_config $pkg_config_flags; then
    pkg_config_fail_message="
Note: When building a static binary, add --pkg-config-flags=\"--static\"."
fi

if test $doxygen != $doxygen_default && \
  ! $doxygen --version >/dev/null 2>&1; then
    warn "Specified doxygen \"$doxygen\" not found, API documentation will fail to build."
fi

exesuf() {
    case $1 in
        mingw32*|mingw64*|win32|win64|cygwin*|*-dos|freedos|opendos|os/2*|symbian) echo .exe ;;
    esac
}

EXESUF=$(exesuf $target_os)
HOSTEXESUF=$(exesuf $host_os)

# set temporary file name
: ${TMPDIR:=$TEMPDIR}
: ${TMPDIR:=$TMP}
: ${TMPDIR:=/tmp}

if [ -n "$tempprefix" ] ; then
    mktemp(){
        tmpname="$tempprefix.${HOSTNAME}.${UID}"
        echo "$tmpname"
        mkdir "$tmpname"
    }
elif ! check_cmd mktemp -u XXXXXX; then
    # simple replacement for missing mktemp
    # NOT SAFE FOR GENERAL USE
    mktemp(){
        tmpname="${2%%XXX*}.${HOSTNAME}.${UID}.$$"
        echo "$tmpname"
        mkdir "$tmpname"
    }
fi

FFTMPDIR=$(mktemp -d "${TMPDIR}/ffconf.XXXXXXXX" 2> /dev/null) ||
    die "Unable to create temporary directory in $TMPDIR."

tmpfile(){
    tmp="${FFTMPDIR}/test"$2
    (set -C; exec > $tmp) 2> /dev/null ||
        die "Unable to create temporary file in $FFTMPDIR."
    eval $1=$tmp
}

trap 'rm -rf -- "$FFTMPDIR"' EXIT
trap 'exit 2' INT

tmpfile TMPASM .asm
tmpfile TMPC   .c
tmpfile TMPCPP .cpp
tmpfile TMPE   $EXESUF
tmpfile TMPH   .h
tmpfile TMPM   .m
tmpfile TMPO   .o
tmpfile TMPS   .S
tmpfile TMPSH  .sh
tmpfile TMPV   .ver

unset -f mktemp

chmod +x $TMPE

# make sure we can execute files in $TMPDIR
cat > $TMPSH 2>> $logfile <<EOF
#! /bin/sh
EOF
chmod +x $TMPSH >> $logfile 2>&1
if ! $TMPSH >> $logfile 2>&1; then
    cat <<EOF
Unable to create and execute files in $TMPDIR.  Set the TMPDIR environment
variable to another directory and make sure that it is not mounted noexec.
EOF
    die "Sanity test failed."
fi

armasm_flags(){
    for flag; do
        case $flag in
            # Filter out MSVC cl.exe options from cflags that shouldn't
            # be passed to gas-preprocessor
            -M[TD]*)                                            ;;
            *)                  echo $flag                      ;;
        esac
   done
}

cparser_flags(){
    for flag; do
        case $flag in
            -Wno-switch)             echo -Wno-switch-enum ;;
            -Wno-format-zero-length) ;;
            -Wdisabled-optimization) ;;
            -Wno-pointer-sign)       echo -Wno-other ;;
            *)                       echo $flag ;;
        esac
    done
}

msvc_common_flags(){
    for flag; do
        case $flag in
            # In addition to specifying certain flags under the compiler
            # specific filters, they must be specified here as well or else the
            # generic catch all at the bottom will print the original flag.
            -Wall)                ;;
            -Wextra)              ;;
            -std=c99)             ;;
            # Common flags
            -fomit-frame-pointer) ;;
            -g)                   echo -Z7 ;;
            -fno-math-errno)      ;;
            -fno-common)          ;;
            -fno-signed-zeros)    ;;
            -fPIC)                ;;
            -mthumb)              ;;
            -march=*)             ;;
            -lz)                  echo zlib.lib ;;
            -lx264)               echo libx264.lib ;;
            -lstdc++)             ;;
            -l*)                  echo ${flag#-l}.lib ;;
            -LARGEADDRESSAWARE)   echo $flag ;;
            -L*)                  echo -libpath:${flag#-L} ;;
            *)                    echo $flag ;;
        esac
    done
}

msvc_flags(){
    msvc_common_flags "$@"
    for flag; do
        case $flag in
            -Wall)                echo -W3 -wd4018 -wd4146 -wd4244 -wd4305     \
                                       -wd4554 ;;
            -Wextra)              echo -W4 -wd4244 -wd4127 -wd4018 -wd4389     \
                                       -wd4146 -wd4057 -wd4204 -wd4706 -wd4305 \
                                       -wd4152 -wd4324 -we4013 -wd4100 -wd4214 \
                                       -wd4307 \
                                       -wd4273 -wd4554 -wd4701 -wd4703 ;;
        esac
    done
}

icl_flags(){
    msvc_common_flags "$@"
    for flag; do
        case $flag in
            # Despite what Intel's documentation says -Wall, which is supported
            # on Windows, does enable remarks so disable them here.
            -Wall)                echo $flag -Qdiag-disable:remark ;;
            -std=c99)             echo -Qstd=c99 ;;
            -flto)                echo -ipo ;;
        esac
    done
}

icc_flags(){
    for flag; do
        case $flag in
            -flto)                echo -ipo ;;
            *)                    echo $flag ;;
        esac
    done
}

pgi_flags(){
    for flag; do
        case $flag in
            -flto)                echo -Mipa=fast,libopt,libinline,vestigial ;;
            -fomit-frame-pointer) echo -Mnoframe ;;
            -g)                   echo -gopt ;;
            *)                    echo $flag ;;
        esac
    done
}

suncc_flags(){
    for flag; do
        case $flag in
            -march=*|-mcpu=*)
                case "${flag#*=}" in
                    native)                   echo -xtarget=native       ;;
                    v9|niagara)               echo -xarch=sparc          ;;
                    ultrasparc)               echo -xarch=sparcvis       ;;
                    ultrasparc3|niagara2)     echo -xarch=sparcvis2      ;;
                    i586|pentium)             echo -xchip=pentium        ;;
                    i686|pentiumpro|pentium2) echo -xtarget=pentium_pro  ;;
                    pentium3*|c3-2)           echo -xtarget=pentium3     ;;
                    pentium-m)          echo -xarch=sse2 -xchip=pentium3 ;;
                    pentium4*)          echo -xtarget=pentium4           ;;
                    prescott|nocona)    echo -xarch=sse3 -xchip=pentium4 ;;
                    *-sse3)             echo -xarch=sse3                 ;;
                    core2)              echo -xarch=ssse3 -xchip=core2   ;;
                    bonnell)                   echo -xarch=ssse3         ;;
                    corei7|nehalem)            echo -xtarget=nehalem     ;;
                    westmere)                  echo -xtarget=westmere    ;;
                    silvermont)                echo -xarch=sse4_2        ;;
                    corei7-avx|sandybridge)    echo -xtarget=sandybridge ;;
                    core-avx*|ivybridge|haswell|broadwell|skylake*|knl)
                                               echo -xarch=avx           ;;
                    amdfam10|barcelona)        echo -xtarget=barcelona   ;;
                    btver1)                    echo -xarch=amdsse4a      ;;
                    btver2|bdver*|znver*)      echo -xarch=avx           ;;
                    athlon-4|athlon-[mx]p)     echo -xarch=ssea          ;;
                    k8|opteron|athlon64|athlon-fx)
                                               echo -xarch=sse2a         ;;
                    athlon*)                   echo -xarch=pentium_proa  ;;
                esac
                ;;
            -std=c99)             echo -xc99              ;;
            -fomit-frame-pointer) echo -xregs=frameptr    ;;
            -fPIC)                echo -KPIC -xcode=pic32 ;;
            -W*,*)                echo $flag              ;;
            -f*-*|-W*|-mimpure-text)                      ;;
            -shared)              echo -G                 ;;
            *)                    echo $flag              ;;
        esac
    done
}

tms470_flags(){
    for flag; do
        case $flag in
            -march=*|-mcpu=*)
                case "${flag#*=}" in
                    armv7-a|cortex-a*)      echo -mv=7a8 ;;
                    armv7-r|cortex-r*)      echo -mv=7r4 ;;
                    armv7-m|cortex-m*)      echo -mv=7m3 ;;
                    armv6*|arm11*)          echo -mv=6   ;;
                    armv5*e|arm[79]*e*|arm9[24]6*|arm96*|arm102[26])
                                            echo -mv=5e  ;;
                    armv4*|arm7*|arm9[24]*) echo -mv=4   ;;
                esac
                ;;
            -mfpu=neon)     echo --float_support=vfpv3 --neon ;;
            -mfpu=vfp)      echo --float_support=vfpv2        ;;
            -mfpu=vfpv3)    echo --float_support=vfpv3        ;;
            -mfpu=vfpv3-d16) echo --float_support=vfpv3d16    ;;
            -msoft-float)   echo --float_support=vfplib       ;;
            -O[0-3]|-mf=*)  echo $flag                        ;;
            -g)             echo -g -mn                       ;;
            -pds=*)         echo $flag                        ;;
            -D*|-I*)        echo $flag                        ;;
            --gcc|--abi=*)  echo $flag                        ;;
            -me)            echo $flag                        ;;
        esac
    done
}

probe_cc(){
    pfx=$1
    _cc=$2
    first=$3

    unset _type _ident _cc_c _cc_e _cc_o _flags _cflags
    unset _ld_o _ldflags _ld_lib _ld_path
    unset _depflags _DEPCMD _DEPFLAGS
    _flags_filter=echo

    if $_cc --version 2>&1 | grep -q '^GNU assembler'; then
        true # no-op to avoid reading stdin in following checks
    elif $_cc -v 2>&1 | grep -q '^gcc.*LLVM'; then
        _type=llvm_gcc
        gcc_extra_ver=$(expr "$($_cc --version 2>/dev/null | head -n1)" : '.*\((.*)\)')
        _ident="llvm-gcc $($_cc -dumpversion 2>/dev/null) $gcc_extra_ver"
        _depflags='-MMD -MF $(@:.o=.d) -MT $@'
        _cflags_speed='-O3'
        _cflags_size='-Os'
    elif $_cc -v 2>&1 | grep -qi ^gcc; then
        _type=gcc
        gcc_version=$($_cc --version | head -n1)
        gcc_basever=$($_cc -dumpversion)
        gcc_pkg_ver=$(expr "$gcc_version" : '[^ ]* \(([^)]*)\)')
        gcc_ext_ver=$(expr "$gcc_version" : ".*$gcc_pkg_ver $gcc_basever \\(.*\\)")
        _ident=$(cleanws "gcc $gcc_basever $gcc_pkg_ver $gcc_ext_ver")
        case $gcc_basever in
            2) ;;
            2.*) ;;
            *) _depflags='-MMD -MF $(@:.o=.d) -MT $@' ;;
        esac
        if [ "$first" = true ]; then
            case $gcc_basever in
                4.2*)
                warn "gcc 4.2 is outdated and may miscompile FFmpeg. Please use a newer compiler." ;;
            esac
        fi
        _cflags_speed='-O3'
        _cflags_size='-Os'
    elif $_cc --version 2>/dev/null | grep -q ^icc; then
        _type=icc
        _ident=$($_cc --version | head -n1)
        _depflags='-MMD'
        _cflags_speed='-O3'
        _cflags_size='-Os'
        _cflags_noopt='-O1'
        _flags_filter=icc_flags
    elif $_cc -v 2>&1 | grep -q xlc; then
        _type=xlc
        _ident=$($_cc -qversion 2>/dev/null | head -n1)
        _cflags_speed='-O5'
        _cflags_size='-O5 -qcompact'
    elif $_cc --vsn 2>/dev/null | grep -Eq "ARM (C/C\+\+ )?Compiler"; then
        test -d "$sysroot" || die "No valid sysroot specified."
        _type=armcc
        _ident=$($_cc --vsn | grep -i build | head -n1 | sed 's/.*: //')
        armcc_conf="$PWD/armcc.conf"
        $_cc --arm_linux_configure                 \
             --arm_linux_config_file="$armcc_conf" \
             --configure_sysroot="$sysroot"        \
             --configure_cpp_headers="$sysinclude" >>$logfile 2>&1 ||
             die "Error creating armcc configuration file."
        $_cc --vsn | grep -q RVCT && armcc_opt=rvct || armcc_opt=armcc
        _flags="--arm_linux_config_file=$armcc_conf --translate_gcc"
        as_default="${cross_prefix}gcc"
        _depflags='-MMD'
        _cflags_speed='-O3'
        _cflags_size='-Os'
    elif $_cc -version 2>/dev/null | grep -Eq 'TMS470|TI ARM'; then
        _type=tms470
        _ident=$($_cc -version | head -n1 | tr -s ' ')
        _flags='--gcc --abi=eabi -me'
        _cc_e='-ppl -fe=$@'
        _cc_o='-fe=$@'
        _depflags='-ppa -ppd=$(@:.o=.d)'
        _cflags_speed='-O3 -mf=5'
        _cflags_size='-O3 -mf=2'
        _flags_filter=tms470_flags
    elif $_cc -v 2>&1 | grep -q clang; then
        _type=clang
        _ident=$($_cc --version 2>/dev/null | head -n1)
        _depflags='-MMD -MF $(@:.o=.d) -MT $@'
        _cflags_speed='-O3'
        _cflags_size='-Oz'
    elif $_cc -V 2>&1 | grep -q Sun; then
        _type=suncc
        _ident=$($_cc -V 2>&1 | head -n1 | cut -d' ' -f 2-)
        _DEPCMD='$(DEP$(1)) $(DEP$(1)FLAGS) $($(1)DEP_FLAGS) $< | sed -e "1s,^.*: ,$@: ," -e "\$$!s,\$$, \\\," -e "1!s,^.*: , ," > $(@:.o=.d)'
        _DEPFLAGS='-xM1 -xc99'
        _ldflags='-std=c99'
        _cflags_speed='-O5'
        _cflags_size='-O5 -xspace'
        _flags_filter=suncc_flags
    elif $_cc -v 2>&1 | grep -q 'PathScale\|Path64'; then
        _type=pathscale
        _ident=$($_cc -v 2>&1 | head -n1 | tr -d :)
        _depflags='-MMD -MF $(@:.o=.d) -MT $@'
        _cflags_speed='-O2'
        _cflags_size='-Os'
        _flags_filter='filter_out -Wdisabled-optimization'
    elif $_cc -v 2>&1 | grep -q Open64; then
        _type=open64
        _ident=$($_cc -v 2>&1 | head -n1 | tr -d :)
        _depflags='-MMD -MF $(@:.o=.d) -MT $@'
        _cflags_speed='-O2'
        _cflags_size='-Os'
        _flags_filter='filter_out -Wdisabled-optimization|-Wtype-limits|-fno-signed-zeros'
    elif $_cc -V 2>&1 | grep -q Portland; then
        _type=pgi
        _ident="PGI $($_cc -V 2>&1 | awk '/^pgcc/ { print $2; exit }')"
        opt_common='-alias=ansi -Mdse -Mlre -Mpre'
        _cflags_speed="-O3 -Mautoinline -Munroll=c:4 $opt_common"
        _cflags_size="-O2 -Munroll=c:1 $opt_common"
        _cflags_noopt="-O"
        _flags_filter=pgi_flags
    elif $_cc 2>&1 | grep -q 'Microsoft.*ARM.*Assembler'; then
        _type=armasm
        _ident=$($_cc | head -n1)
        # 4509: "This form of conditional instruction is deprecated"
        _flags="-nologo -ignore 4509"
        _flags_filter=armasm_flags
    elif $_cc 2>&1 | grep -q Intel; then
        _type=icl
        _ident=$($_cc 2>&1 | head -n1)
        _depflags='-QMMD -QMF$(@:.o=.d) -QMT$@'
        # Not only is O3 broken on 13.x+ but it is slower on all previous
        # versions (tested) as well.
        _cflags_speed="-O2"
        _cflags_size="-O1 -Oi" # -O1 without -Oi miscompiles stuff
        if $_cc 2>&1 | grep -q Linker; then
            _ld_o='-out:$@'
        else
            _ld_o='-Fe$@'
        fi
        _cc_o='-Fo$@'
        _cc_e='-P'
        _flags_filter=icl_flags
        _ld_lib='lib%.a'
        _ld_path='-libpath:'
        # -Qdiag-error to make icl error when seeing certain unknown arguments
        _flags='-nologo -Qdiag-error:4044,10157'
        # -Qvec- -Qsimd- to prevent miscompilation, -GS, fp:precise for consistency
        # with MSVC which enables it by default.
        _cflags='-Qms0 -Qvec- -Qsimd- -GS -fp:precise'
        disable stripping
    elif $_cc -? 2>/dev/null | grep -q 'LLVM.*Linker'; then
        # lld can emulate multiple different linkers; in ms link.exe mode,
        # the -? parameter gives the help output which contains an identifyable
        # string, while it gives an error in other modes.
        _type=lld-link
        # The link.exe mode doesn't have a switch for getting the version,
        # but we can force it back to gnu mode and get the version from there.
        _ident=$($_cc -flavor gnu --version 2>/dev/null)
        _ld_o='-out:$@'
        _flags_filter=msvc_flags
        _ld_lib='lib%.a'
        _ld_path='-libpath:'
    elif $_cc -nologo- 2>&1 | grep -q Microsoft; then
        _type=msvc
        _ident=$($_cc 2>&1 | head -n1)
        _DEPCMD='$(DEP$(1)) $(DEP$(1)FLAGS) $($(1)DEP_FLAGS) $< 2>&1 | awk '\''/including/ { sub(/^.*file: */, ""); gsub(/\\/, "/"); if (!match($$0, / /)) print "$@:", $$0 }'\'' > $(@:.o=.d)'
        _DEPFLAGS='$(CPPFLAGS) $(CFLAGS) -showIncludes -Zs'
        _cflags_speed="-O2"
        _cflags_size="-O1"
        _cflags_noopt="-O1"
        if $_cc -nologo- 2>&1 | grep -q Linker; then
            _ld_o='-out:$@'
        else
            _ld_o='-Fe$@'
        fi
        _cc_o='-Fo$@'
        _cc_e='-P -Fi$@'
        _flags_filter=msvc_flags
        _ld_lib='lib%.a'
        _ld_path='-libpath:'
        _flags='-nologo'
        disable stripping
    elif $_cc --version 2>/dev/null | grep -q ^cparser; then
        _type=cparser
        _ident=$($_cc --version | head -n1)
        _depflags='-MMD'
        _cflags_speed='-O4'
        _cflags_size='-O2'
        _flags_filter=cparser_flags
    fi

    eval ${pfx}_type=\$_type
    eval ${pfx}_ident=\$_ident
}

set_ccvars(){
    eval ${1}_C=\${_cc_c-\${${1}_C}}
    eval ${1}_E=\${_cc_e-\${${1}_E}}
    eval ${1}_O=\${_cc_o-\${${1}_O}}

    if [ -n "$_depflags" ]; then
        eval ${1}_DEPFLAGS=\$_depflags
    else
        eval ${1}DEP=\${_DEPCMD:-\$DEPCMD}
        eval ${1}DEP_FLAGS=\${_DEPFLAGS:-\$DEPFLAGS}
        eval DEP${1}FLAGS=\$_flags
    fi
}

probe_cc cc "$cc" "true"
cflags_filter=$_flags_filter
cflags_speed=$_cflags_speed
cflags_size=$_cflags_size
cflags_noopt=$_cflags_noopt
add_cflags $_flags $_cflags
cc_ldflags=$_ldflags
set_ccvars CC
set_ccvars CXX

probe_cc hostcc "$host_cc"
host_cflags_filter=$_flags_filter
host_cflags_speed=$_cflags_speed
add_host_cflags  $_flags $_cflags
set_ccvars HOSTCC

test -n "$cc_type" && enable $cc_type ||
    warn "Unknown C compiler $cc, unable to select optimal CFLAGS"

: ${as_default:=$cc}
: ${objcc_default:=$cc}
: ${dep_cc_default:=$cc}
: ${ld_default:=$cc}
: ${host_ld_default:=$host_cc}
set_default ar as objcc dep_cc ld ln_s host_ld windres

probe_cc as "$as"
asflags_filter=$_flags_filter
add_asflags $_flags $_cflags
set_ccvars AS

probe_cc objcc "$objcc"
objcflags_filter=$_flags_filter
add_objcflags $_flags $_cflags
set_ccvars OBJC

probe_cc ld "$ld"
ldflags_filter=$_flags_filter
add_ldflags $_flags $_ldflags
test "$cc_type" != "$ld_type" && add_ldflags $cc_ldflags
LD_O=${_ld_o-$LD_O}
LD_LIB=${_ld_lib-$LD_LIB}
LD_PATH=${_ld_path-$LD_PATH}

probe_cc hostld "$host_ld"
host_ldflags_filter=$_flags_filter
add_host_ldflags $_flags $_ldflags
HOSTLD_O=${_ld_o-$HOSTLD_O}

if [ -z "$CC_DEPFLAGS" ] && [ "$dep_cc" != "$cc" ]; then
    probe_cc depcc "$dep_cc"
    CCDEP=${_DEPCMD:-$DEPCMD}
    CCDEP_FLAGS=${_DEPFLAGS:=$DEPFLAGS}
    DEPCCFLAGS=$_flags
fi

if $ar 2>&1 | grep -q Microsoft; then
    arflags="-nologo"
    ar_o='-out:$@'
elif $ar 2>&1 | grep -q 'Texas Instruments'; then
    arflags="rq"
    ar_o='$@'
elif $ar 2>&1 | grep -q 'Usage: ar.*-X.*any'; then
    arflags='-Xany -r -c'
    ar_o='$@'
elif $ar 2>&1 | grep -q "\[D\] "; then
    arflags="rcD"
    ar_o='$@'
else
    arflags="rc"
    ar_o='$@'
fi

add_cflags $extra_cflags
add_cxxflags $extra_cxxflags
add_objcflags $extra_objcflags
add_asflags $extra_cflags

if test -n "$sysroot"; then
    case "$cc_type" in
        gcc|llvm_gcc|clang)
            add_cppflags --sysroot="$sysroot"
            add_ldflags --sysroot="$sysroot"
        ;;
        tms470)
            add_cppflags -I"$sysinclude"
            add_ldflags  --sysroot="$sysroot"
        ;;
    esac
fi

if test "$cpu" = host; then
    enabled cross_compile &&
        die "--cpu=host makes no sense when cross-compiling."

    case "$cc_type" in
        gcc|llvm_gcc)
            check_native(){
                $cc $1=native -v -c -o $TMPO $TMPC >$TMPE 2>&1 || return
                sed -n "/cc1.*$1=/{
                            s/.*$1=\\([^ ]*\\).*/\\1/
                            p
                            q
                        }" $TMPE
            }
            cpu=$(check_native -march || check_native -mcpu)
        ;;
        clang)
            check_native(){
                $cc $1=native -v -c -o $TMPO $TMPC >$TMPE 2>&1 || return
                sed -n "/cc1.*-target-cpu /{
                            s/.*-target-cpu \\([^ ]*\\).*/\\1/
                            p
                            q
                        }" $TMPE
            }
            cpu=$(check_native -march)
        ;;
    esac

    test "${cpu:-host}" = host &&
        die "--cpu=host not supported with compiler $cc"
fi

# Deal with common $arch aliases
case "$arch" in
    aarch64|arm64)
        arch="aarch64"
    ;;
    arm*|iPad*|iPhone*)
        arch="arm"
    ;;
    mips*|IP*)
        case "$arch" in
        *el)
            add_cppflags -EL
            add_ldflags -EL
        ;;
        *eb)
            add_cppflags -EB
            add_ldflags -EB
        ;;
        esac
        arch="mips"
    ;;
    parisc*|hppa*)
        arch="parisc"
    ;;
    "Power Macintosh"|ppc*|powerpc*)
        arch="ppc"
    ;;
    s390|s390x)
        arch="s390"
    ;;
    sh4|sh)
        arch="sh4"
    ;;
    sun4*|sparc*)
        arch="sparc"
    ;;
    tilegx|tile-gx)
        arch="tilegx"
    ;;
    i[3-6]86*|i86pc|BePC|x86pc|x86_64|x86_32|amd64)
        arch="x86"
    ;;
esac

is_in $arch $ARCH_LIST || warn "unknown architecture $arch"
enable $arch

# Add processor-specific flags
if enabled aarch64; then

    case $cpu in
        armv*)
            cpuflags="-march=$cpu"
        ;;
        *)
            cpuflags="-mcpu=$cpu"
        ;;
    esac

elif enabled alpha; then

    cpuflags="-mcpu=$cpu"

elif enabled arm; then

    check_arm_arch() {
        check_cpp_condition stddef.h \
            "defined __ARM_ARCH_${1}__ || defined __TARGET_ARCH_${2:-$1}" \
            $cpuflags
    }

    probe_arm_arch() {
        if   check_arm_arch 4;        then echo armv4
        elif check_arm_arch 4T;       then echo armv4t
        elif check_arm_arch 5;        then echo armv5
        elif check_arm_arch 5E;       then echo armv5e
        elif check_arm_arch 5T;       then echo armv5t
        elif check_arm_arch 5TE;      then echo armv5te
        elif check_arm_arch 5TEJ;     then echo armv5te
        elif check_arm_arch 6;        then echo armv6
        elif check_arm_arch 6J;       then echo armv6j
        elif check_arm_arch 6K;       then echo armv6k
        elif check_arm_arch 6Z;       then echo armv6z
        elif check_arm_arch 6ZK;      then echo armv6zk
        elif check_arm_arch 6T2;      then echo armv6t2
        elif check_arm_arch 7;        then echo armv7
        elif check_arm_arch 7A  7_A;  then echo armv7-a
        elif check_arm_arch 7S;       then echo armv7-a
        elif check_arm_arch 7R  7_R;  then echo armv7-r
        elif check_arm_arch 7M  7_M;  then echo armv7-m
        elif check_arm_arch 7EM 7E_M; then echo armv7-m
        elif check_arm_arch 8A  8_A;  then echo armv8-a
        fi
    }

    [ "$cpu" = generic ] && cpu=$(probe_arm_arch)

    case $cpu in
        armv*)
            cpuflags="-march=$cpu"
            subarch=$(echo $cpu | sed 's/[^a-z0-9]//g')
        ;;
        *)
            cpuflags="-mcpu=$cpu"
            case $cpu in
                cortex-a*)                               subarch=armv7a  ;;
                cortex-r*)                               subarch=armv7r  ;;
                cortex-m*)                 enable thumb; subarch=armv7m  ;;
                arm11*)                                  subarch=armv6   ;;
                arm[79]*e*|arm9[24]6*|arm96*|arm102[26]) subarch=armv5te ;;
                armv4*|arm7*|arm9[24]*)                  subarch=armv4   ;;
                *)                             subarch=$(probe_arm_arch) ;;
            esac
        ;;
    esac

    case "$subarch" in
        armv5t*)    enable fast_clz                ;;
        armv[6-8]*)
            enable fast_clz
            disabled fast_unaligned || enable fast_unaligned
            ;;
    esac

elif enabled avr32; then

    case $cpu in
        ap7[02]0[0-2])
            subarch="avr32_ap"
            cpuflags="-mpart=$cpu"
        ;;
        ap)
            subarch="avr32_ap"
            cpuflags="-march=$cpu"
        ;;
        uc3[ab]*)
            subarch="avr32_uc"
            cpuflags="-mcpu=$cpu"
        ;;
        uc)
            subarch="avr32_uc"
            cpuflags="-march=$cpu"
        ;;
    esac

elif enabled bfin; then

    cpuflags="-mcpu=$cpu"

elif enabled mips; then

    cpuflags="-march=$cpu"

    if [ "$cpu" != "generic" ]; then
        disable mips32r2
        disable mips32r5
        disable mips64r2
        disable mips32r6
        disable mips64r6
        disable loongson2
        disable loongson3

        case $cpu in
            24kc|24kf*|24kec|34kc|1004kc|24kef*|34kf*|1004kf*|74kc|74kf)
                enable mips32r2
                disable msa
            ;;
            p5600|i6400|p6600)
                disable mipsdsp
                disable mipsdspr2
            ;;
            loongson*)
                enable loongson2
                enable loongson3
                enable local_aligned
                enable simd_align_16
                enable fast_64bit
                enable fast_clz
                enable fast_cmov
                enable fast_unaligned
                disable aligned_stack
                disable mipsfpu
                disable mipsdsp
                disable mipsdspr2
                case $cpu in
                    loongson3*)
                        cpuflags="-march=loongson3a -mhard-float -fno-expensive-optimizations"
                    ;;
                    loongson2e)
                        cpuflags="-march=loongson2e -mhard-float -fno-expensive-optimizations"
                    ;;
                    loongson2f)
                        cpuflags="-march=loongson2f -mhard-float -fno-expensive-optimizations"
                    ;;
                esac
            ;;
            *)
                # Unknown CPU. Disable everything.
                warn "unknown CPU. Disabling all MIPS optimizations."
                disable mipsfpu
                disable mipsdsp
                disable mipsdspr2
                disable msa
                disable mmi
            ;;
        esac

        case $cpu in
            24kc)
                disable mipsfpu
                disable mipsdsp
                disable mipsdspr2
            ;;
            24kf*)
                disable mipsdsp
                disable mipsdspr2
            ;;
            24kec|34kc|1004kc)
                disable mipsfpu
                disable mipsdspr2
            ;;
            24kef*|34kf*|1004kf*)
                disable mipsdspr2
            ;;
            74kc)
                disable mipsfpu
            ;;
            p5600)
                enable mips32r5
                check_cflags "-mtune=p5600" && check_cflags "-msched-weight -mload-store-pairs -funroll-loops"
            ;;
            i6400)
                enable mips64r6
                check_cflags "-mtune=i6400 -mabi=64" && check_cflags "-msched-weight -mload-store-pairs -funroll-loops" && check_ldflags "-mabi=64"
            ;;
            p6600)
                enable mips64r6
                check_cflags "-mtune=p6600 -mabi=64" && check_cflags "-msched-weight -mload-store-pairs -funroll-loops" && check_ldflags "-mabi=64"
            ;;
        esac
    else
        # We do not disable anything. Is up to the user to disable the unwanted features.
        warn 'generic cpu selected'
    fi

elif enabled ppc; then

    disable ldbrx

    case $(tolower $cpu) in
        601|ppc601|powerpc601)
            cpuflags="-mcpu=601"
            disable altivec
        ;;
        603*|ppc603*|powerpc603*)
            cpuflags="-mcpu=603"
            disable altivec
        ;;
        604*|ppc604*|powerpc604*)
            cpuflags="-mcpu=604"
            disable altivec
        ;;
        g3|75*|ppc75*|powerpc75*)
            cpuflags="-mcpu=750"
            disable altivec
        ;;
        g4|745*|ppc745*|powerpc745*)
            cpuflags="-mcpu=7450"
            disable vsx
        ;;
        74*|ppc74*|powerpc74*)
            cpuflags="-mcpu=7400"
            disable vsx
        ;;
        g5|970|ppc970|powerpc970)
            cpuflags="-mcpu=970"
            disable vsx
        ;;
        power[3-6]*)
            cpuflags="-mcpu=$cpu"
            disable vsx
        ;;
        power[7-8]*)
            cpuflags="-mcpu=$cpu"
        ;;
        cell)
            cpuflags="-mcpu=cell"
            enable ldbrx
            disable vsx
        ;;
        e500mc)
            cpuflags="-mcpu=e500mc"
            disable altivec
        ;;
        e500v2)
            cpuflags="-mcpu=8548 -mhard-float -mfloat-gprs=double"
            disable altivec
            disable dcbzl
        ;;
        e500)
            cpuflags="-mcpu=8540 -mhard-float"
            disable altivec
            disable dcbzl
        ;;
    esac

elif enabled sparc; then

    case $cpu in
        cypress|f93[04]|tsc701|sparcl*|supersparc|hypersparc|niagara|v[789])
            cpuflags="-mcpu=$cpu"
        ;;
        ultrasparc*|niagara[234])
            cpuflags="-mcpu=$cpu"
        ;;
    esac

elif enabled x86; then

    case $cpu in
        i[345]86|pentium)
            cpuflags="-march=$cpu"
            disable i686
            disable mmx
        ;;
        # targets that do NOT support nopl and conditional mov (cmov)
        pentium-mmx|k6|k6-[23]|winchip-c6|winchip2|c3)
            cpuflags="-march=$cpu"
            disable i686
        ;;
        # targets that do support nopl and conditional mov (cmov)
        i686|pentiumpro|pentium[23]|pentium-m|athlon|athlon-tbird|athlon-4|athlon-[mx]p|athlon64*|k8*|opteron*|athlon-fx\
        |core*|atom|bonnell|nehalem|westmere|silvermont|sandybridge|ivybridge|haswell|broadwell|skylake*|knl\
        |amdfam10|barcelona|b[dt]ver*|znver*)
            cpuflags="-march=$cpu"
            enable i686
            enable fast_cmov
        ;;
        # targets that do support conditional mov but on which it's slow
        pentium4|pentium4m|prescott|nocona)
            cpuflags="-march=$cpu"
            enable i686
            disable fast_cmov
        ;;
    esac

fi

if [ "$cpu" != generic ]; then
    add_cflags  $cpuflags
    add_asflags $cpuflags
    test "$cc_type" = "$ld_type" && add_ldflags $cpuflags
fi

# compiler sanity check
check_exec <<EOF
int main(void){ return 0; }
EOF
if test "$?" != 0; then
    echo "$cc is unable to create an executable file."
    if test -z "$cross_prefix" && ! enabled cross_compile ; then
        echo "If $cc is a cross-compiler, use the --enable-cross-compile option."
        echo "Only do this if you know what cross compiling means."
    fi
    die "C compiler test failed."
fi

add_cppflags -D_ISOC99_SOURCE
add_cxxflags -D__STDC_CONSTANT_MACROS
check_cxxflags -std=c++11 || check_cxxflags -std=c++0x

# some compilers silently accept -std=c11, so we also need to check that the
# version macro is defined properly
test_cflags_cc -std=c11 ctype.h "__STDC_VERSION__ >= 201112L" &&
    add_cflags -std=c11 ||
    check_cflags -std=c99

check_cppflags -D_FILE_OFFSET_BITS=64
check_cppflags -D_LARGEFILE_SOURCE

add_host_cppflags -D_ISOC99_SOURCE
check_host_cflags -std=c99
check_host_cflags -Wall
check_host_cflags $host_cflags_speed

check_64bit(){
    arch32=$1
    arch64=$2
    expr=$3
    check_code cc "" "int test[2*($expr) - 1]" &&
        subarch=$arch64 || subarch=$arch32
}

case "$arch" in
    aarch64|alpha|ia64)
        spic=$shared
    ;;
    mips)
        check_64bit mips mips64 '_MIPS_SIM > 1'
        spic=$shared
    ;;
    parisc)
        check_64bit parisc parisc64 'sizeof(void *) > 4'
        spic=$shared
    ;;
    ppc)
        check_64bit ppc ppc64 'sizeof(void *) > 4'
        spic=$shared
    ;;
    s390)
        check_64bit s390 s390x 'sizeof(void *) > 4'
        spic=$shared
    ;;
    sparc)
        check_64bit sparc sparc64 'sizeof(void *) > 4'
        spic=$shared
    ;;
    x86)
        check_64bit x86_32 x86_64 'sizeof(void *) > 4'
        # Treat x32 as x64 for now. Note it also needs spic=$shared
        test "$subarch" = "x86_32" && check_cpp_condition stddef.h 'defined(__x86_64__)' &&
            subarch=x86_64
        if test "$subarch" = "x86_64"; then
            spic=$shared
        fi
    ;;
    ppc)
        check_cc <<EOF && subarch="ppc64"
        int test[(int)sizeof(char*) - 7];
EOF
    ;;
esac

enable $subarch
enabled spic && enable_weak pic

enabled x86_64 && objformat=elf64 || objformat="elf32"

# OS specific
case $target_os in
    aix)
        SHFLAGS=-shared
        add_cppflags '-I\$(SRC_PATH)/compat/aix'
        enabled shared && add_ldflags -Wl,-brtl
        ;;
    android)
        disable symver
        enable section_data_rel_ro
        SLIB_INSTALL_NAME='$(SLIBNAME)'
        SLIB_INSTALL_LINKS=
        SHFLAGS='-shared -Wl,-soname,$(SLIBNAME)'
        ;;
    haiku)
        prefix_default="/boot/common"
        network_extralibs="-lnetwork"
        host_extralibs=
        ;;
    sunos)
        SHFLAGS='-shared -Wl,-h,$$(@F)'
        enabled x86 && SHFLAGS="-mimpure-text $SHFLAGS"
        network_extralibs="-lsocket -lnsl"
        add_cppflags -D__EXTENSIONS__
        # When using suncc to build, the Solaris linker will mark
        # an executable with each instruction set encountered by
        # the Solaris assembler.  As our libraries contain their own
        # guards for processor-specific code, instead suppress
        # generation of the HWCAPS ELF section on Solaris x86 only.
        enabled_all suncc x86 &&
            echo "hwcap_1 = OVERRIDE;" > mapfile &&
            add_ldflags -Wl,-M,mapfile
        nm_default='nm -P -g'
        version_script='-M'
        VERSION_SCRIPT_POSTPROCESS_CMD='perl $(SRC_PATH)/compat/solaris/make_sunver.pl - $(OBJS)'
        ;;
    netbsd)
        disable symver
        oss_indev_extralibs="-lossaudio"
        oss_outdev_extralibs="-lossaudio"
        enabled gcc || check_ldflags -Wl,-zmuldefs
        ;;
    openbsd|bitrig)
        disable symver
        SHFLAGS='-shared'
        SLIB_INSTALL_NAME='$(SLIBNAME).$(LIBMAJOR).$(LIBMINOR)'
        SLIB_INSTALL_LINKS=
        oss_indev_extralibs="-lossaudio"
        oss_outdev_extralibs="-lossaudio"
        ;;
    dragonfly)
        disable symver
        ;;
    freebsd)
        ;;
    bsd/os)
        add_extralibs -lpoll -lgnugetopt
        strip="strip -d"
        ;;
    darwin)
        enabled ppc && add_asflags -force_cpusubtype_ALL
        install_name_dir_default='$(SHLIBDIR)'
        SHFLAGS='-dynamiclib -Wl,-single_module -Wl,-install_name,$(INSTALL_NAME_DIR)/$(SLIBNAME_WITH_MAJOR),-current_version,$(LIBVERSION),-compatibility_version,$(LIBMAJOR)'
        enabled x86_32 && append SHFLAGS -Wl,-read_only_relocs,suppress
        strip="${strip} -x"
        add_ldflags -Wl,-dynamic,-search_paths_first
        check_cflags -Werror=partial-availability
        SLIBSUF=".dylib"
        SLIBNAME_WITH_VERSION='$(SLIBPREF)$(FULLNAME).$(LIBVERSION)$(SLIBSUF)'
        SLIBNAME_WITH_MAJOR='$(SLIBPREF)$(FULLNAME).$(LIBMAJOR)$(SLIBSUF)'
        enabled x86_64 && objformat="macho64" || objformat="macho32"
        enabled_any pic shared x86_64 ||
            { check_cflags -mdynamic-no-pic && add_asflags -mdynamic-no-pic; }
        check_header dispatch/dispatch.h &&
            add_cppflags '-I\$(SRC_PATH)/compat/dispatch_semaphore'
        if test -n "$sysroot"; then
            is_in -isysroot $cc $CPPFLAGS $CFLAGS || check_cppflags -isysroot $sysroot
            is_in -isysroot $ld $LDFLAGS          || check_ldflags  -isysroot $sysroot
        fi
        version_script='-exported_symbols_list'
        VERSION_SCRIPT_POSTPROCESS_CMD='tr " " "\n" | sed -n /global:/,/local:/p | grep ";" | tr ";" "\n" | sed -E "s/(.+)/_\1/g" | sed -E "s/(.+[^*])$$$$/\1*/"'
        ;;
    msys*)
        die "Native MSYS builds are discouraged, please use the MINGW environment."
        ;;
    mingw32*|mingw64*)
        target_os=mingw32
        LIBTARGET=i386
        if enabled x86_64; then
            LIBTARGET="i386:x86-64"
        fi
        if enabled shared; then
            # Cannot build both shared and static libs when using dllexport.
            disable static
        fi
        enabled shared && ! enabled small && check_cmd $windres --version && enable gnu_windres
        enabled x86_32 && check_ldflags -Wl,--large-address-aware
        shlibdir_default="$bindir_default"
        SLIBPREF=""
        SLIBSUF=".dll"
        SLIBNAME_WITH_VERSION='$(SLIBPREF)$(FULLNAME)-$(LIBVERSION)$(SLIBSUF)'
        SLIBNAME_WITH_MAJOR='$(SLIBPREF)$(FULLNAME)-$(LIBMAJOR)$(SLIBSUF)'
        SLIB_EXTRA_CMD=-'$(DLLTOOL) -m $(LIBTARGET) -d $$(@:$(SLIBSUF)=.def) -l $(SUBDIR)$(SLIBNAME:$(SLIBSUF)=.lib) -D $(SLIBNAME_WITH_MAJOR)'
        SLIB_INSTALL_NAME='$(SLIBNAME_WITH_MAJOR)'
        SLIB_INSTALL_LINKS=
        SLIB_INSTALL_EXTRA_SHLIB='$(SLIBNAME:$(SLIBSUF)=.lib)'
        SLIB_INSTALL_EXTRA_LIB='lib$(SLIBNAME:$(SLIBSUF)=.dll.a) $(SLIBNAME_WITH_MAJOR:$(SLIBSUF)=.def)'
        SLIB_CREATE_DEF_CMD='ARCH="$(ARCH)" AR="$(AR_CMD)" NM="$(NM_CMD)" $(SRC_PATH)/compat/windows/makedef $(SUBDIR)lib$(NAME).ver $(OBJS) > $$(@:$(SLIBSUF)=.def)'
        SHFLAGS='-shared -Wl,--out-implib,$(SUBDIR)lib$(SLIBNAME:$(SLIBSUF)=.dll.a) -Wl,--disable-auto-image-base $$(@:$(SLIBSUF)=.def)'
        enabled x86_64 && objformat="win64" || objformat="win32"
        dlltool="${cross_prefix}dlltool"
        ranlib=:
        enable dos_paths
        check_ldflags -Wl,--nxcompat,--dynamicbase
        # Lets work around some stupidity in binutils.
        # ld will strip relocations from executables even though we need them
        # for dynamicbase (ASLR).  Using -pie does retain the reloc section
        # however ld then forgets what the entry point should be (oops) so we
        # have to manually (re)set it.
        if enabled x86_32; then
            disabled debug && add_ldexeflags -Wl,--pic-executable,-e,_mainCRTStartup
        elif enabled x86_64; then
            disabled debug && add_ldexeflags -Wl,--pic-executable,-e,mainCRTStartup
            check_ldflags -Wl,--high-entropy-va # binutils 2.25
            # Set image base >4GB for extra entropy with HEASLR
            add_ldexeflags -Wl,--image-base,0x140000000
            append SHFLAGS -Wl,--image-base,0x180000000
        fi
        ;;
    win32|win64)
        disable symver
        if enabled shared; then
            # Link to the import library instead of the normal static library
            # for shared libs.
            LD_LIB='%.lib'
            # Cannot build both shared and static libs with MSVC or icl.
            disable static
        fi
        enabled x86_32 && check_ldflags -LARGEADDRESSAWARE
        shlibdir_default="$bindir_default"
        SLIBPREF=""
        SLIBSUF=".dll"
        SLIBNAME_WITH_VERSION='$(SLIBPREF)$(FULLNAME)-$(LIBVERSION)$(SLIBSUF)'
        SLIBNAME_WITH_MAJOR='$(SLIBPREF)$(FULLNAME)-$(LIBMAJOR)$(SLIBSUF)'
        SLIB_CREATE_DEF_CMD='$(SRC_PATH)/compat/windows/makedef $(SUBDIR)lib$(NAME).ver $(OBJS) > $$(@:$(SLIBSUF)=.def)'
        SLIB_INSTALL_NAME='$(SLIBNAME_WITH_MAJOR)'
        SLIB_INSTALL_LINKS=
        SLIB_INSTALL_EXTRA_SHLIB='$(SLIBNAME:$(SLIBSUF)=.lib)'
        SLIB_INSTALL_EXTRA_LIB='$(SLIBNAME_WITH_MAJOR:$(SLIBSUF)=.def)'
        SHFLAGS='-dll -def:$$(@:$(SLIBSUF)=.def) -implib:$(SUBDIR)$(SLIBNAME:$(SLIBSUF)=.lib)'
        enabled x86_64 && objformat="win64" || objformat="win32"
        ranlib=:
        enable dos_paths
        ;;
    cygwin*)
        target_os=cygwin
        shlibdir_default="$bindir_default"
        SLIBPREF="cyg"
        SLIBSUF=".dll"
        SLIBNAME_WITH_VERSION='$(SLIBPREF)$(FULLNAME)-$(LIBVERSION)$(SLIBSUF)'
        SLIBNAME_WITH_MAJOR='$(SLIBPREF)$(FULLNAME)-$(LIBMAJOR)$(SLIBSUF)'
        SLIB_INSTALL_NAME='$(SLIBNAME_WITH_MAJOR)'
        SLIB_INSTALL_LINKS=
        SLIB_INSTALL_EXTRA_LIB='lib$(FULLNAME).dll.a'
        SHFLAGS='-shared -Wl,--out-implib,$(SUBDIR)lib$(FULLNAME).dll.a'
        enabled x86_64 && objformat="win64" || objformat="win32"
        enable dos_paths
        enabled shared && ! enabled small && check_cmd $windres --version && enable gnu_windres
        add_cppflags -D_POSIX_C_SOURCE=200112 -D_XOPEN_SOURCE=600
        ;;
    *-dos|freedos|opendos)
        network_extralibs="-lsocket"
        objformat="coff"
        enable dos_paths
        add_cppflags -U__STRICT_ANSI__
        ;;
    linux)
        enable section_data_rel_ro
        enabled_any arm aarch64 && enable_weak linux_perf
        ;;
    irix*)
        target_os=irix
        ranlib="echo ignoring ranlib"
        ;;
    os/2*)
        strip="lxlite -CS"
        striptype=""
        objformat="aout"
        add_cppflags -D_GNU_SOURCE
        add_ldflags -Zomf -Zbin-files -Zargs-wild -Zhigh-mem -Zmap
        SHFLAGS='$(SUBDIR)$(NAME).def -Zdll -Zomf'
        LIBSUF="_s.a"
        SLIBPREF=""
        SLIBSUF=".dll"
        SLIBNAME_WITH_VERSION='$(SLIBPREF)$(FULLNAME)-$(LIBVERSION)$(SLIBSUF)'
        SLIBNAME_WITH_MAJOR='$(SLIBPREF)$(shell echo $(FULLNAME) | cut -c1-6)$(LIBMAJOR)$(SLIBSUF)'
        SLIB_CREATE_DEF_CMD='echo LIBRARY $(SLIBNAME_WITH_MAJOR:$(SLIBSUF)=) INITINSTANCE TERMINSTANCE > $(SUBDIR)$(FULLNAME).def; \
            echo CODE PRELOAD MOVEABLE DISCARDABLE >> $(SUBDIR)$(FULLNAME).def; \
            echo DATA PRELOAD MOVEABLE MULTIPLE NONSHARED >> $(SUBDIR)$(FULLNAME).def; \
            echo EXPORTS >> $(SUBDIR)$(FULLNAME).def; \
            emxexp $(OBJS) >> $(SUBDIR)$(FULLNAME).def'
        SLIB_EXTRA_CMD='emximp -o $(SUBDIR)$(LIBPREF)$(FULLNAME)_dll.a $(SUBDIR)$(FULLNAME).def; \
            emximp -o $(SUBDIR)$(LIBPREF)$(FULLNAME)_dll.lib $(SUBDIR)$(FULLNAME).def;'
        SLIB_INSTALL_NAME='$(SLIBNAME_WITH_MAJOR)'
        SLIB_INSTALL_LINKS=
        SLIB_INSTALL_EXTRA_LIB='$(LIBPREF)$(FULLNAME)_dll.a $(LIBPREF)$(FULLNAME)_dll.lib'
        enable dos_paths
        enable_weak os2threads
        ;;
    gnu/kfreebsd)
        add_cppflags -D_BSD_SOURCE
        ;;
    gnu)
        ;;
    qnx)
        add_cppflags -D_QNX_SOURCE
        network_extralibs="-lsocket"
        ;;
    symbian)
        SLIBSUF=".dll"
        enable dos_paths
        add_cflags --include=$sysinclude/gcce/gcce.h -fvisibility=default
        add_cppflags -D__GCCE__ -D__SYMBIAN32__ -DSYMBIAN_OE_POSIX_SIGNALS
        add_ldflags -Wl,--target1-abs,--no-undefined \
                    -Wl,-Ttext,0x80000,-Tdata,0x1000000 -shared \
                    -Wl,--entry=_E32Startup -Wl,-u,_E32Startup
        add_extralibs -l:eexe.lib -l:usrt2_2.lib -l:dfpaeabi.dso \
                      -l:drtaeabi.dso -l:scppnwdl.dso -lsupc++ -lgcc \
                      -l:libc.dso -l:libm.dso -l:euser.dso -l:libcrt0.lib
        ;;
    minix)
        ;;
    none)
        ;;
    *)
        die "Unknown OS '$target_os'."
        ;;
esac

# test if creating links works
link_dest=$(mktemp -u $TMPDIR/dest_XXXXXXXX)
link_name=$(mktemp -u $TMPDIR/name_XXXXXXXX)
mkdir "$link_dest"
$ln_s "$link_dest" "$link_name"
touch "$link_dest/test_file"
if [ "$source_path" != "." ] && ([ ! -d src ] || [ -L src ]) && [ -e "$link_name/test_file" ]; then
    # create link to source path
    [ -e src ] && rm src
    $ln_s "$source_path" src
    source_link=src
else
    # creating directory links doesn't work
    # fall back to using the full source path
    source_link="$source_path"
fi
# cleanup
rm -r "$link_dest"
rm -r "$link_name"

# determine libc flavour

probe_libc(){
    pfx=$1
    pfx_no_=${pfx%_}
    # uclibc defines __GLIBC__, so it needs to be checked before glibc.
    if check_${pfx}cpp_condition features.h "defined __UCLIBC__"; then
        eval ${pfx}libc_type=uclibc
        add_${pfx}cppflags -D_POSIX_C_SOURCE=200112 -D_XOPEN_SOURCE=600
    elif check_${pfx}cpp_condition features.h "defined __GLIBC__"; then
        eval ${pfx}libc_type=glibc
        add_${pfx}cppflags -D_POSIX_C_SOURCE=200112 -D_XOPEN_SOURCE=600
    # MinGW headers can be installed on Cygwin, so check for newlib first.
    elif check_${pfx}cpp_condition newlib.h "defined _NEWLIB_VERSION"; then
        eval ${pfx}libc_type=newlib
        add_${pfx}cppflags -U__STRICT_ANSI__ -D_XOPEN_SOURCE=600
    # MinGW64 is backwards compatible with MinGW32, so check for it first.
    elif check_${pfx}cpp_condition _mingw.h "defined __MINGW64_VERSION_MAJOR"; then
        eval ${pfx}libc_type=mingw64
        if check_${pfx}cpp_condition _mingw.h "__MINGW64_VERSION_MAJOR < 3"; then
            add_compat msvcrt/snprintf.o
            add_cflags "-include $source_path/compat/msvcrt/snprintf.h"
        fi
        add_${pfx}cppflags -U__STRICT_ANSI__ -D__USE_MINGW_ANSI_STDIO=1
        eval test \$${pfx_no_}cc_type = "gcc" &&
            add_${pfx}cppflags -D__printf__=__gnu_printf__
    elif check_${pfx}cpp_condition _mingw.h "defined __MINGW_VERSION"  ||
         check_${pfx}cpp_condition _mingw.h "defined __MINGW32_VERSION"; then
        eval ${pfx}libc_type=mingw32
        check_${pfx}cpp_condition _mingw.h "__MINGW32_MAJOR_VERSION > 3 || \
            (__MINGW32_MAJOR_VERSION == 3 && __MINGW32_MINOR_VERSION >= 15)" ||
            die "ERROR: MinGW32 runtime version must be >= 3.15."
        add_${pfx}cppflags -U__STRICT_ANSI__ -D__USE_MINGW_ANSI_STDIO=1
        check_${pfx}cpp_condition _mingw.h "__MSVCRT_VERSION__ < 0x0700" &&
            add_${pfx}cppflags -D__MSVCRT_VERSION__=0x0700
        check_${pfx}cpp_condition windows.h "defined(_WIN32_WINNT) && _WIN32_WINNT < 0x0502" &&
            add_${pfx}cppflags -D_WIN32_WINNT=0x0502
        eval test \$${pfx_no_}cc_type = "gcc" &&
            add_${pfx}cppflags -D__printf__=__gnu_printf__
    elif check_${pfx}cpp_condition crtversion.h "defined _VC_CRT_MAJOR_VERSION"; then
        eval ${pfx}libc_type=msvcrt
        if check_${pfx}cpp_condition crtversion.h "_VC_CRT_MAJOR_VERSION < 14"; then
            if [ "$pfx" = host_ ]; then
                add_host_cppflags -Dsnprintf=_snprintf
            else
                add_compat strtod.o strtod=avpriv_strtod
                add_compat msvcrt/snprintf.o snprintf=avpriv_snprintf   \
                                             _snprintf=avpriv_snprintf  \
                                             vsnprintf=avpriv_vsnprintf
            fi
        fi
        add_${pfx}cppflags -D_USE_MATH_DEFINES -D_CRT_SECURE_NO_WARNINGS -D_CRT_NONSTDC_NO_WARNINGS
        # The MSVC 2010 headers (Win 7.0 SDK) set _WIN32_WINNT to
        # 0x601 by default unless something else is set by the user.
        # This can easily lead to us detecting functions only present
        # in such new versions and producing binaries requiring windows 7.0.
        # Therefore explicitly set the default to XP unless the user has
        # set something else on the command line.
        # Don't do this if WINAPI_FAMILY is set and is set to a non-desktop
        # family. For these cases, configure is free to use any functions
        # found in the SDK headers by default. (Alternatively, we could force
        # _WIN32_WINNT to 0x0602 in that case.)
        check_${pfx}cpp_condition stdlib.h "defined(_WIN32_WINNT)" ||
            { check_${pfx}cpp <<EOF && add_${pfx}cppflags -D_WIN32_WINNT=0x0502; }
#ifdef WINAPI_FAMILY
#include <winapifamily.h>
#if !WINAPI_FAMILY_PARTITION(WINAPI_PARTITION_DESKTOP)
#error not desktop
#endif
#endif
EOF
        if [ "$pfx" = "" ]; then
            check_func strtoll || add_cflags -Dstrtoll=_strtoi64
            check_func strtoull || add_cflags -Dstrtoull=_strtoui64
        fi
    elif check_${pfx}cpp_condition stddef.h "defined __KLIBC__"; then
        eval ${pfx}libc_type=klibc
    elif check_${pfx}cpp_condition sys/cdefs.h "defined __BIONIC__"; then
        eval ${pfx}libc_type=bionic
    elif check_${pfx}cpp_condition sys/brand.h "defined LABELED_BRAND_NAME"; then
        eval ${pfx}libc_type=solaris
        add_${pfx}cppflags -D__EXTENSIONS__ -D_XOPEN_SOURCE=600
    fi
    check_${pfx}cc <<EOF
#include <time.h>
void *v = localtime_r;
EOF
test "$?" != 0 && check_${pfx}cc -D_POSIX_C_SOURCE=200112 -D_XOPEN_SOURCE=600 <<EOF && add_${pfx}cppflags -D_POSIX_C_SOURCE=200112 -D_XOPEN_SOURCE=600
#include <time.h>
void *v = localtime_r;
EOF

}

probe_libc
test -n "$libc_type" && enable libc_$libc_type
probe_libc host_
test -n "$host_libc_type" && enable host_libc_$host_libc_type

# hacks for compiler/libc/os combinations

case $libc_type in
    bionic)
        add_compat strtod.o strtod=avpriv_strtod
        ;;
    glibc)
        if enabled tms470; then
            CPPFLAGS="-I${source_path}/compat/tms470 ${CPPFLAGS}"
            add_cppflags -D__USER_LABEL_PREFIX__=
            add_cppflags -D__builtin_memset=memset
            add_cppflags -D__gnuc_va_list=va_list -D_VA_LIST_DEFINED
            add_cflags   -pds=48    # incompatible redefinition of macro
        fi
        ;;
esac

check_compile_assert flt_lim "float.h limits.h" "DBL_MAX == (double)DBL_MAX" ||
    add_cppflags '-I\$(SRC_PATH)/compat/float'

esc(){
    echo "$*" | sed 's/%/%25/g;s/:/%3a/g'
}

echo "config:$arch:$subarch:$cpu:$target_os:$(esc $cc_ident):$(esc $FFMPEG_CONFIGURATION)" > ffbuild/config.fate

check_cpp_condition stdlib.h "defined(__PIC__) || defined(__pic__) || defined(PIC)" && enable_weak pic

set_default libdir
: ${shlibdir_default:="$libdir"}
: ${pkgconfigdir_default:="$libdir/pkgconfig"}

set_default $PATHS_LIST
set_default nm

# we need to build at least one lib type
if ! enabled_any static shared; then
    cat <<EOF
At least one library type must be built.
Specify --enable-static to build the static libraries or --enable-shared to
build the shared libraries as well. To only build the shared libraries specify
--disable-static in addition to --enable-shared.
EOF
    exit 1
fi

disabled optimizations || enabled ossfuzz || check_cflags -fomit-frame-pointer

enable_weak_pic() {
    disabled pic && return
    enable pic
    add_cppflags -DPIC
    case "$target_os" in
    mingw*|cygwin*)
        ;;
    *)
        add_cflags -fPIC
        ;;
    esac
    add_asflags  -fPIC
}

enabled pic && enable_weak_pic

check_cc <<EOF || die "Symbol mangling check failed."
int ff_extern;
EOF
sym=$($nm $TMPO | awk '/ff_extern/{ print substr($0, match($0, /[^ \t]*ff_extern/)) }')
extern_prefix=${sym%%ff_extern*}

! disabled inline_asm && check_inline_asm inline_asm '"" ::'

_restrict=
for restrict_keyword in restrict __restrict__ __restrict; do
    check_cc <<EOF && _restrict=$restrict_keyword && break
void foo(char * $restrict_keyword p);
EOF
done

check_cc <<EOF && enable pragma_deprecated
void foo(void) { _Pragma("GCC diagnostic ignored \"-Wdeprecated-declarations\"") }
EOF

check_cc <<EOF || die "endian test failed"
unsigned int endian = 'B' << 24 | 'I' << 16 | 'G' << 8 | 'E';
EOF
od -t x1 $TMPO | grep -q '42 *49 *47 *45' && enable bigendian

check_cc <<EOF && enable const_nan
#include <math.h>
void foo(void) { struct { double d; } static const bar[] = { { NAN } }; }
EOF

if ! enabled ppc64 || enabled bigendian; then
    disable vsx
fi

check_gas() {
    log "check_gas using '$as' as AS"
    # :vararg is used on aarch64, arm and ppc altivec
    check_as <<EOF || return 1
.macro m n, y:vararg=0
\n: .int \y
.endm
m x
EOF
    # .altmacro is only used in arm asm
    ! enabled arm || check_as <<EOF || return 1
.altmacro
EOF
    enable gnu_as
    return 0
}

if enabled_any arm aarch64 || enabled_all ppc altivec && enabled asm; then
    nogas=:
    enabled_any arm aarch64 && nogas=die
    enabled_all ppc altivec && [ $target_os_default != aix ] && nogas=warn
    as_noop=-v

    case $as_type in
        arm*) gaspp_as_type=armasm; as_noop=-h ;;
        gcc)  gaspp_as_type=gas ;;
        *)    gaspp_as_type=$as_type ;;
    esac

    [ $target_os = "darwin" ] && gaspp_as_type="apple-$gaspp_as_type"

    test "${as#*gas-preprocessor.pl}" != "$as" ||
    check_cmd gas-preprocessor.pl -arch $arch -as-type $gaspp_as_type -- ${as:=$cc} $as_noop &&
        gas="${gas:=gas-preprocessor.pl} -arch $arch -as-type $gaspp_as_type -- ${as:=$cc}"

    if ! check_gas ; then
        as=${gas:=$as}
        check_gas || \
            $nogas "GNU assembler not found, install/update gas-preprocessor"
    fi

    check_as <<EOF && enable as_func
.func test
.endfunc
EOF
fi

check_inline_asm inline_asm_labels '"1:\n"'

check_inline_asm inline_asm_nonlocal_labels '"Label:\n"'

if enabled aarch64; then
    enabled armv8 && check_insn armv8 'prfm   pldl1strm, [x0]'
    # internal assembler in clang 3.3 does not support this instruction
    enabled neon && check_insn neon 'ext   v0.8B, v0.8B, v1.8B, #1'
    enabled vfp  && check_insn vfp  'fmadd d0,    d0,    d1,    d2'

    map 'enabled_any ${v}_external ${v}_inline || disable $v' $ARCH_EXT_LIST_ARM

elif enabled alpha; then

    check_cflags -mieee

elif enabled arm; then

    enabled msvc && check_cpp_condition stddef.h "defined _M_ARMT" && enable thumb

    check_cpp_condition stddef.h "defined __thumb__" && check_cc <<EOF && enable_weak thumb
float func(float a, float b){ return a+b; }
EOF

    enabled thumb && check_cflags -mthumb || check_cflags -marm

    if     check_cpp_condition stddef.h "defined __ARM_PCS_VFP"; then
        enable vfp_args
    elif check_cpp_condition stddef.h "defined _M_ARM_FP && _M_ARM_FP >= 30"; then
        enable vfp_args
    elif ! check_cpp_condition stddef.h "defined __ARM_PCS || defined __SOFTFP__" && [ $target_os != darwin ]; then
        case "${cross_prefix:-$cc}" in
            *hardfloat*)         enable vfp_args;   fpabi=vfp ;;
            *) check_ld "cc" <<EOF && enable vfp_args && fpabi=vfp || fpabi=soft ;;
__asm__ (".eabi_attribute 28, 1");
int main(void) { return 0; }
EOF
        esac
        warn "Compiler does not indicate floating-point ABI, guessing $fpabi."
    fi

    enabled armv5te && check_insn armv5te 'qadd r0, r0, r0'
    enabled armv6   && check_insn armv6   'sadd16 r0, r0, r0'
    enabled armv6t2 && check_insn armv6t2 'movt r0, #0'
    enabled neon    && check_insn neon    'vadd.i16 q0, q0, q0'
    enabled vfp     && check_insn vfp     'fadds s0, s0, s0'
    enabled vfpv3   && check_insn vfpv3   'vmov.f32 s0, #1.0'
    enabled setend  && check_insn setend  'setend be'

    [ $target_os = linux ] || [ $target_os = android ] ||
        map 'enabled_any ${v}_external ${v}_inline || disable $v' \
            $ARCH_EXT_LIST_ARM

    check_inline_asm asm_mod_q '"add r0, %Q0, %R0" :: "r"((long long)0)'

    check_as <<EOF && enable as_arch_directive
.arch armv7-a
EOF
    check_as <<EOF && enable as_fpu_directive
.fpu neon
EOF

    # llvm's integrated assembler supports .object_arch from llvm 3.5
    [ "$objformat" = elf32 ] || [ "$objformat" = elf64 ] &&
        check_as <<EOF && enable as_object_arch
.object_arch armv4
EOF

    [ $target_os != win32 ] && enabled_all armv6t2 shared !pic && enable_weak_pic

elif enabled mips; then

    enabled loongson2 && check_inline_asm loongson2 '"dmult.g $8, $9, $10"'
    enabled loongson3 && check_inline_asm loongson3 '"gsldxc1 $f0, 0($2, $3)"'
    enabled mmi && check_inline_asm mmi '"punpcklhw $f0, $f0, $f0"'

    # Enable minimum ISA based on selected options
    if enabled mips64; then
        enabled mips64r6 && check_inline_asm_flags mips64r6 '"dlsa $0, $0, $0, 1"' '-mips64r6'
        enabled mips64r2 && check_inline_asm_flags mips64r2 '"dext $0, $0, 0, 1"' '-mips64r2'
        disabled mips64r6 && disabled mips64r2 && check_inline_asm_flags mips64r1 '"daddi $0, $0, 0"' '-mips64'
    else
        enabled mips32r6 && check_inline_asm_flags mips32r6 '"aui $0, $0, 0"' '-mips32r6'
        enabled mips32r5 && check_inline_asm_flags mips32r5 '"eretnc"' '-mips32r5'
        enabled mips32r2 && check_inline_asm_flags mips32r2 '"ext $0, $0, 0, 1"' '-mips32r2'
        disabled mips32r6 && disabled mips32r5 && disabled mips32r2 && check_inline_asm_flags mips32r1 '"addi $0, $0, 0"' '-mips32'
    fi

    enabled mipsfpu && check_inline_asm_flags mipsfpu '"cvt.d.l $f0, $f2"' '-mhard-float'
    enabled mipsfpu && (enabled mips32r5 || enabled mips32r6 || enabled mips64r6) && check_inline_asm_flags mipsfpu '"cvt.d.l $f0, $f1"' '-mfp64'
    enabled mipsfpu && enabled msa && check_inline_asm_flags msa '"addvi.b $w0, $w1, 1"' '-mmsa' && check_header msa.h || disable msa
    enabled mipsdsp && check_inline_asm_flags mipsdsp '"addu.qb $t0, $t1, $t2"' '-mdsp'
    enabled mipsdspr2 && check_inline_asm_flags mipsdspr2 '"absq_s.qb $t0, $t1"' '-mdspr2'

    if enabled bigendian && enabled msa; then
        disable msa
    fi

elif enabled parisc; then

    if enabled gcc; then
        case $($cc -dumpversion) in
            4.[3-9].*) check_cflags -fno-optimize-sibling-calls ;;
        esac
    fi

elif enabled ppc; then

    enable local_aligned

    check_inline_asm dcbzl     '"dcbzl 0, %0" :: "r"(0)'
    check_inline_asm ibm_asm   '"add 0, 0, 0"'
    check_inline_asm ppc4xx    '"maclhw r10, r11, r12"'
    check_inline_asm xform_asm '"lwzx %1, %y0" :: "Z"(*(int*)0), "r"(0)'

    if enabled altivec; then
        check_cflags -maltivec -mabi=altivec

        # check if our compiler supports Motorola AltiVec C API
        check_code cc altivec.h "vector signed int v1 = (vector signed int) { 0 };
                                 vector signed int v2 = (vector signed int) { 1 };
                                 v1 = vec_add(v1, v2);" ||
            disable altivec

        enabled altivec || warn "Altivec disabled, possibly missing --cpu flag"
    fi

    if enabled vsx; then
        check_cflags -mvsx &&
        check_code cc altivec.h "int v[4] = { 0 };
                                 vector signed int v1 = vec_vsx_ld(0, v);" ||
            disable vsx
    fi

    if enabled power8; then
        check_cpp_condition "altivec.h" "defined(_ARCH_PWR8)" || disable power8
    fi

elif enabled x86; then

    check_builtin rdtsc    intrin.h   "__rdtsc()"
    check_builtin mm_empty mmintrin.h "_mm_empty()"

    enable local_aligned

    # check whether EBP is available on x86
    # As 'i' is stored on the stack, this program will crash
    # if the base pointer is used to access it because the
    # base pointer is cleared in the inline assembly code.
    check_exec_crash <<EOF && enable ebp_available
volatile int i=0;
__asm__ volatile ("xorl %%ebp, %%ebp" ::: "%ebp");
return i;
EOF

    # check whether EBX is available on x86
    check_inline_asm ebx_available '""::"b"(0)' &&
        check_inline_asm ebx_available '"":::"%ebx"'

    # check whether xmm clobbers are supported
    check_inline_asm xmm_clobbers '"":::"%xmm0"'

    check_inline_asm inline_asm_direct_symbol_refs '"movl '$extern_prefix'test, %eax"' ||
        check_inline_asm inline_asm_direct_symbol_refs '"movl '$extern_prefix'test(%rip), %eax"'

    # check whether binutils is new enough to compile SSSE3/MMXEXT
    enabled ssse3  && check_inline_asm ssse3_inline  '"pabsw %xmm0, %xmm0"'
    enabled mmxext && check_inline_asm mmxext_inline '"pmaxub %mm0, %mm1"'

    probe_x86asm(){
        x86asmexe_probe=$1
        if check_cmd $x86asmexe_probe -v; then
            x86asmexe=$x86asmexe_probe
            x86asm_type=nasm
            x86asm_debug="-g -F dwarf"
            X86ASMDEP=
            X86ASM_DEPFLAGS='-MD $(@:.o=.d)'
        elif check_cmd $x86asmexe_probe --version; then
            x86asmexe=$x86asmexe_probe
            x86asm_type=yasm
            x86asm_debug="-g dwarf2"
            X86ASMDEP='$(DEPX86ASM) $(X86ASMFLAGS) -M $(X86ASM_O) $< > $(@:.o=.d)'
            X86ASM_DEPFLAGS=
        fi
        check_x86asm "movbe ecx, [5]" && enable x86asm
    }

    if ! disabled_any asm mmx x86asm; then
        disable x86asm
        for program in $x86asmexe nasm yasm; do
            probe_x86asm $program && break
        done
        disabled x86asm && die "nasm/yasm not found or too old. Use --disable-x86asm for a crippled build."
        X86ASMFLAGS="-f $objformat"
        enabled pic               && append X86ASMFLAGS "-DPIC"
        test -n "$extern_prefix"  && append X86ASMFLAGS "-DPREFIX"
        case "$objformat" in
            elf*) enabled debug && append X86ASMFLAGS $x86asm_debug ;;
        esac

        check_x86asm "vextracti128 xmm0, ymm0, 0"      || disable avx2_external
        check_x86asm "vpmacsdd xmm0, xmm1, xmm2, xmm3" || disable xop_external
        check_x86asm "vfmaddps ymm0, ymm1, ymm2, ymm3" || disable fma4_external
        check_x86asm "CPU amdnop" || disable cpunop
    fi

    case "$cpu" in
        athlon*|opteron*|k8*|pentium|pentium-mmx|prescott|nocona|atom|geode)
            disable fast_clz
        ;;
    esac

fi

check_code cc arm_neon.h "int16x8_t test = vdupq_n_s16(0)" && enable intrinsics_neon

check_ldflags -Wl,--as-needed
check_ldflags -Wl,-z,noexecstack

if ! disabled network; then
    check_func getaddrinfo $network_extralibs
    check_func inet_aton $network_extralibs

    check_type netdb.h "struct addrinfo"
    check_type netinet/in.h "struct group_source_req" -D_BSD_SOURCE
    check_type netinet/in.h "struct ip_mreq_source" -D_BSD_SOURCE
    check_type netinet/in.h "struct ipv6_mreq" -D_DARWIN_C_SOURCE
    check_type poll.h "struct pollfd"
    check_type netinet/sctp.h "struct sctp_event_subscribe"
    check_struct "sys/socket.h" "struct msghdr" msg_flags
    check_struct "sys/types.h sys/socket.h" "struct sockaddr" sa_len
    check_type netinet/in.h "struct sockaddr_in6"
    check_type "sys/types.h sys/socket.h" "struct sockaddr_storage"
    check_type "sys/types.h sys/socket.h" socklen_t

    # Prefer arpa/inet.h over winsock2
    if check_header arpa/inet.h ; then
        check_func closesocket
    elif check_header winsock2.h ; then
        check_func_headers winsock2.h closesocket -lws2 &&
            network_extralibs="-lws2" ||
        { check_func_headers winsock2.h closesocket -lws2_32 &&
            network_extralibs="-lws2_32"; } || disable winsock2_h network
        check_func_headers ws2tcpip.h getaddrinfo $network_extralibs

        check_type ws2tcpip.h socklen_t
        check_type ws2tcpip.h "struct addrinfo"
        check_type ws2tcpip.h "struct group_source_req"
        check_type ws2tcpip.h "struct ip_mreq_source"
        check_type ws2tcpip.h "struct ipv6_mreq"
        check_type winsock2.h "struct pollfd"
        check_struct winsock2.h "struct sockaddr" sa_len
        check_type ws2tcpip.h "struct sockaddr_in6"
        check_type ws2tcpip.h "struct sockaddr_storage"
    else
        disable network
    fi
fi

check_builtin atomic_cas_ptr atomic.h "void **ptr; void *oldval, *newval; atomic_cas_ptr(ptr, oldval, newval)"
check_builtin machine_rw_barrier mbarrier.h "__machine_rw_barrier()"
check_builtin MemoryBarrier windows.h "MemoryBarrier()"
check_builtin sarestart signal.h "SA_RESTART"
check_builtin sync_val_compare_and_swap "" "int *ptr; int oldval, newval; __sync_val_compare_and_swap(ptr, oldval, newval)"
check_builtin gmtime_r time.h "time_t *time; struct tm *tm; gmtime_r(time, tm)"
check_builtin localtime_r time.h "time_t *time; struct tm *tm; localtime_r(time, tm)"
check_builtin x264_csp_bgr "stdint.h x264.h" "X264_CSP_BGR"

case "$custom_allocator" in
    jemalloc)
        # jemalloc by default does not use a prefix
        require libjemalloc jemalloc/jemalloc.h malloc -ljemalloc
    ;;
    tcmalloc)
        require_pkg_config libtcmalloc libtcmalloc gperftools/tcmalloc.h tc_malloc
        malloc_prefix=tc_
    ;;
esac

check_func_headers malloc.h _aligned_malloc     && enable aligned_malloc
check_func  ${malloc_prefix}memalign            && enable memalign
check_func  ${malloc_prefix}posix_memalign      && enable posix_memalign

check_func  access
check_func_headers stdlib.h arc4random
check_lib   clock_gettime time.h clock_gettime || check_lib clock_gettime time.h clock_gettime -lrt
check_func  fcntl
check_func  fork
check_func  gethrtime
check_func  getopt
check_func  getrusage
check_func  gettimeofday
check_func  isatty
check_func  mkstemp
check_func  mmap
check_func  mprotect
# Solaris has nanosleep in -lrt, OpenSolaris no longer needs that
check_func_headers time.h nanosleep || check_lib nanosleep time.h nanosleep -lrt
check_func  sched_getaffinity
check_func  setrlimit
check_struct "sys/stat.h" "struct stat" st_mtim.tv_nsec -D_BSD_SOURCE
check_func  strerror_r
check_func  sysconf
check_func  sysctl
check_func  usleep

check_func_headers conio.h kbhit
check_func_headers io.h setmode
check_func_headers lzo/lzo1x.h lzo1x_999_compress
check_func_headers mach/mach_time.h mach_absolute_time
check_func_headers stdlib.h getenv
check_func_headers sys/stat.h lstat

check_func_headers windows.h GetProcessAffinityMask
check_func_headers windows.h GetProcessTimes
check_func_headers windows.h GetSystemTimeAsFileTime
check_func_headers windows.h LoadLibrary
check_func_headers windows.h MapViewOfFile
check_func_headers windows.h PeekNamedPipe
check_func_headers windows.h SetConsoleTextAttribute
check_func_headers windows.h SetConsoleCtrlHandler
check_func_headers windows.h Sleep
check_func_headers windows.h VirtualAlloc
check_struct windows.h "CONDITION_VARIABLE" Ptr
check_func_headers glob.h glob
enabled xlib &&
    check_func_headers "X11/Xlib.h X11/extensions/Xvlib.h" XvGetPortAttribute -lXv -lX11 -lXext

check_header direct.h
check_header dirent.h
check_header dxgidebug.h
check_header dxva.h
check_header dxva2api.h -D_WIN32_WINNT=0x0600
check_header io.h
check_header libcrystalhd/libcrystalhd_if.h
check_header malloc.h
check_header net/udplite.h
check_header poll.h
check_header sys/param.h
check_header sys/resource.h
check_header sys/select.h
check_header sys/time.h
check_header sys/un.h
check_header termios.h
check_header unistd.h
check_header valgrind/valgrind.h
check_func_headers VideoToolbox/VTCompressionSession.h VTCompressionSessionPrepareToEncodeFrames -framework VideoToolbox
check_header windows.h
check_header X11/extensions/XvMClib.h
check_header asm/types.h

# it seems there are versions of clang in some distros that try to use the
# gcc headers, which explodes for stdatomic
# so we also check that atomics actually work here
<<<<<<< HEAD
check_builtin stdatomic_h stdatomic.h "atomic_int foo, bar = ATOMIC_VAR_INIT(-1); atomic_store(&foo, 0)"
=======
check_builtin stdatomic stdatomic.h "atomic_int foo; atomic_store(&foo, 0)"
>>>>>>> 93797681

check_lib advapi32 "windows.h"            RegCloseKey          -ladvapi32
check_lib ole32    "windows.h"            CoTaskMemFree        -lole32
check_lib shell32  "windows.h shellapi.h" CommandLineToArgvW   -lshell32
check_lib wincrypt "windows.h wincrypt.h" CryptGenRandom       -ladvapi32
check_lib psapi    "windows.h psapi.h"    GetProcessMemoryInfo -lpsapi

enabled appkit       && check_apple_framework AppKit
enabled audiotoolbox && check_apple_framework AudioToolbox
enabled avfoundation && check_apple_framework AVFoundation
enabled coreimage    && check_apple_framework CoreImage
enabled videotoolbox && check_apple_framework VideoToolbox

check_apple_framework CoreFoundation
check_apple_framework CoreMedia
check_apple_framework CoreVideo

enabled avfoundation && {
    disable coregraphics applicationservices
    check_lib coregraphics        CoreGraphics/CoreGraphics.h               CGGetActiveDisplayList "-framework CoreGraphics" ||
    check_lib applicationservices ApplicationServices/ApplicationServices.h CGGetActiveDisplayList "-framework ApplicationServices"; }

enabled videotoolbox && {
    check_lib coreservices CoreServices/CoreServices.h UTGetOSTypeFromString "-framework CoreServices"
    check_func_headers CoreMedia/CMFormatDescription.h kCMVideoCodecType_HEVC "-framework CoreMedia"
}

check_struct "sys/time.h sys/resource.h" "struct rusage" ru_maxrss

check_type "windows.h dxva.h" "DXVA_PicParams_HEVC" -DWINAPI_FAMILY=WINAPI_FAMILY_DESKTOP_APP -D_CRT_BUILD_DESKTOP_APP=0
check_type "windows.h dxva.h" "DXVA_PicParams_VP9" -DWINAPI_FAMILY=WINAPI_FAMILY_DESKTOP_APP -D_CRT_BUILD_DESKTOP_APP=0
check_type "windows.h d3d11.h" "ID3D11VideoDecoder"
check_type "windows.h d3d11.h" "ID3D11VideoContext"
check_type "d3d9.h dxva2api.h" DXVA2_ConfigPictureDecode -D_WIN32_WINNT=0x0602

check_type "va/va.h va/va_dec_hevc.h" "VAPictureParameterBufferHEVC"
check_struct "va/va.h" "VADecPictureParameterBufferVP9" bit_depth
check_type "va/va.h va/va_vpp.h" "VAProcPipelineParameterBuffer"
check_type "va/va.h va/va_enc_h264.h" "VAEncPictureParameterBufferH264"
check_type "va/va.h va/va_enc_hevc.h" "VAEncPictureParameterBufferHEVC"
check_type "va/va.h va/va_enc_jpeg.h" "VAEncPictureParameterBufferJPEG"
check_type "va/va.h va/va_enc_mpeg2.h" "VAEncPictureParameterBufferMPEG2"
check_type "va/va.h va/va_enc_vp8.h"  "VAEncPictureParameterBufferVP8"
check_type "va/va.h va/va_enc_vp9.h"  "VAEncPictureParameterBufferVP9"

check_type "vdpau/vdpau.h" "VdpPictureInfoHEVC"

check_cpp_condition windows.h "!WINAPI_FAMILY_PARTITION(WINAPI_PARTITION_DESKTOP)" && enable winrt || disable winrt

if ! disabled w32threads && ! enabled pthreads; then
    check_func_headers "windows.h process.h" _beginthreadex &&
        enable w32threads || disable w32threads
    if ! enabled w32threads && enabled winrt; then
        check_func_headers "windows.h" CreateThread &&
            enable w32threads || disable w32threads
    fi
fi

# check for some common methods of building with pthread support
# do this before the optional library checks as some of them require pthreads
if ! disabled pthreads && ! enabled w32threads && ! enabled os2threads; then
    if check_lib pthreads pthread.h pthread_join   -pthread &&
       check_lib pthreads pthread.h pthread_create -pthread; then
        add_cflags -pthread
    elif check_lib pthreads pthread.h pthread_join   -pthreads &&
         check_lib pthreads pthread.h pthread_create -pthreads; then
        add_cflags -pthreads
    elif check_lib pthreads pthread.h pthread_join   -ldl -pthread &&
         check_lib pthreads pthread.h pthread_create -ldl -pthread; then
        add_cflags -ldl -pthread
    elif check_lib pthreads pthread.h pthread_join   -lpthreadGC2 &&
         check_lib pthreads pthread.h pthread_create -lpthreadGC2; then
        :
    elif check_lib pthreads pthread.h pthread_join   -lpthread &&
         check_lib pthreads pthread.h pthread_create -lpthread; then
        :
    elif check_func pthread_join && check_func pthread_create; then
        enable pthreads
    fi
    check_code cc "pthread.h" "static pthread_mutex_t atomic_lock = PTHREAD_MUTEX_INITIALIZER" || disable pthreads
fi


if enabled pthreads; then
  check_func pthread_cancel $pthreads_extralibs
fi

enabled pthreads &&
    check_builtin sem_timedwait semaphore.h "sem_t *s; sem_init(s,0,0); sem_timedwait(s,0); sem_destroy(s)" $pthreads_extralibs

enabled  zlib && check_lib zlib   zlib.h      zlibVersion    -lz
enabled bzlib && check_lib bzlib bzlib.h BZ2_bzlibVersion    -lbz2
enabled  lzma && check_lib lzma   lzma.h lzma_version_number -llzma

# On some systems dynamic loading requires no extra linker flags
check_lib libdl dlfcn.h "dlopen dlsym" || check_lib libdl dlfcn.h "dlopen dlsym" -ldl

check_lib libm math.h sin -lm

atan2f_args=2
copysign_args=2
hypot_args=2
ldexpf_args=2
powf_args=2

for func in $MATH_FUNCS; do
    eval check_mathfunc $func \${${func}_args:-1} $libm_extralibs
done

for func in $COMPLEX_FUNCS; do
    eval check_complexfunc $func \${${func}_args:-1}
done

# these are off by default, so fail if requested and not available
enabled cuda_sdk          && require cuda_sdk cuda.h cuCtxCreate -lcuda
enabled cuvid             && { enabled cuda ||
                               die "ERROR: CUVID requires CUDA"; }
enabled nvdec             && { enabled cuda ||
                               die "ERROR: NVDEC hwaccel requires CUDA"; }
enabled chromaprint       && require chromaprint chromaprint.h chromaprint_get_version -lchromaprint
enabled decklink          && { require_header DeckLinkAPI.h &&
                               { check_cpp_condition DeckLinkAPIVersion.h "BLACKMAGIC_DECKLINK_API_VERSION >= 0x0a060100" || die "ERROR: Decklink API version must be >= 10.6.1."; } }
enabled libndi_newtek     && require_header Processing.NDI.Lib.h
enabled frei0r            && require_header frei0r.h
enabled gmp               && require gmp gmp.h mpz_export -lgmp
enabled gnutls            && require_pkg_config gnutls gnutls gnutls/gnutls.h gnutls_global_init
enabled jni               && { [ $target_os = "android" ] && check_header jni.h && enabled pthreads || die "ERROR: jni not found"; }
enabled ladspa            && require_header ladspa.h
enabled libiec61883       && require libiec61883 libiec61883/iec61883.h iec61883_cmp_connect -lraw1394 -lavc1394 -lrom1394 -liec61883
enabled libass            && require_pkg_config libass libass ass/ass.h ass_library_init
enabled libbluray         && require_pkg_config libbluray libbluray libbluray/bluray.h bd_open
enabled libbs2b           && require_pkg_config libbs2b libbs2b bs2b.h bs2b_open
enabled libcelt           && require libcelt celt/celt.h celt_decode -lcelt0 &&
                             { check_lib libcelt celt/celt.h celt_decoder_create_custom -lcelt0 ||
                               die "ERROR: libcelt must be installed and version must be >= 0.11.0."; }
enabled libcaca           && require_pkg_config libcaca caca caca.h caca_create_canvas
enabled libdc1394         && require_pkg_config libdc1394 libdc1394-2 dc1394/dc1394.h dc1394_new
enabled libdrm            && require_pkg_config libdrm libdrm xf86drm.h drmGetVersion
enabled libfdk_aac        && { check_pkg_config libfdk_aac fdk-aac "fdk-aac/aacenc_lib.h" aacEncOpen ||
                               { require libfdk_aac fdk-aac/aacenc_lib.h aacEncOpen -lfdk-aac &&
                                 warn "using libfdk without pkg-config"; } }
flite_extralibs="-lflite_cmu_time_awb -lflite_cmu_us_awb -lflite_cmu_us_kal -lflite_cmu_us_kal16 -lflite_cmu_us_rms -lflite_cmu_us_slt -lflite_usenglish -lflite_cmulex -lflite"
enabled libflite          && require libflite "flite/flite.h" flite_init $flite_extralibs
enabled fontconfig        && enable libfontconfig
enabled libfontconfig     && require_pkg_config libfontconfig fontconfig "fontconfig/fontconfig.h" FcInit
enabled libfreetype       && require_pkg_config libfreetype freetype2 "ft2build.h FT_FREETYPE_H" FT_Init_FreeType
enabled libfribidi        && require_pkg_config libfribidi fribidi fribidi.h fribidi_version_info
enabled libgme            && { check_pkg_config libgme libgme gme/gme.h gme_new_emu ||
                               require libgme gme/gme.h gme_new_emu -lgme -lstdc++; }
enabled libgsm            && require libgsm gsm.h gsm_create -lgsm
enabled libilbc           && require libilbc ilbc.h WebRtcIlbcfix_InitDecode -lilbc $pthreads_extralibs
enabled libkvazaar        && require_pkg_config libkvazaar "kvazaar >= 0.8.1" kvazaar.h kvz_api_get
# While it may appear that require is being used as a pkg-config
# fallback for libmfx, it is actually being used to detect a different
# installation route altogether.  If libmfx is installed via the Intel
# Media SDK or Intel Media Server Studio, these don't come with
# pkg-config support.  Instead, users should make sure that the build
# can find the libraries and headers through other means.
enabled libmfx            && { check_pkg_config libmfx libmfx "mfx/mfxvideo.h" MFXInit ||
                               { require libmfx "mfx/mfxvideo.h" MFXInit "-llibmfx $advapi32_extralibs" && warn "using libmfx without pkg-config"; } }
enabled libmodplug        && require_pkg_config libmodplug libmodplug libmodplug/modplug.h ModPlug_Load
enabled libmp3lame        && require "libmp3lame >= 3.98.3" lame/lame.h lame_set_VBR_quality -lmp3lame
enabled libmysofa         && require libmysofa "mysofa.h" mysofa_load -lmysofa $zlib_extralibs
enabled libnpp            && { check_lib libnpp npp.h nppGetLibVersion -lnppig -lnppicc -lnppc ||
                               check_lib libnpp npp.h nppGetLibVersion -lnppi -lnppc ||
                               die "ERROR: libnpp not found"; }
enabled libopencore_amrnb && require libopencore_amrnb opencore-amrnb/interf_dec.h Decoder_Interface_init -lopencore-amrnb
enabled libopencore_amrwb && require libopencore_amrwb opencore-amrwb/dec_if.h D_IF_init -lopencore-amrwb
enabled libopencv         && { check_header opencv2/core/core_c.h &&
                               { check_pkg_config libopencv opencv opencv2/core/core_c.h cvCreateImageHeader ||
                                 require libopencv opencv2/core/core_c.h cvCreateImageHeader -lopencv_core -lopencv_imgproc; } ||
                               require_pkg_config libopencv opencv opencv/cxcore.h cvCreateImageHeader; }
enabled libopenh264       && require_pkg_config libopenh264 openh264 wels/codec_api.h WelsGetCodecVersion
enabled libopenjpeg       && { check_pkg_config libopenjpeg "libopenjp2 >= 2.1.0" openjpeg.h opj_version ||
                               { require_pkg_config libopenjpeg "libopenjp2 >= 2.1.0" openjpeg.h opj_version -DOPJ_STATIC && add_cppflags -DOPJ_STATIC; } }
enabled libopenmpt        && require_pkg_config libopenmpt "libopenmpt >= 0.2.6557" libopenmpt/libopenmpt.h openmpt_module_create -lstdc++ && append libopenmpt_extralibs "-lstdc++"
enabled libopus           && {
    enabled libopus_decoder && {
        require_pkg_config libopus opus opus_multistream.h opus_multistream_decoder_create
    }
    enabled libopus_encoder && {
        require_pkg_config libopus opus opus_multistream.h opus_multistream_surround_encoder_create
    }
}
enabled libpulse          && require_pkg_config libpulse libpulse pulse/pulseaudio.h pa_context_new
enabled librsvg           && require_pkg_config librsvg librsvg-2.0 librsvg-2.0/librsvg/rsvg.h rsvg_handle_render_cairo
enabled librtmp           && require_pkg_config librtmp librtmp librtmp/rtmp.h RTMP_Socket
enabled librubberband     && require_pkg_config librubberband "rubberband >= 1.8.1" rubberband/rubberband-c.h rubberband_new -lstdc++ && append librubberband_extralibs "-lstdc++"
enabled libshine          && require_pkg_config libshine shine shine/layer3.h shine_encode_buffer
enabled libsmbclient      && { check_pkg_config libsmbclient smbclient libsmbclient.h smbc_init ||
                               require libsmbclient libsmbclient.h smbc_init -lsmbclient; }
enabled libsnappy         && require libsnappy snappy-c.h snappy_compress -lsnappy -lstdc++
enabled libsoxr           && require libsoxr soxr.h soxr_create -lsoxr
enabled libssh            && require_pkg_config libssh libssh libssh/sftp.h sftp_init
enabled libspeex          && require_pkg_config libspeex speex speex/speex.h speex_decoder_init
enabled libtesseract      && require_pkg_config libtesseract tesseract tesseract/capi.h TessBaseAPICreate
enabled libtheora         && require libtheora theora/theoraenc.h th_info_init -ltheoraenc -ltheoradec -logg
enabled libtwolame        && require libtwolame twolame.h twolame_init -ltwolame &&
                             { check_lib libtwolame twolame.h twolame_encode_buffer_float32_interleaved -ltwolame ||
                               die "ERROR: libtwolame must be installed and version must be >= 0.3.10"; }
enabled libv4l2           && require_pkg_config libv4l2 libv4l2 libv4l2.h v4l2_ioctl
enabled libvidstab        && require_pkg_config libvidstab "vidstab >= 0.98" vid.stab/libvidstab.h vsMotionDetectInit
enabled libvmaf           && require_pkg_config libvmaf libvmaf libvmaf.h compute_vmaf
enabled libvo_amrwbenc    && require libvo_amrwbenc vo-amrwbenc/enc_if.h E_IF_init -lvo-amrwbenc
enabled libvorbis         && require_pkg_config libvorbis vorbis vorbis/codec.h vorbis_info_init &&
                             require_pkg_config libvorbisenc vorbisenc vorbis/vorbisenc.h vorbis_encode_init

enabled libvpx            && {
    enabled libvpx_vp8_decoder && {
        check_pkg_config libvpx_vp8_decoder "vpx >= 0.9.1" "vpx/vpx_decoder.h vpx/vp8dx.h" vpx_codec_vp8_dx ||
            check_lib libvpx_vp8_decoder "vpx/vpx_decoder.h vpx/vp8dx.h" vpx_codec_dec_init_ver -lvpx ||
                die "ERROR: libvpx decoder version must be >=0.9.1";
    }
    enabled libvpx_vp8_encoder && {
        check_pkg_config libvpx_vp8_encoder "vpx >= 0.9.7" "vpx/vpx_encoder.h vpx/vp8cx.h" vpx_codec_vp8_cx ||
            check_lib libvpx_vp8_encoder "vpx/vpx_encoder.h vpx/vp8cx.h" "vpx_codec_enc_init_ver VP8E_SET_MAX_INTRA_BITRATE_PCT" -lvpx ||
                die "ERROR: libvpx encoder version must be >=0.9.7";
    }
    enabled libvpx_vp9_decoder && {
        check_pkg_config libvpx_vp9_decoder "vpx >= 1.3.0" "vpx/vpx_decoder.h vpx/vp8dx.h" vpx_codec_vp9_dx ||
            check_lib libvpx_vp9_decoder "vpx/vpx_decoder.h vpx/vp8dx.h" "vpx_codec_vp9_dx" -lvpx
    }
    enabled libvpx_vp9_encoder && {
        check_pkg_config libvpx_vp9_encoder "vpx >= 1.3.0" "vpx/vpx_encoder.h vpx/vp8cx.h" vpx_codec_vp9_cx ||
            check_lib libvpx_vp9_encoder "vpx/vpx_encoder.h vpx/vp8cx.h" "vpx_codec_vp9_cx VP9E_SET_AQ_MODE" -lvpx
    }
    if disabled_all libvpx_vp8_decoder libvpx_vp9_decoder libvpx_vp8_encoder libvpx_vp9_encoder; then
        die "libvpx enabled but no supported decoders found"
    fi
}

enabled libwavpack        && require libwavpack wavpack/wavpack.h WavpackOpenFileOutput  -lwavpack
enabled libwebp           && {
    enabled libwebp_encoder      && require_pkg_config libwebp "libwebp >= 0.2.0" webp/encode.h WebPGetEncoderVersion
    enabled libwebp_anim_encoder && check_pkg_config libwebp_anim_encoder "libwebpmux >= 0.4.0" webp/mux.h WebPAnimEncoderOptionsInit; }
enabled libx264           && { check_pkg_config libx264 x264 "stdint.h x264.h" x264_encoder_encode ||
                               { require libx264 "stdint.h x264.h" x264_encoder_encode -lx264 &&
                                 warn "using libx264 without pkg-config"; } } &&
                             require_cpp_condition x264.h "X264_BUILD >= 118" &&
                             { check_cpp_condition x264.h "X264_MPEG2" &&
                               enable libx262; }
enabled libx265           && require_pkg_config libx265 x265 x265.h x265_api_get &&
                             require_cpp_condition x265.h "X265_BUILD >= 68"
enabled libxavs           && require libxavs "stdint.h xavs.h" xavs_encoder_encode "-lxavs $pthreads_extralibs $libm_extralibs"
enabled libxvid           && require libxvid xvid.h xvid_global -lxvidcore
enabled libzimg           && require_pkg_config libzimg "zimg >= 2.3.0" zimg.h zimg_get_api_version
enabled libzmq            && require_pkg_config libzmq libzmq zmq.h zmq_ctx_new
enabled libzvbi           && require_pkg_config libzvbi zvbi-0.2 libzvbi.h vbi_decoder_new &&
                             { check_cpp_condition libzvbi.h "VBI_VERSION_MAJOR > 0 || VBI_VERSION_MINOR > 2 || VBI_VERSION_MINOR == 2 && VBI_VERSION_MICRO >= 28" ||
                               enabled gpl || die "ERROR: libzvbi requires version 0.2.28 or --enable-gpl."; }
enabled libxml2           && require_pkg_config libxml2 libxml-2.0 libxml2/libxml/xmlversion.h xmlCheckVersion
enabled mediacodec        && { enabled jni || die "ERROR: mediacodec requires --enable-jni"; }
enabled mmal              && { check_lib mmal interface/mmal/mmal.h mmal_port_connect -lmmal_core -lmmal_util -lmmal_vc_client -lbcm_host ||
                               { ! enabled cross_compile &&
                                 add_cflags -isystem/opt/vc/include/ -isystem/opt/vc/include/interface/vmcs_host/linux -isystem/opt/vc/include/interface/vcos/pthreads -fgnu89-inline &&
                                 add_ldflags -L/opt/vc/lib/ &&
                                 check_lib mmal interface/mmal/mmal.h mmal_port_connect -lmmal_core -lmmal_util -lmmal_vc_client -lbcm_host; } ||
                               die "ERROR: mmal not found" &&
                               check_func_headers interface/mmal/mmal.h "MMAL_PARAMETER_VIDEO_MAX_NUM_CALLBACKS"; }
enabled openal            && { { for al_extralibs in "${OPENAL_LIBS}" "-lopenal" "-lOpenAL32"; do
                               check_lib openal 'AL/al.h' alGetError "${al_extralibs}" && break; done } ||
                               die "ERROR: openal not found"; } &&
                             { check_cpp_condition "AL/al.h" "defined(AL_VERSION_1_1)" ||
                               die "ERROR: openal must be installed and version must be 1.1 or compatible"; }
enabled opencl            && { check_lib opencl OpenCL/cl.h clEnqueueNDRangeKernel -Wl,-framework,OpenCL ||
                               check_lib opencl CL/cl.h clEnqueueNDRangeKernel -lOpenCL ||
                               die "ERROR: opencl not found"; } &&
                             { check_cpp_condition "OpenCL/cl.h" "defined(CL_VERSION_1_2)" ||
                               check_cpp_condition "CL/cl.h" "defined(CL_VERSION_1_2)" ||
                               die "ERROR: opencl must be installed and version must be 1.2 or compatible"; }
enabled opengl            && { check_lib opengl GL/glx.h glXGetProcAddress "-lGL" ||
                               check_lib opengl windows.h wglGetProcAddress "-lopengl32 -lgdi32" ||
                               check_lib opengl OpenGL/gl3.h glGetError "-Wl,-framework,OpenGL" ||
                               check_lib opengl ES2/gl.h glGetError "-isysroot=${sysroot} -Wl,-framework,OpenGLES" ||
                               die "ERROR: opengl not found."
                             }
enabled omx               && require_header OMX_Core.h
enabled omx_rpi           && { check_header OMX_Core.h ||
                               { ! enabled cross_compile && add_cflags -isystem/opt/vc/include/IL && check_header OMX_Core.h ; } ||
                               die "ERROR: OpenMAX IL headers not found"; } && enable omx
enabled openssl           && { check_pkg_config openssl openssl openssl/ssl.h OPENSSL_init_ssl ||
                               check_pkg_config openssl openssl openssl/ssl.h SSL_library_init ||
                               check_lib openssl openssl/ssl.h SSL_library_init -lssl -lcrypto ||
                               check_lib openssl openssl/ssl.h SSL_library_init -lssl32 -leay32 ||
                               check_lib openssl openssl/ssl.h SSL_library_init -lssl -lcrypto -lws2_32 -lgdi32 ||
                               die "ERROR: openssl not found"; }
enabled rkmpp             && { { require_pkg_config rkmpp rockchip_mpp rockchip/rk_mpi.h mpp_create ||
                                 die "ERROR : Rockchip MPP was not found."; } &&
                               { check_func_headers rockchip/rk_mpi_cmd.h "MPP_DEC_GET_FREE_PACKET_SLOT_COUNT" ||
                                 die "ERROR: Rockchip MPP is outdated, please get a more recent one."; } &&
                               { enabled libdrm ||
                                 die "ERROR: rkmpp requires --enable-libdrm"; }
                             }

if enabled gcrypt; then
    GCRYPT_CONFIG="${cross_prefix}libgcrypt-config"
    if "${GCRYPT_CONFIG}" --version > /dev/null 2>&1; then
        gcrypt_cflags=$("${GCRYPT_CONFIG}" --cflags)
        gcrypt_extralibs=$("${GCRYPT_CONFIG}" --libs)
        check_func_headers gcrypt.h gcry_mpi_new $gcrypt_cflags $gcrypt_extralibs ||
            die "ERROR: gcrypt not found"
        add_cflags $gcrypt_cflags
    else
        require gcrypt gcrypt.h gcry_mpi_new -lgcrypt
    fi
fi

if enabled sdl2; then
    SDL2_CONFIG="${cross_prefix}sdl2-config"
    if test_pkg_config sdl2 "sdl2 >= 2.0.1 sdl2 < 2.1.0" SDL_events.h SDL_PollEvent; then
        check_func SDL_Init $sdl2_extralibs $sdl2_cflags ||
            disable sdl2
    elif "${SDL2_CONFIG}" --version > /dev/null 2>&1; then
        sdl2_cflags=$("${SDL2_CONFIG}" --cflags)
        sdl2_extralibs=$("${SDL2_CONFIG}" --libs)
        check_cpp_condition SDL.h "(SDL_MAJOR_VERSION<<16 | SDL_MINOR_VERSION<<8 | SDL_PATCHLEVEL) >= 0x020001" $sdl2_cflags &&
        check_cpp_condition SDL.h "(SDL_MAJOR_VERSION<<16 | SDL_MINOR_VERSION<<8 | SDL_PATCHLEVEL) < 0x020100" $sdl2_cflags &&
        check_func SDL_Init $sdl2_extralibs $sdl2_cflags &&
            enable sdl2
    fi
    if test $target_os = "mingw32"; then
        sdl2_extralibs=$(filter_out '-mwindows' $sdl2_extralibs)
    fi
fi

if enabled decklink; then
    case $target_os in
        mingw32*|mingw64*|win32|win64)
            decklink_outdev_extralibs="$decklink_outdev_extralibs -lole32 -loleaut32"
            decklink_indev_extralibs="$decklink_indev_extralibs -lole32 -loleaut32"
            ;;
    esac
fi

enabled securetransport &&
    check_func SecIdentityCreate "-Wl,-framework,CoreFoundation -Wl,-framework,Security" &&
    check_lib securetransport "Security/SecureTransport.h Security/Security.h" "SSLCreateContext SecItemImport" "-Wl,-framework,CoreFoundation -Wl,-framework,Security" ||
        disable securetransport

enabled schannel &&
    check_func_headers "windows.h security.h" InitializeSecurityContext -DSECURITY_WIN32 -lsecur32 &&
    check_cpp_condition winerror.h "defined(SEC_I_CONTEXT_EXPIRED)" &&
    schannel_extralibs="-lsecur32" ||
        disable schannel

makeinfo --version > /dev/null 2>&1 && enable makeinfo  || disable makeinfo
enabled makeinfo \
    && [ 0$(makeinfo --version | grep "texinfo" | sed 's/.*texinfo[^0-9]*\([0-9]*\)\..*/\1/') -ge 5 ] \
    && enable makeinfo_html || disable makeinfo_html
disabled makeinfo_html && texi2html --help 2> /dev/null | grep -q 'init-file' && enable texi2html || disable texi2html
perl -v            > /dev/null 2>&1 && enable perl      || disable perl
pod2man --help     > /dev/null 2>&1 && enable pod2man   || disable pod2man
rsync --help 2> /dev/null | grep -q 'contimeout' && enable rsync_contimeout || disable rsync_contimeout

# check V4L2 codecs available in the API
check_header linux/fb.h
check_header linux/videodev2.h
check_code cc linux/videodev2.h "struct v4l2_frmsizeenum vfse; vfse.discrete.width = 0;" && enable_sanitized struct_v4l2_frmivalenum_discrete
check_code cc linux/videodev2.h "int i = V4L2_CAP_VIDEO_M2M_MPLANE | V4L2_CAP_VIDEO_M2M | V4L2_BUF_FLAG_LAST;" || disable v4l2_m2m
check_code cc linux/videodev2.h "int i = V4L2_PIX_FMT_VC1_ANNEX_G;" && enable vc1_v4l2_m2m
check_code cc linux/videodev2.h "int i = V4L2_PIX_FMT_MPEG1;" && enable mpeg1_v4l2_m2m
check_code cc linux/videodev2.h "int i = V4L2_PIX_FMT_MPEG2;" && enable mpeg2_v4l2_m2m
check_code cc linux/videodev2.h "int i = V4L2_PIX_FMT_MPEG4;" && enable mpeg4_v4l2_m2m
check_code cc linux/videodev2.h "int i = V4L2_PIX_FMT_HEVC;" && enable hevc_v4l2_m2m
check_code cc linux/videodev2.h "int i = V4L2_PIX_FMT_H263;" && enable h263_v4l2_m2m
check_code cc linux/videodev2.h "int i = V4L2_PIX_FMT_H264;" && enable h264_v4l2_m2m
check_code cc linux/videodev2.h "int i = V4L2_PIX_FMT_VP8;" && enable vp8_v4l2_m2m
check_code cc linux/videodev2.h "int i = V4L2_PIX_FMT_VP9;" && enable vp9_v4l2_m2m

check_header sys/videoio.h
check_code cc sys/videoio.h "struct v4l2_frmsizeenum vfse; vfse.discrete.width = 0;" && enable_sanitized struct_v4l2_frmivalenum_discrete

check_lib user32 "windows.h winuser.h" GetShellWindow -luser32
check_lib vfw32 "windows.h vfw.h" capCreateCaptureWindow -lvfw32
# check that WM_CAP_DRIVER_CONNECT is defined to the proper value
# w32api 3.12 had it defined wrong
check_cpp_condition vfw.h "WM_CAP_DRIVER_CONNECT > WM_USER" && enable vfwcap_defines

check_type "dshow.h" IBaseFilter

# check for ioctl_meteor.h, ioctl_bt848.h and alternatives
check_header "dev/bktr/ioctl_meteor.h dev/bktr/ioctl_bt848.h"                   ||
    check_header "machine/ioctl_meteor.h machine/ioctl_bt848.h"                 ||
    check_header "dev/video/meteor/ioctl_meteor.h dev/video/bktr/ioctl_bt848.h" ||
    check_header "dev/ic/bt8xx.h"

if check_struct sys/soundcard.h audio_buf_info bytes; then
    enable_sanitized sys/soundcard.h
else
    check_cc -D__BSD_VISIBLE -D__XSI_VISIBLE <<EOF && add_cppflags -D__BSD_VISIBLE -D__XSI_VISIBLE && enable_sanitized sys/soundcard.h
    #include <sys/soundcard.h>
    audio_buf_info abc;
EOF
fi

enabled alsa && check_pkg_config alsa alsa "alsa/asoundlib.h" snd_pcm_htimestamp ||
    check_lib alsa alsa/asoundlib.h snd_pcm_htimestamp -lasound

enabled libjack &&
    require_pkg_config libjack jack jack/jack.h jack_port_get_latency_range

enabled sndio && check_lib sndio sndio.h sio_open -lsndio

if enabled libcdio; then
    check_pkg_config libcdio libcdio_paranoia "cdio/cdda.h cdio/paranoia.h" cdio_cddap_open ||
    check_pkg_config libcdio libcdio_paranoia "cdio/paranoia/cdda.h cdio/paranoia/paranoia.h" cdio_cddap_open ||
    check_lib libcdio "cdio/cdda.h cdio/paranoia.h" cdio_cddap_open -lcdio_paranoia -lcdio_cdda -lcdio ||
    check_lib libcdio "cdio/paranoia/cdda.h cdio/paranoia/paranoia.h" cdio_cddap_open -lcdio_paranoia -lcdio_cdda -lcdio ||
    die "ERROR: No usable libcdio/cdparanoia found"
fi

enabled libxcb && check_pkg_config libxcb "xcb >= 1.4" xcb/xcb.h xcb_connect ||
    disable libxcb_shm libxcb_shape libxcb_xfixes

if enabled libxcb; then
    enabled libxcb_shm    && check_pkg_config libxcb_shm    xcb-shm    xcb/shm.h    xcb_shm_attach
    enabled libxcb_shape  && check_pkg_config libxcb_shape  xcb-shape  xcb/shape.h  xcb_shape_get_rectangles
    enabled libxcb_xfixes && check_pkg_config libxcb_xfixes xcb-xfixes xcb/xfixes.h xcb_xfixes_get_cursor_image
fi

check_func_headers "windows.h" CreateDIBSection "$gdigrab_indev_extralibs"

# d3d11va requires linking directly to dxgi and d3d11 if not building for
# the desktop api partition
check_cpp <<EOF && enable uwp && d3d11va_extralibs="-ldxgi -ld3d11"
#ifdef WINAPI_FAMILY
#include <winapifamily.h>
#if WINAPI_FAMILY_PARTITION(WINAPI_PARTITION_DESKTOP)
#error desktop, not uwp
#else
// WINAPI_FAMILY_APP, WINAPI_FAMILY_PHONE_APP => UWP
#endif
#else
#error no family set
#endif
EOF

enabled vaapi &&
    check_lib vaapi va/va.h vaInitialize -lva

enabled vaapi &&
    check_code cc "va/va.h" "vaCreateSurfaces(0, 0, 0, 0, 0, 0, 0, 0)" ||
    disable vaapi

enabled vaapi &&
    check_lib vaapi_drm "va/va.h va/va_drm.h" vaGetDisplayDRM -lva -lva-drm

enabled vaapi &&
    check_lib vaapi_x11 "va/va.h va/va_x11.h" vaGetDisplay -lva -lva-x11 -lX11

enabled vaapi &&
    check_cpp_condition "va/va.h" "VA_CHECK_VERSION(1, 0, 0)" &&
    enable vaapi_1

enabled vdpau &&
    check_cpp_condition vdpau/vdpau.h "defined VDP_DECODER_PROFILE_MPEG4_PART2_ASP" ||
    disable vdpau

enabled vdpau &&
    check_lib vdpau_x11 "vdpau/vdpau.h vdpau/vdpau_x11.h" vdp_device_create_x11 -lvdpau -lX11

enabled crystalhd && check_lib crystalhd "stdint.h libcrystalhd/libcrystalhd_if.h" DtsCrystalHDVersion -lcrystalhd

if enabled x86; then
    case $target_os in
        mingw32*|mingw64*|win32|win64|linux|cygwin*)
            ;;
        *)
            disable cuda cuvid nvdec nvenc
            ;;
    esac
else
    disable cuda cuvid nvdec nvenc
fi

enabled nvenc &&
    check_cc -I$source_path <<EOF || disable nvenc
#include "compat/nvenc/nvEncodeAPI.h"
NV_ENCODE_API_FUNCTION_LIST flist;
void f(void) { struct { const GUID guid; } s[] = { { NV_ENC_PRESET_HQ_GUID } }; }
int main(void) { return 0; }
EOF

# Funny iconv installations are not unusual, so check it after all flags have been set
if enabled libc_iconv; then
    check_func_headers iconv.h iconv
elif enabled iconv; then
    check_func_headers iconv.h iconv || check_lib iconv iconv.h iconv -liconv
fi

enabled debug && add_cflags -g"$debuglevel" && add_asflags -g"$debuglevel"

# add some useful compiler flags if supported
check_cflags -Wdeclaration-after-statement
check_cflags -Wall
check_cflags -Wdisabled-optimization
check_cflags -Wpointer-arith
check_cflags -Wredundant-decls
check_cflags -Wwrite-strings
check_cflags -Wtype-limits
check_cflags -Wundef
check_cflags -Wmissing-prototypes
check_cflags -Wno-pointer-to-int-cast
check_cflags -Wstrict-prototypes
check_cflags -Wempty-body

if enabled extra_warnings; then
    check_cflags -Wcast-qual
    check_cflags -Wextra
    check_cflags -Wpedantic
fi

check_disable_warning(){
    warning_flag=-W${1#-Wno-}
    test_cflags $unknown_warning_flags $warning_flag && add_cflags $1
}

test_cflags -Werror=unused-command-line-argument &&
    append unknown_warning_flags "-Werror=unused-command-line-argument"
test_cflags -Werror=unknown-warning-option &&
    append unknown_warning_flags "-Werror=unknown-warning-option"

check_disable_warning -Wno-parentheses
check_disable_warning -Wno-switch
check_disable_warning -Wno-format-zero-length
check_disable_warning -Wno-pointer-sign
check_disable_warning -Wno-unused-const-variable
check_disable_warning -Wno-bool-operation

check_disable_warning_headers(){
    warning_flag=-W${1#-Wno-}
    test_cflags $warning_flag && add_cflags_headers $1
}

check_disable_warning_headers -Wno-deprecated-declarations
check_disable_warning_headers -Wno-unused-variable

check_cc <<EOF && enable blocks_extension
void (^block)(void);
EOF

# add some linker flags
check_ldflags -Wl,--warn-common
check_ldflags -Wl,-rpath-link=libpostproc:libswresample:libswscale:libavfilter:libavdevice:libavformat:libavcodec:libavutil:libavresample
enabled rpath && add_ldexeflags -Wl,-rpath,$libdir && add_ldsoflags -Wl,-rpath,$libdir
test_ldflags -Wl,-Bsymbolic && append SHFLAGS -Wl,-Bsymbolic

# add some strip flags
check_stripflags -x

enabled neon_clobber_test &&
    check_ldflags -Wl,--wrap,avcodec_open2              \
                  -Wl,--wrap,avcodec_decode_audio4      \
                  -Wl,--wrap,avcodec_decode_video2      \
                  -Wl,--wrap,avcodec_decode_subtitle2   \
                  -Wl,--wrap,avcodec_encode_audio2      \
                  -Wl,--wrap,avcodec_encode_video2      \
                  -Wl,--wrap,avcodec_encode_subtitle    \
                  -Wl,--wrap,avcodec_send_packet        \
                  -Wl,--wrap,avcodec_receive_packet     \
                  -Wl,--wrap,avcodec_send_frame         \
                  -Wl,--wrap,avcodec_receive_frame      \
                  -Wl,--wrap,swr_convert                \
                  -Wl,--wrap,avresample_convert ||
    disable neon_clobber_test

enabled xmm_clobber_test &&
    check_ldflags -Wl,--wrap,avcodec_open2              \
                  -Wl,--wrap,avcodec_decode_audio4      \
                  -Wl,--wrap,avcodec_decode_video2      \
                  -Wl,--wrap,avcodec_decode_subtitle2   \
                  -Wl,--wrap,avcodec_encode_audio2      \
                  -Wl,--wrap,avcodec_encode_video2      \
                  -Wl,--wrap,avcodec_encode_subtitle    \
                  -Wl,--wrap,avcodec_send_packet        \
                  -Wl,--wrap,avcodec_receive_packet     \
                  -Wl,--wrap,avcodec_send_frame         \
                  -Wl,--wrap,avcodec_receive_frame      \
                  -Wl,--wrap,swr_convert                \
                  -Wl,--wrap,avresample_convert         \
                  -Wl,--wrap,sws_scale ||
    disable xmm_clobber_test

check_ld "cc" <<EOF && enable proper_dce
extern const int array[512];
static inline int func(void) { return array[0]; }
int main(void) { return 0; }
EOF

if enabled proper_dce; then
    echo "X { local: *; };" > $TMPV
    if test_ldflags -Wl,${version_script},$TMPV; then
        append SHFLAGS '-Wl,${version_script},\$(SUBDIR)lib\$(NAME).ver'
        check_cc <<EOF && enable symver_asm_label
void ff_foo(void) __asm__ ("av_foo@VERSION");
void ff_foo(void) { ${inline_asm+__asm__($quotes);} }
EOF
        check_cc <<EOF && enable symver_gnu_asm
__asm__(".symver ff_foo,av_foo@VERSION");
void ff_foo(void) {}
EOF
    fi
fi

if [ -z "$optflags" ]; then
    if enabled small; then
        optflags=$cflags_size
    elif enabled optimizations; then
        optflags=$cflags_speed
    else
        optflags=$cflags_noopt
    fi
fi

if [ -z "$nvccflags" ]; then
    nvccflags=$nvccflags_default
fi

if enabled x86_64 || enabled ppc64 || enabled aarch64; then
    nvccflags="$nvccflags -m64"
else
    nvccflags="$nvccflags -m32"
fi

check_optflags(){
    check_cflags "$@"
    enabled lto && check_ldflags "$@"
}

check_optflags $optflags
check_optflags -fno-math-errno
check_optflags -fno-signed-zeros

if enabled lto; then
    test "$cc_type" != "$ld_type" && die "LTO requires same compiler and linker"
    check_cflags  -flto
    check_ldflags -flto $cpuflags
    disable inline_asm_direct_symbol_refs
fi

enabled ftrapv && check_cflags -ftrapv

check_cc -mno-red-zone <<EOF && noredzone_flags="-mno-red-zone"
int x;
EOF


if enabled icc; then
    # Just warnings, no remarks
    check_cflags -w1
    # -wd: Disable following warnings
    # 144, 167, 556: -Wno-pointer-sign
    # 188: enumerated type mixed with another type
    # 1292: attribute "foo" ignored
    # 1419: external declaration in primary source file
    # 10006: ignoring unknown option -fno-signed-zeros
    # 10148: ignoring unknown option -Wno-parentheses
    # 10156: ignoring option '-W'; no argument required
    # 13200: No EMMS instruction before call to function
    # 13203: No EMMS instruction before return from function
    check_cflags -wd144,167,188,556,1292,1419,10006,10148,10156,13200,13203
    # 11030: Warning unknown option --as-needed
    # 10156: ignoring option '-export'; no argument required
    check_ldflags -wd10156,11030
    # icc 11.0 and 11.1 work with ebp_available, but don't pass the test
    enable ebp_available
    # The test above does not test linking
    enabled lto && disable symver_asm_label
    if enabled x86_32; then
        icc_version=$($cc -dumpversion)
        test ${icc_version%%.*} -ge 11 &&
            check_cflags -falign-stack=maintain-16-byte ||
            disable aligned_stack
    fi
elif enabled gcc; then
    check_optflags -fno-tree-vectorize
    check_cflags -Werror=format-security
    check_cflags -Werror=implicit-function-declaration
    check_cflags -Werror=missing-prototypes
    check_cflags -Werror=return-type
    check_cflags -Werror=vla
    check_cflags -Wformat
    check_cflags -fdiagnostics-color=auto
    enabled extra_warnings || check_disable_warning -Wno-maybe-uninitialized
elif enabled llvm_gcc; then
    check_cflags -mllvm -stack-alignment=16
elif enabled clang; then
    check_cflags -mllvm -stack-alignment=16
    check_cflags -mstack-alignment=16
    check_cflags -Qunused-arguments
    check_cflags -Werror=implicit-function-declaration
    check_cflags -Werror=missing-prototypes
    check_cflags -Werror=return-type
elif enabled cparser; then
    add_cflags -Wno-missing-variable-declarations
    add_cflags -Wno-empty-statement
elif enabled armcc; then
    add_cflags -W${armcc_opt},--diag_suppress=4343 # hardfp compat
    add_cflags -W${armcc_opt},--diag_suppress=3036 # using . as system include dir
    # 2523: use of inline assembly is deprecated
    add_cflags -W${armcc_opt},--diag_suppress=2523
    add_cflags -W${armcc_opt},--diag_suppress=1207
    add_cflags -W${armcc_opt},--diag_suppress=1293 # assignment in condition
    add_cflags -W${armcc_opt},--diag_suppress=3343 # hardfp compat
    add_cflags -W${armcc_opt},--diag_suppress=167  # pointer sign
    add_cflags -W${armcc_opt},--diag_suppress=513  # pointer sign
elif enabled tms470; then
    add_cflags -pds=824 -pds=837
    disable inline_asm
elif enabled pathscale; then
    add_cflags -fstrict-overflow -OPT:wrap_around_unsafe_opt=OFF
    disable inline_asm
elif enabled_any msvc icl; then
    enabled x86_32 && disable aligned_stack
    enabled_all x86_32 debug && add_cflags -Oy-
    enabled debug && add_ldflags -debug
    enable pragma_deprecated
    if enabled icl; then
        # -Qansi-alias is basically -fstrict-aliasing, but does not work
        # (correctly) on icl 13.x.
        check_cpp_condition "windows.h" "__ICL < 1300 || __ICL >= 1400" &&
            add_cflags -Qansi-alias
        # Some inline asm is not compilable in debug
        if enabled debug; then
            disable ebp_available
            disable ebx_available
        fi
    fi
    # msvcrt10 x64 incorrectly enables log2, only msvcrt12 (MSVC 2013) onwards actually has log2.
    check_cpp_condition crtversion.h "_VC_CRT_MAJOR_VERSION >= 12" || disable log2
    # The CRT headers contain __declspec(restrict) in a few places, but if redefining
    # restrict, this might break. MSVC 2010 and 2012 fail with __declspec(__restrict)
    # (as it ends up if the restrict redefine is done before including stdlib.h), while
    # MSVC 2013 and newer can handle it fine.
    # If this declspec fails, force including stdlib.h before the restrict redefinition
    # happens in config.h.
    if [ $_restrict != restrict ]; then
        check_cc <<EOF || add_cflags -FIstdlib.h
__declspec($_restrict) void* foo(int);
EOF
    fi
    # the new SSA optimzer in VS2015 U3 is mis-optimizing some parts of the code
    # Issue has been fixed in MSVC v19.00.24218.
    check_cpp_condition windows.h "_MSC_FULL_VER >= 190024218" ||
        check_cflags -d2SSAOptimizer-
    # enable utf-8 source processing on VS2015 U2 and newer
    check_cpp_condition windows.h "_MSC_FULL_VER >= 190023918" &&
        add_cflags -utf-8
fi

for pfx in "" host_; do
    varname=${pfx%_}cc_type
    eval "type=\$$varname"
    if [ "$type" = "msvc" ]; then
        check_${pfx}cc <<EOF || add_${pfx}cflags -Dinline=__inline
static inline int foo(int a) { return a; }
EOF
    fi
done

case $as_type in
    clang)
        add_asflags -Qunused-arguments
    ;;
esac

case $ld_type in
    clang)
        check_ldflags -Qunused-arguments
    ;;
esac

enable frame_thread_encoder

enabled asm || { arch=c; disable $ARCH_LIST $ARCH_EXT_LIST; }

check_deps $CONFIG_LIST       \
           $CONFIG_EXTRA      \
           $HAVE_LIST         \
           $ALL_COMPONENTS    \

enabled threads && ! enabled pthreads && ! enabled atomics_native && die "non pthread threading without atomics not supported, try adding --enable-pthreads or --cpu=i486 or higher if you are on x86"


if test $target_os = "haiku"; then
    disable memalign
    disable posix_memalign
fi

flatten_extralibs(){
    unset nested_entries
    list_name=$1
    eval list=\$${1}
    for entry in $list; do
        entry_copy=$entry
        resolve entry_copy
        append nested_entries $(filter '*_extralibs' $entry_copy)
        flat_entries=$(filter_out '*_extralibs' $entry_copy)
        eval $entry="\$flat_entries"
    done
    append $list_name "$nested_entries"

    resolve nested_entries
    if test -n "$(filter '*_extralibs' $nested_entries)"; then
        flatten_extralibs $list_name
    fi
}

for linkunit in $LIBRARY_LIST; do
    unset current_extralibs
    eval components=\$$(toupper ${linkunit})_COMPONENTS_LIST
    for comp in ${components}; do
        enabled $comp || continue
        comp_extralibs="${comp}_extralibs"
        append current_extralibs $comp_extralibs
    done
    eval prepend ${linkunit}_extralibs $current_extralibs
done

for linkunit in $LIBRARY_LIST $PROGRAM_LIST $EXTRALIBS_LIST; do
    flatten_extralibs ${linkunit}_extralibs
    unique  ${linkunit}_extralibs
    resolve ${linkunit}_extralibs
    eval ${linkunit}_extralibs=\$\(\$ldflags_filter \$${linkunit}_extralibs\)
done

map 'enabled $v && intrinsics=${v#intrinsics_}' $INTRINSICS_LIST

for thread in $THREADS_LIST; do
    if enabled $thread; then
        test -n "$thread_type" &&
            die "ERROR: Only one thread type must be selected." ||
            thread_type="$thread"
    fi
done

if disabled stdatomic; then
    if enabled atomics_gcc; then
        add_cppflags '-I\$(SRC_PATH)/compat/atomics/gcc'
    elif enabled atomics_win32; then
        add_cppflags '-I\$(SRC_PATH)/compat/atomics/win32'
    elif enabled atomics_suncc; then
        add_cppflags '-I\$(SRC_PATH)/compat/atomics/suncc'
    elif enabled pthreads; then
        add_compat atomics/pthread/stdatomic.o
        add_cppflags '-I\$(SRC_PATH)/compat/atomics/pthread'
    else
        enabled threads && die "Threading is enabled, but no atomics are available"
        add_cppflags '-I\$(SRC_PATH)/compat/atomics/dummy'
    fi
fi

# Check if requested libraries were found.
for lib in $AUTODETECT_LIBS; do
    requested $lib && ! enabled $lib && die "ERROR: $lib requested but not found";
done

enabled zlib && add_cppflags -DZLIB_CONST

# conditional library dependencies, in linking order
enabled afftfilt_filter     && prepend avfilter_deps "avcodec"
enabled afir_filter         && prepend avfilter_deps "avcodec"
enabled amovie_filter       && prepend avfilter_deps "avformat avcodec"
enabled aresample_filter    && prepend avfilter_deps "swresample"
enabled atempo_filter       && prepend avfilter_deps "avcodec"
enabled cover_rect_filter   && prepend avfilter_deps "avformat avcodec"
enabled ebur128_filter && enabled swresample && prepend avfilter_deps "swresample"
enabled elbg_filter         && prepend avfilter_deps "avcodec"
enabled fftfilt_filter      && prepend avfilter_deps "avcodec"
enabled find_rect_filter    && prepend avfilter_deps "avformat avcodec"
enabled firequalizer_filter && prepend avfilter_deps "avcodec"
enabled mcdeint_filter      && prepend avfilter_deps "avcodec"
enabled movie_filter    && prepend avfilter_deps "avformat avcodec"
enabled pan_filter          && prepend avfilter_deps "swresample"
enabled pp_filter           && prepend avfilter_deps "postproc"
enabled removelogo_filter   && prepend avfilter_deps "avformat avcodec swscale"
enabled resample_filter && prepend avfilter_deps "avresample"
enabled sab_filter          && prepend avfilter_deps "swscale"
enabled scale_filter    && prepend avfilter_deps "swscale"
enabled scale2ref_filter    && prepend avfilter_deps "swscale"
enabled sofalizer_filter    && prepend avfilter_deps "avcodec"
enabled showcqt_filter      && prepend avfilter_deps "avformat avcodec swscale"
enabled showfreqs_filter    && prepend avfilter_deps "avcodec"
enabled showspectrum_filter && prepend avfilter_deps "avcodec"
enabled signature_filter    && prepend avfilter_deps "avcodec avformat"
enabled smartblur_filter    && prepend avfilter_deps "swscale"
enabled spectrumsynth_filter && prepend avfilter_deps "avcodec"
enabled spp_filter          && prepend avfilter_deps "avcodec"
enabled subtitles_filter    && prepend avfilter_deps "avformat avcodec"
enabled uspp_filter         && prepend avfilter_deps "avcodec"
enabled zoompan_filter      && prepend avfilter_deps "swscale"

enabled lavfi_indev         && prepend avdevice_deps "avfilter"

#FIXME
enabled sdl2_outdev     && add_cflags $(filter_out '-Dmain=SDL_main' $sdl2_cflags)

enabled opus_decoder    && prepend avcodec_deps "swresample"

expand_deps(){
    lib_deps=${1}_deps
    eval "deps=\$$lib_deps"
    append $lib_deps $(map 'eval echo \$${v}_deps' $deps)
    unique $lib_deps
}

#we have to remove gpl from the deps here as some code assumes all lib deps are libs
postproc_deps="$(filter_out 'gpl' $postproc_deps)"

map 'expand_deps $v' $LIBRARY_LIST

license="LGPL version 2.1 or later"
if enabled nonfree; then
    license="nonfree and unredistributable"
elif enabled gplv3; then
    license="GPL version 3 or later"
elif enabled lgplv3; then
    license="LGPL version 3 or later"
elif enabled gpl; then
    license="GPL version 2 or later"
fi

if test "$quiet" != "yes"; then

echo "install prefix            $prefix"
echo "source path               $source_path"
echo "C compiler                $cc"
echo "C library                 $libc_type"
if test "$host_cc" != "$cc"; then
    echo "host C compiler           $host_cc"
    echo "host C library            $host_libc_type"
fi
echo "ARCH                      $arch ($cpu)"
if test "$build_suffix" != ""; then
    echo "build suffix              $build_suffix"
fi
if test "$progs_suffix" != ""; then
    echo "progs suffix              $progs_suffix"
fi
if test "$extra_version" != ""; then
    echo "version string suffix     $extra_version"
fi
echo "big-endian                ${bigendian-no}"
echo "runtime cpu detection     ${runtime_cpudetect-no}"
if enabled x86; then
    echo "standalone assembly       ${x86asm-no}"
    echo "x86 assembler             ${x86asmexe}"
    echo "MMX enabled               ${mmx-no}"
    echo "MMXEXT enabled            ${mmxext-no}"
    echo "3DNow! enabled            ${amd3dnow-no}"
    echo "3DNow! extended enabled   ${amd3dnowext-no}"
    echo "SSE enabled               ${sse-no}"
    echo "SSSE3 enabled             ${ssse3-no}"
    echo "AESNI enabled             ${aesni-no}"
    echo "AVX enabled               ${avx-no}"
    echo "AVX2 enabled              ${avx2-no}"
    echo "XOP enabled               ${xop-no}"
    echo "FMA3 enabled              ${fma3-no}"
    echo "FMA4 enabled              ${fma4-no}"
    echo "i686 features enabled     ${i686-no}"
    echo "CMOV is fast              ${fast_cmov-no}"
    echo "EBX available             ${ebx_available-no}"
    echo "EBP available             ${ebp_available-no}"
fi
if enabled aarch64; then
    echo "NEON enabled              ${neon-no}"
    echo "VFP enabled               ${vfp-no}"
fi
if enabled arm; then
    echo "ARMv5TE enabled           ${armv5te-no}"
    echo "ARMv6 enabled             ${armv6-no}"
    echo "ARMv6T2 enabled           ${armv6t2-no}"
    echo "VFP enabled               ${vfp-no}"
    echo "NEON enabled              ${neon-no}"
    echo "THUMB enabled             ${thumb-no}"
fi
if enabled mips; then
    echo "MIPS FPU enabled          ${mipsfpu-no}"
    echo "MIPS DSP R1 enabled       ${mipsdsp-no}"
    echo "MIPS DSP R2 enabled       ${mipsdspr2-no}"
    echo "MIPS MSA enabled          ${msa-no}"
    echo "LOONGSON MMI enabled      ${mmi-no}"
fi
if enabled ppc; then
    echo "AltiVec enabled           ${altivec-no}"
    echo "VSX enabled               ${vsx-no}"
    echo "POWER8 enabled            ${power8-no}"
    echo "PPC 4xx optimizations     ${ppc4xx-no}"
    echo "dcbzl available           ${dcbzl-no}"
fi
echo "debug symbols             ${debug-no}"
echo "strip symbols             ${stripping-no}"
echo "optimize for size         ${small-no}"
echo "optimizations             ${optimizations-no}"
echo "static                    ${static-no}"
echo "shared                    ${shared-no}"
echo "postprocessing support    ${postproc-no}"
echo "network support           ${network-no}"
echo "threading support         ${thread_type-no}"
echo "safe bitstream reader     ${safe_bitstream_reader-no}"
echo "texi2html enabled         ${texi2html-no}"
echo "perl enabled              ${perl-no}"
echo "pod2man enabled           ${pod2man-no}"
echo "makeinfo enabled          ${makeinfo-no}"
echo "makeinfo supports HTML    ${makeinfo_html-no}"
test -n "$random_seed" &&
    echo "random seed               ${random_seed}"
echo

echo "External libraries:"
print_enabled '' $EXTERNAL_LIBRARY_LIST $EXTERNAL_AUTODETECT_LIBRARY_LIST | print_in_columns
echo

echo "External libraries providing hardware acceleration:"
print_enabled '' $HWACCEL_LIBRARY_LIST $HWACCEL_AUTODETECT_LIBRARY_LIST | print_in_columns
echo

echo "Libraries:"
print_enabled '' $LIBRARY_LIST | print_in_columns
echo

echo "Programs:"
print_enabled '' $PROGRAM_LIST | print_in_columns
echo

for type in decoder encoder hwaccel parser demuxer muxer protocol filter bsf indev outdev; do
    echo "Enabled ${type}s:"
    eval list=\$$(toupper $type)_LIST
    print_enabled '_*' $list | print_in_columns
    echo
done

if test -n "$ignore_tests"; then
    ignore_tests=$(echo $ignore_tests | tr ',' ' ')
    echo "Ignored FATE tests:"
    echo $ignore_tests | print_in_columns
    echo
fi

echo "License: $license"

echo "Creating configuration files ..."

fi # test "$quiet" != "yes"

test -e Makefile || echo "include $source_path/Makefile" > Makefile

enabled stripping || strip="echo skipping strip"
enabled stripping || striptype=""

config_files="$TMPH ffbuild/config.mak doc/config.texi"

cat > ffbuild/config.mak <<EOF
# Automatically generated by configure - do not modify!
ifndef FFMPEG_CONFIG_MAK
FFMPEG_CONFIG_MAK=1
FFMPEG_CONFIGURATION=$FFMPEG_CONFIGURATION
prefix=$prefix
LIBDIR=\$(DESTDIR)$libdir
SHLIBDIR=\$(DESTDIR)$shlibdir
INCDIR=\$(DESTDIR)$incdir
BINDIR=\$(DESTDIR)$bindir
DATADIR=\$(DESTDIR)$datadir
DOCDIR=\$(DESTDIR)$docdir
MANDIR=\$(DESTDIR)$mandir
PKGCONFIGDIR=\$(DESTDIR)$pkgconfigdir
INSTALL_NAME_DIR=$install_name_dir
SRC_PATH=$source_path
SRC_LINK=$source_link
ifndef MAIN_MAKEFILE
SRC_PATH:=\$(SRC_PATH:.%=..%)
endif
CC_IDENT=$cc_ident
ARCH=$arch
INTRINSICS=$intrinsics
CC=$cc
CXX=$cxx
AS=$as
OBJCC=$objcc
LD=$ld
DEPCC=$dep_cc
DEPCCFLAGS=$DEPCCFLAGS \$(CPPFLAGS)
DEPAS=$as
DEPASFLAGS=$DEPASFLAGS \$(CPPFLAGS)
X86ASM=$x86asmexe
DEPX86ASM=$x86asmexe
DEPX86ASMFLAGS=\$(X86ASMFLAGS)
AR=$ar
ARFLAGS=$arflags
AR_O=$ar_o
AR_CMD=$ar
NM_CMD=$nm
RANLIB=$ranlib
STRIP=$strip
STRIPTYPE=$striptype
NVCC=$nvcc
CP=cp -p
LN_S=$ln_s
CPPFLAGS=$CPPFLAGS
CFLAGS=$CFLAGS
CXXFLAGS=$CXXFLAGS
OBJCFLAGS=$OBJCFLAGS
ASFLAGS=$ASFLAGS
NVCCFLAGS=$nvccflags
AS_C=$AS_C
AS_O=$AS_O
OBJCC_C=$OBJCC_C
OBJCC_E=$OBJCC_E
OBJCC_O=$OBJCC_O
CC_C=$CC_C
CC_E=$CC_E
CC_O=$CC_O
CXX_C=$CXX_C
CXX_O=$CXX_O
NVCC_C=$NVCC_C
NVCC_O=$NVCC_O
LD_O=$LD_O
X86ASM_O=$X86ASM_O
LD_LIB=$LD_LIB
LD_PATH=$LD_PATH
DLLTOOL=$dlltool
WINDRES=$windres
DEPWINDRES=$dep_cc
DOXYGEN=$doxygen
LDFLAGS=$LDFLAGS
LDEXEFLAGS=$LDEXEFLAGS
LDSOFLAGS=$LDSOFLAGS
SHFLAGS=$(echo $($ldflags_filter $SHFLAGS))
ASMSTRIPFLAGS=$ASMSTRIPFLAGS
X86ASMFLAGS=$X86ASMFLAGS
BUILDSUF=$build_suffix
PROGSSUF=$progs_suffix
FULLNAME=$FULLNAME
LIBPREF=$LIBPREF
LIBSUF=$LIBSUF
LIBNAME=$LIBNAME
SLIBPREF=$SLIBPREF
SLIBSUF=$SLIBSUF
EXESUF=$EXESUF
EXTRA_VERSION=$extra_version
CCDEP=$CCDEP
CXXDEP=$CXXDEP
CCDEP_FLAGS=$CCDEP_FLAGS
ASDEP=$ASDEP
ASDEP_FLAGS=$ASDEP_FLAGS
X86ASMDEP=$X86ASMDEP
X86ASMDEP_FLAGS=$X86ASMDEP_FLAGS
CC_DEPFLAGS=$CC_DEPFLAGS
AS_DEPFLAGS=$AS_DEPFLAGS
X86ASM_DEPFLAGS=$X86ASM_DEPFLAGS
HOSTCC=$host_cc
HOSTLD=$host_ld
HOSTCFLAGS=$host_cflags
HOSTCPPFLAGS=$host_cppflags
HOSTEXESUF=$HOSTEXESUF
HOSTLDFLAGS=$host_ldflags
HOSTEXTRALIBS=$host_extralibs
DEPHOSTCC=$host_cc
DEPHOSTCCFLAGS=$DEPHOSTCCFLAGS \$(HOSTCCFLAGS)
HOSTCCDEP=$HOSTCCDEP
HOSTCCDEP_FLAGS=$HOSTCCDEP_FLAGS
HOSTCC_DEPFLAGS=$HOSTCC_DEPFLAGS
HOSTCC_C=$HOSTCC_C
HOSTCC_O=$HOSTCC_O
HOSTLD_O=$HOSTLD_O
TARGET_EXEC=$target_exec $target_exec_args
TARGET_PATH=$target_path
TARGET_SAMPLES=${target_samples:-\$(SAMPLES)}
CFLAGS-ffplay=${sdl2_cflags}
CFLAGS_HEADERS=$CFLAGS_HEADERS
LIB_INSTALL_EXTRA_CMD=$LIB_INSTALL_EXTRA_CMD
EXTRALIBS=$extralibs
COMPAT_OBJS=$compat_objs
INSTALL=$install
LIBTARGET=${LIBTARGET}
SLIBNAME=${SLIBNAME}
SLIBNAME_WITH_VERSION=${SLIBNAME_WITH_VERSION}
SLIBNAME_WITH_MAJOR=${SLIBNAME_WITH_MAJOR}
SLIB_CREATE_DEF_CMD=${SLIB_CREATE_DEF_CMD}
SLIB_EXTRA_CMD=${SLIB_EXTRA_CMD}
SLIB_INSTALL_NAME=${SLIB_INSTALL_NAME}
SLIB_INSTALL_LINKS=${SLIB_INSTALL_LINKS}
SLIB_INSTALL_EXTRA_LIB=${SLIB_INSTALL_EXTRA_LIB}
SLIB_INSTALL_EXTRA_SHLIB=${SLIB_INSTALL_EXTRA_SHLIB}
VERSION_SCRIPT_POSTPROCESS_CMD=${VERSION_SCRIPT_POSTPROCESS_CMD}
SAMPLES:=${samples:-\$(FATE_SAMPLES)}
NOREDZONE_FLAGS=$noredzone_flags
LIBFUZZER_PATH=$libfuzzer_path
IGNORE_TESTS=$ignore_tests
EOF

map 'eval echo "${v}_FFLIBS=\$${v}_deps" >> ffbuild/config.mak' $LIBRARY_LIST

for entry in $LIBRARY_LIST $PROGRAM_LIST $EXTRALIBS_LIST; do
    eval echo "EXTRALIBS-${entry}=\$${entry}_extralibs" >> ffbuild/config.mak
done

cat > $TMPH <<EOF
/* Automatically generated by configure - do not modify! */
#ifndef FFMPEG_CONFIG_H
#define FFMPEG_CONFIG_H
#define FFMPEG_CONFIGURATION "$(c_escape $FFMPEG_CONFIGURATION)"
#define FFMPEG_LICENSE "$(c_escape $license)"
#define CONFIG_THIS_YEAR 2017
#define FFMPEG_DATADIR "$(eval c_escape $datadir)"
#define AVCONV_DATADIR "$(eval c_escape $datadir)"
#define CC_IDENT "$(c_escape ${cc_ident:-Unknown compiler})"
#define av_restrict $_restrict
#define EXTERN_PREFIX "${extern_prefix}"
#define EXTERN_ASM ${extern_prefix}
#define BUILDSUF "$build_suffix"
#define SLIBSUF "$SLIBSUF"
#define HAVE_MMX2 HAVE_MMXEXT
#define SWS_MAX_FILTER_SIZE $sws_max_filter_size
EOF

test -n "$assert_level" &&
    echo "#define ASSERT_LEVEL $assert_level" >>$TMPH

test -n "$malloc_prefix" &&
    echo "#define MALLOC_PREFIX $malloc_prefix" >>$TMPH

if enabled x86asm; then
    append config_files $TMPASM
    printf '' >$TMPASM
fi

enabled getenv || echo "#define getenv(x) NULL" >> $TMPH


mkdir -p doc
mkdir -p tests
mkdir -p tests/api
echo "@c auto-generated by configure - do not modify! " > doc/config.texi

print_config ARCH_   "$config_files" $ARCH_LIST
print_config HAVE_   "$config_files" $HAVE_LIST
print_config CONFIG_ "$config_files" $CONFIG_LIST       \
                                     $CONFIG_EXTRA      \
                                     $ALL_COMPONENTS    \

echo "#endif /* FFMPEG_CONFIG_H */" >> $TMPH
echo "endif # FFMPEG_CONFIG_MAK" >> ffbuild/config.mak

# Do not overwrite an unchanged config.h to avoid superfluous rebuilds.
cp_if_changed $TMPH config.h
touch ffbuild/.config

enabled x86asm && cp_if_changed $TMPASM config.asm

cat > $TMPH <<EOF
/* Generated by ffconf */
#ifndef AVUTIL_AVCONFIG_H
#define AVUTIL_AVCONFIG_H
EOF

print_config AV_HAVE_ $TMPH $HAVE_LIST_PUB

echo "#endif /* AVUTIL_AVCONFIG_H */" >> $TMPH

cp_if_changed $TMPH libavutil/avconfig.h

# generate the lists of enabled components
print_enabled_components(){
    file=$1
    struct_name=$2
    name=$3
    shift 3
    echo "static const $struct_name * const $name[] = {" > $TMPH
    for c in $*; do
        enabled $c && printf "    &ff_%s,\n" $c >> $TMPH
    done
    echo "    NULL };" >> $TMPH
    cp_if_changed $TMPH $file
}

print_enabled_components libavcodec/bsf_list.c AVBitStreamFilter bitstream_filters $BSF_LIST
print_enabled_components libavformat/protocol_list.c URLProtocol url_protocols $PROTOCOL_LIST

if test -n "$WARNINGS"; then
    printf "\n%s%s$WARNINGS%s" "$warn_color" "$bold_color" "$reset_color"
    enabled fatal_warnings && exit 1
fi

# Settings for pkg-config files

cat > ffbuild/config.sh <<EOF
# Automatically generated by configure - do not modify!
shared=$shared
build_suffix=$build_suffix
prefix=$prefix
libdir=$libdir
incdir=$incdir
rpath=$(enabled rpath && echo "-Wl,-rpath,\${libdir}")
source_path=${source_path}
LIBPREF=${LIBPREF}
LIBSUF=${LIBSUF}
extralibs_avutil="$avutil_extralibs"
extralibs_avcodec="$avcodec_extralibs"
extralibs_avformat="$avformat_extralibs"
extralibs_avdevice="$avdevice_extralibs"
extralibs_avfilter="$avfilter_extralibs"
extralibs_avresample="$avresample_extralibs"
extralibs_postproc="$postproc_extralibs"
extralibs_swscale="$swscale_extralibs"
extralibs_swresample="$swresample_extralibs"
EOF

for lib in $LIBRARY_LIST; do
    lib_deps="$(eval echo \$${lib}_deps)"
    echo ${lib}_deps=\"$lib_deps\" >> ffbuild/config.sh
done<|MERGE_RESOLUTION|>--- conflicted
+++ resolved
@@ -5767,11 +5767,7 @@
 # it seems there are versions of clang in some distros that try to use the
 # gcc headers, which explodes for stdatomic
 # so we also check that atomics actually work here
-<<<<<<< HEAD
-check_builtin stdatomic_h stdatomic.h "atomic_int foo, bar = ATOMIC_VAR_INIT(-1); atomic_store(&foo, 0)"
-=======
-check_builtin stdatomic stdatomic.h "atomic_int foo; atomic_store(&foo, 0)"
->>>>>>> 93797681
+check_builtin stdatomic stdatomic.h "atomic_int foo, bar = ATOMIC_VAR_INIT(-1); atomic_store(&foo, 0)"
 
 check_lib advapi32 "windows.h"            RegCloseKey          -ladvapi32
 check_lib ole32    "windows.h"            CoTaskMemFree        -lole32
