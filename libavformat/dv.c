/*
 * General DV muxer/demuxer
 * Copyright (c) 2003 Roman Shaposhnik
 *
 * Many thanks to Dan Dennedy <dan@dennedy.org> for providing wealth
 * of DV technical info.
 *
 * Raw DV format
 * Copyright (c) 2002 Fabrice Bellard
 *
 * 50 Mbps (DVCPRO50) and 100 Mbps (DVCPRO HD) support
 * Copyright (c) 2006 Daniel Maas <dmaas@maasdigital.com>
 * Funded by BBC Research & Development
 *
 * This file is part of FFmpeg.
 *
 * FFmpeg is free software; you can redistribute it and/or
 * modify it under the terms of the GNU Lesser General Public
 * License as published by the Free Software Foundation; either
 * version 2.1 of the License, or (at your option) any later version.
 *
 * FFmpeg is distributed in the hope that it will be useful,
 * but WITHOUT ANY WARRANTY; without even the implied warranty of
 * MERCHANTABILITY or FITNESS FOR A PARTICULAR PURPOSE.  See the GNU
 * Lesser General Public License for more details.
 *
 * You should have received a copy of the GNU Lesser General Public
 * License along with FFmpeg; if not, write to the Free Software
 * Foundation, Inc., 51 Franklin Street, Fifth Floor, Boston, MA 02110-1301 USA
 */
#include <time.h>
#include "avformat.h"
#include "libavcodec/dvdata.h"
#include "libavutil/intreadwrite.h"
#include "libavutil/mathematics.h"
#include "dv.h"

struct DVDemuxContext {
    const DVprofile*  sys;    /* Current DV profile. E.g.: 525/60, 625/50 */
    AVFormatContext*  fctx;
    AVStream*         vst;
    AVStream*         ast[4];
    AVPacket          audio_pkt[4];
    uint8_t           audio_buf[4][8192];
    int               ach;
    int               frames;
    uint64_t          abytes;
};

static inline uint16_t dv_audio_12to16(uint16_t sample)
{
    uint16_t shift, result;

    sample = (sample < 0x800) ? sample : sample | 0xf000;
    shift  = (sample & 0xf00) >> 8;

    if (shift < 0x2 || shift > 0xd) {
        result = sample;
    } else if (shift < 0x8) {
        shift--;
        result = (sample - (256 * shift)) << shift;
    } else {
        shift = 0xe - shift;
        result = ((sample + ((256 * shift) + 1)) << shift) - 1;
    }

    return result;
}

/*
 * This is the dumbest implementation of all -- it simply looks at
 * a fixed offset and if pack isn't there -- fails. We might want
 * to have a fallback mechanism for complete search of missing packs.
 */
static const uint8_t* dv_extract_pack(uint8_t* frame, enum dv_pack_type t)
{
    int offs;

    switch (t) {
    case dv_audio_source:
        offs = (80*6 + 80*16*3 + 3);
        break;
    case dv_audio_control:
        offs = (80*6 + 80*16*4 + 3);
        break;
    case dv_video_control:
        offs = (80*5 + 48 + 5);
        break;
    default:
        return NULL;
    }

    return frame[offs] == t ? &frame[offs] : NULL;
}

/*
 * There's a couple of assumptions being made here:
 * 1. By default we silence erroneous (0x8000/16bit 0x800/12bit) audio samples.
 *    We can pass them upwards when ffmpeg will be ready to deal with them.
 * 2. We don't do software emphasis.
 * 3. Audio is always returned as 16bit linear samples: 12bit nonlinear samples
 *    are converted into 16bit linear ones.
 */
static int dv_extract_audio(uint8_t* frame, uint8_t* ppcm[4],
                            const DVprofile *sys)
{
    int size, chan, i, j, d, of, smpls, freq, quant, half_ch;
    uint16_t lc, rc;
    const uint8_t* as_pack;
    uint8_t *pcm, ipcm;

    as_pack = dv_extract_pack(frame, dv_audio_source);
    if (!as_pack)    /* No audio ? */
        return 0;

    smpls =  as_pack[1] & 0x3f;       /* samples in this frame - min. samples */
    freq  = (as_pack[4] >> 3) & 0x07; /* 0 - 48kHz, 1 - 44,1kHz, 2 - 32kHz */
    quant =  as_pack[4] & 0x07;       /* 0 - 16bit linear, 1 - 12bit nonlinear */

    if (quant > 1)
        return -1; /* unsupported quantization */

    size = (sys->audio_min_samples[freq] + smpls) * 4; /* 2ch, 2bytes */
    half_ch = sys->difseg_size / 2;

    /* We work with 720p frames split in half, thus even frames have
     * channels 0,1 and odd 2,3. */
    ipcm = (sys->height == 720 && !(frame[1] & 0x0C)) ? 2 : 0;
    pcm  = ppcm[ipcm++];

    /* for each DIF channel */
    for (chan = 0; chan < sys->n_difchan; chan++) {
        /* for each DIF segment */
        for (i = 0; i < sys->difseg_size; i++) {
            frame += 6 * 80; /* skip DIF segment header */
            if (quant == 1 && i == half_ch) {
                /* next stereo channel (12bit mode only) */
                pcm = ppcm[ipcm++];
                if (!pcm)
                    break;
            }

            /* for each AV sequence */
            for (j = 0; j < 9; j++) {
                for (d = 8; d < 80; d += 2) {
                    if (quant == 0) {  /* 16bit quantization */
                        of = sys->audio_shuffle[i][j] + (d - 8) / 2 * sys->audio_stride;
                        if (of*2 >= size)
                            continue;

                        pcm[of*2]   = frame[d+1]; // FIXME: maybe we have to admit
                        pcm[of*2+1] = frame[d];   //        that DV is a big-endian PCM
                        if (pcm[of*2+1] == 0x80 && pcm[of*2] == 0x00)
                            pcm[of*2+1] = 0;
                    } else {           /* 12bit quantization */
                        lc = ((uint16_t)frame[d]   << 4) |
                             ((uint16_t)frame[d+2] >> 4);
                        rc = ((uint16_t)frame[d+1] << 4) |
                             ((uint16_t)frame[d+2] & 0x0f);
                        lc = (lc == 0x800 ? 0 : dv_audio_12to16(lc));
                        rc = (rc == 0x800 ? 0 : dv_audio_12to16(rc));

                        of = sys->audio_shuffle[i%half_ch][j] + (d - 8) / 3 * sys->audio_stride;
                        if (of*2 >= size)
                            continue;

                        pcm[of*2]   = lc & 0xff; // FIXME: maybe we have to admit
                        pcm[of*2+1] = lc >> 8;   //        that DV is a big-endian PCM
                        of = sys->audio_shuffle[i%half_ch+half_ch][j] +
                            (d - 8) / 3 * sys->audio_stride;
                        pcm[of*2]   = rc & 0xff; // FIXME: maybe we have to admit
                        pcm[of*2+1] = rc >> 8;   //        that DV is a big-endian PCM
                        ++d;
                    }
                }

                frame += 16 * 80; /* 15 Video DIFs + 1 Audio DIF */
            }
        }

        /* next stereo channel (50Mbps and 100Mbps only) */
        pcm = ppcm[ipcm++];
        if (!pcm)
            break;
    }

    return size;
}

static int dv_extract_audio_info(DVDemuxContext* c, uint8_t* frame)
{
    const uint8_t* as_pack;
    int freq, stype, smpls, quant, i, ach;

    as_pack = dv_extract_pack(frame, dv_audio_source);
    if (!as_pack || !c->sys) {    /* No audio ? */
        c->ach = 0;
        return 0;
    }

    smpls =  as_pack[1] & 0x3f;       /* samples in this frame - min. samples */
    freq  = (as_pack[4] >> 3) & 0x07; /* 0 - 48kHz, 1 - 44,1kHz, 2 - 32kHz */
    stype = (as_pack[3] & 0x1f);      /* 0 - 2CH, 2 - 4CH, 3 - 8CH */
    quant =  as_pack[4] & 0x07;       /* 0 - 16bit linear, 1 - 12bit nonlinear */

    /* note: ach counts PAIRS of channels (i.e. stereo channels) */
    ach = ((int[4]){  1,  0,  2,  4})[stype];
    if (ach == 1 && quant && freq == 2)
        ach = 2;

    /* Dynamic handling of the audio streams in DV */
    for (i = 0; i < ach; i++) {
       if (!c->ast[i]) {
           c->ast[i] = avformat_new_stream(c->fctx, NULL);
           if (!c->ast[i])
               break;
           av_set_pts_info(c->ast[i], 64, 1, 30000);
           c->ast[i]->codec->codec_type = AVMEDIA_TYPE_AUDIO;
           c->ast[i]->codec->codec_id   = CODEC_ID_PCM_S16LE;

           av_init_packet(&c->audio_pkt[i]);
           c->audio_pkt[i].size         = 0;
           c->audio_pkt[i].data         = c->audio_buf[i];
           c->audio_pkt[i].stream_index = c->ast[i]->index;
           c->audio_pkt[i].flags       |= AV_PKT_FLAG_KEY;
       }
       c->ast[i]->codec->sample_rate = dv_audio_frequency[freq];
       c->ast[i]->codec->channels    = 2;
       c->ast[i]->codec->bit_rate    = 2 * dv_audio_frequency[freq] * 16;
       c->ast[i]->start_time         = 0;
    }
    c->ach = i;

    return (c->sys->audio_min_samples[freq] + smpls) * 4; /* 2ch, 2bytes */;
}

static int dv_extract_video_info(DVDemuxContext *c, uint8_t* frame)
{
    const uint8_t* vsc_pack;
    AVCodecContext* avctx;
    int apt, is16_9;
    int size = 0;

    if (c->sys) {
        avctx = c->vst->codec;

        av_set_pts_info(c->vst, 64, c->sys->time_base.num,
                        c->sys->time_base.den);
        avctx->time_base= c->sys->time_base;
        if (!avctx->width){
            avctx->width = c->sys->width;
            avctx->height = c->sys->height;
        }
        avctx->pix_fmt = c->sys->pix_fmt;

        /* finding out SAR is a little bit messy */
        vsc_pack = dv_extract_pack(frame, dv_video_control);
        apt      = frame[4] & 0x07;
        is16_9   = (vsc_pack && ((vsc_pack[2] & 0x07) == 0x02 ||
                                (!apt && (vsc_pack[2] & 0x07) == 0x07)));
        c->vst->sample_aspect_ratio = c->sys->sar[is16_9];
        avctx->bit_rate = av_rescale_q(c->sys->frame_size, (AVRational){8,1},
                                       c->sys->time_base);
        size = c->sys->frame_size;
    }
    return size;
}

/*
 * The following 3 functions constitute our interface to the world
 */

DVDemuxContext* avpriv_dv_init_demux(AVFormatContext *s)
{
    DVDemuxContext *c;

    c = av_mallocz(sizeof(DVDemuxContext));
    if (!c)
        return NULL;

    c->vst = avformat_new_stream(s, NULL);
    if (!c->vst) {
        av_free(c);
        return NULL;
    }

    c->sys  = NULL;
    c->fctx = s;
    memset(c->ast, 0, sizeof(c->ast));
    c->ach    = 0;
    c->frames = 0;
    c->abytes = 0;

    c->vst->codec->codec_type = AVMEDIA_TYPE_VIDEO;
    c->vst->codec->codec_id   = CODEC_ID_DVVIDEO;
    c->vst->codec->bit_rate   = 25000000;
    c->vst->start_time        = 0;

    return c;
}

int avpriv_dv_get_packet(DVDemuxContext *c, AVPacket *pkt)
{
    int size = -1;
    int i;

    for (i = 0; i < c->ach; i++) {
       if (c->ast[i] && c->audio_pkt[i].size) {
           *pkt = c->audio_pkt[i];
           c->audio_pkt[i].size = 0;
           size = pkt->size;
           break;
       }
    }

    return size;
}

<<<<<<< HEAD
int dv_produce_packet(DVDemuxContext *c, AVPacket *pkt,
                      uint8_t* buf, int buf_size, int64_t pos)
=======
int avpriv_dv_produce_packet(DVDemuxContext *c, AVPacket *pkt,
                      uint8_t* buf, int buf_size)
>>>>>>> 65d3176a
{
    int size, i;
    uint8_t *ppcm[4] = {0};

    if (buf_size < DV_PROFILE_BYTES ||
        !(c->sys = avpriv_dv_frame_profile(c->sys, buf, buf_size)) ||
        buf_size < c->sys->frame_size) {
          return -1;   /* Broken frame, or not enough data */
    }

    /* Queueing audio packet */
    /* FIXME: in case of no audio/bad audio we have to do something */
    size = dv_extract_audio_info(c, buf);
    for (i = 0; i < c->ach; i++) {
       c->audio_pkt[i].pos  = pos;
       c->audio_pkt[i].size = size;
       c->audio_pkt[i].pts  = c->abytes * 30000*8 / c->ast[i]->codec->bit_rate;
       ppcm[i] = c->audio_buf[i];
    }
    dv_extract_audio(buf, ppcm, c->sys);

    /* We work with 720p frames split in half, thus even frames have
     * channels 0,1 and odd 2,3. */
    if (c->sys->height == 720) {
        if (buf[1] & 0x0C) {
            c->audio_pkt[2].size = c->audio_pkt[3].size = 0;
        } else {
            c->audio_pkt[0].size = c->audio_pkt[1].size = 0;
            c->abytes += size;
        }
    } else {
        c->abytes += size;
    }

    /* Now it's time to return video packet */
    size = dv_extract_video_info(c, buf);
    av_init_packet(pkt);
    pkt->data         = buf;
    pkt->pos          = pos;
    pkt->size         = size;
    pkt->flags       |= AV_PKT_FLAG_KEY;
    pkt->stream_index = c->vst->id;
    pkt->pts          = c->frames;

    c->frames++;

    return size;
}

static int64_t dv_frame_offset(AVFormatContext *s, DVDemuxContext *c,
                              int64_t timestamp, int flags)
{
    // FIXME: sys may be wrong if last dv_read_packet() failed (buffer is junk)
    const DVprofile* sys = avpriv_dv_codec_profile(c->vst->codec);
    int64_t offset;
    int64_t size = avio_size(s->pb) - s->data_offset;
    int64_t max_offset = ((size-1) / sys->frame_size) * sys->frame_size;

    offset = sys->frame_size * timestamp;

    if (size >= 0 && offset > max_offset) offset = max_offset;
    else if (offset < 0) offset = 0;

    return offset + s->data_offset;
}

void dv_offset_reset(DVDemuxContext *c, int64_t frame_offset)
{
    c->frames= frame_offset;
    if (c->ach)
        c->abytes= av_rescale_q(c->frames, c->sys->time_base,
                                (AVRational){8, c->ast[0]->codec->bit_rate});
    c->audio_pkt[0].size = c->audio_pkt[1].size = 0;
    c->audio_pkt[2].size = c->audio_pkt[3].size = 0;
}

/************************************************************
 * Implementation of the easiest DV storage of all -- raw DV.
 ************************************************************/

typedef struct RawDVContext {
    DVDemuxContext* dv_demux;
    uint8_t         buf[DV_MAX_FRAME_SIZE];
} RawDVContext;

static int dv_read_header(AVFormatContext *s,
                          AVFormatParameters *ap)
{
    unsigned state, marker_pos = 0;
    RawDVContext *c = s->priv_data;

    c->dv_demux = avpriv_dv_init_demux(s);
    if (!c->dv_demux)
        return -1;

    state = avio_rb32(s->pb);
    while ((state & 0xffffff7f) != 0x1f07003f) {
        if (url_feof(s->pb)) {
            av_log(s, AV_LOG_ERROR, "Cannot find DV header.\n");
            return -1;
        }
        if (state == 0x003f0700 || state == 0xff3f0700)
            marker_pos = avio_tell(s->pb);
        if (state == 0xff3f0701 && avio_tell(s->pb) - marker_pos == 80) {
            avio_seek(s->pb, -163, SEEK_CUR);
            state = avio_rb32(s->pb);
            break;
        }
        state = (state << 8) | avio_r8(s->pb);
    }
    AV_WB32(c->buf, state);

    if (avio_read(s->pb, c->buf + 4, DV_PROFILE_BYTES - 4) <= 0 ||
        avio_seek(s->pb, -DV_PROFILE_BYTES, SEEK_CUR) < 0)
        return AVERROR(EIO);

    c->dv_demux->sys = avpriv_dv_frame_profile(c->dv_demux->sys, c->buf, DV_PROFILE_BYTES);
    if (!c->dv_demux->sys) {
        av_log(s, AV_LOG_ERROR, "Can't determine profile of DV input stream.\n");
        return -1;
    }

    s->bit_rate = av_rescale_q(c->dv_demux->sys->frame_size, (AVRational){8,1},
                               c->dv_demux->sys->time_base);

    return 0;
}


static int dv_read_packet(AVFormatContext *s, AVPacket *pkt)
{
    int size;
    RawDVContext *c = s->priv_data;

    size = avpriv_dv_get_packet(c->dv_demux, pkt);

    if (size < 0) {
        int64_t pos = avio_tell(s->pb);
        if (!c->dv_demux->sys)
            return AVERROR(EIO);
        size = c->dv_demux->sys->frame_size;
        if (avio_read(s->pb, c->buf, size) <= 0)
            return AVERROR(EIO);

<<<<<<< HEAD
        size = dv_produce_packet(c->dv_demux, pkt, c->buf, size, pos);
=======
        size = avpriv_dv_produce_packet(c->dv_demux, pkt, c->buf, size);
>>>>>>> 65d3176a
    }

    return size;
}

static int dv_read_seek(AVFormatContext *s, int stream_index,
                       int64_t timestamp, int flags)
{
    RawDVContext *r   = s->priv_data;
    DVDemuxContext *c = r->dv_demux;
    int64_t offset    = dv_frame_offset(s, c, timestamp, flags);

    if (avio_seek(s->pb, offset, SEEK_SET) < 0)
        return -1;

    dv_offset_reset(c, offset / c->sys->frame_size);
    return 0;
}

static int dv_read_close(AVFormatContext *s)
{
    RawDVContext *c = s->priv_data;
    av_free(c->dv_demux);
    return 0;
}

static int dv_probe(AVProbeData *p)
{
    unsigned state, marker_pos = 0;
    int i;
    int matches = 0;
    int secondary_matches = 0;

    if (p->buf_size < 5)
        return 0;

    state = AV_RB32(p->buf);
    for (i = 4; i < p->buf_size; i++) {
        if ((state & 0xffffff7f) == 0x1f07003f)
            matches++;
        // any section header, also with seq/chan num != 0,
        // should appear around every 12000 bytes, at least 10 per frame
        if ((state & 0xff07ff7f) == 0x1f07003f)
            secondary_matches++;
        if (state == 0x003f0700 || state == 0xff3f0700)
            marker_pos = i;
        if (state == 0xff3f0701 && i - marker_pos == 80)
            matches++;
        state = (state << 8) | p->buf[i];
    }

    if (matches && p->buf_size / matches < 1024*1024) {
        if (matches > 4 || (secondary_matches >= 10 && p->buf_size / secondary_matches < 24000))
            return AVPROBE_SCORE_MAX*3/4; // not max to avoid dv in mov to match
        return AVPROBE_SCORE_MAX/4;
    }
    return 0;
}

#if CONFIG_DV_DEMUXER
AVInputFormat ff_dv_demuxer = {
    .name           = "dv",
    .long_name      = NULL_IF_CONFIG_SMALL("DV video format"),
    .priv_data_size = sizeof(RawDVContext),
    .read_probe     = dv_probe,
    .read_header    = dv_read_header,
    .read_packet    = dv_read_packet,
    .read_close     = dv_read_close,
    .read_seek      = dv_read_seek,
    .extensions = "dv,dif",
};
#endif<|MERGE_RESOLUTION|>--- conflicted
+++ resolved
@@ -316,13 +316,8 @@
     return size;
 }
 
-<<<<<<< HEAD
-int dv_produce_packet(DVDemuxContext *c, AVPacket *pkt,
+int avpriv_dv_produce_packet(DVDemuxContext *c, AVPacket *pkt,
                       uint8_t* buf, int buf_size, int64_t pos)
-=======
-int avpriv_dv_produce_packet(DVDemuxContext *c, AVPacket *pkt,
-                      uint8_t* buf, int buf_size)
->>>>>>> 65d3176a
 {
     int size, i;
     uint8_t *ppcm[4] = {0};
@@ -467,11 +462,7 @@
         if (avio_read(s->pb, c->buf, size) <= 0)
             return AVERROR(EIO);
 
-<<<<<<< HEAD
-        size = dv_produce_packet(c->dv_demux, pkt, c->buf, size, pos);
-=======
-        size = avpriv_dv_produce_packet(c->dv_demux, pkt, c->buf, size);
->>>>>>> 65d3176a
+        size = avpriv_dv_produce_packet(c->dv_demux, pkt, c->buf, size, pos);
     }
 
     return size;
