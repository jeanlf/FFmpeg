--- conflicted
+++ resolved
@@ -2039,30 +2039,7 @@
                 extradd = 0;
         } while (p < buf_end && nal_type != HEVC_NAL_AUD && nal_type >= HEVC_NAL_VPS);
 
-<<<<<<< HEAD
-    } else if (st->codecpar->codec_id == AV_CODEC_ID_VVC) {
-        const uint8_t *p = buf, *buf_end = p + size;
-        uint32_t state = -1;
-        int extradd = (pkt->flags & AV_PKT_FLAG_KEY) ? st->codecpar->extradata_size : 0;
-        int ret = check_vvc_startcode(s, st, pkt);
-        if (ret < 0)
-            return ret;
-
-        if (extradd && AV_RB24(st->codecpar->extradata) > 1)
-            extradd = 0;
-
-        do {
-            p = avpriv_find_start_code(p, buf_end, &state);
-            av_log(s, AV_LOG_TRACE, "nal %"PRId32"\n", (state & 0x7e)>>1);
-            if ((state & 0x7e) == 2*32)
-                extradd = 0;
-        } while (p < buf_end && (state & 0x7e) != 2*35 &&
-                 (state & 0x7e) >= 2*32);
-
-        if ((state & 0x7e) < 2*16 || (state & 0x7e) >= 2*24)
-=======
         if (nal_type < HEVC_NAL_BLA_W_LP || nal_type >= HEVC_NAL_RSV_VCL24)
->>>>>>> 2d33d6bf
             extradd = 0;
         if (nal_type != HEVC_NAL_AUD) { // AUD NAL
             const uint8_t aud[] = {
@@ -2361,26 +2338,6 @@
         { AV_CODEC_ID_VVC,  "vvc_mp4toannexb",  0xf8, 0xf8 /* reserved '11111'b    in VVCDecoderConfigurationRecord  */},
     };
 
-<<<<<<< HEAD
-    if (st->codecpar->codec_id == AV_CODEC_ID_H264) {
-        if (pkt->size >= 5 && AV_RB32(pkt->data) != 0x0000001 &&
-                             (AV_RB24(pkt->data) != 0x000001 ||
-                              (st->codecpar->extradata_size > 0 &&
-                               st->codecpar->extradata[0] == 1)))
-            ret = ff_stream_add_bitstream_filter(st, "h264_mp4toannexb", NULL);
-    } else if (st->codecpar->codec_id == AV_CODEC_ID_HEVC) {
-        if (pkt->size >= 5 && AV_RB32(pkt->data) != 0x0000001 &&
-                             (AV_RB24(pkt->data) != 0x000001 ||
-                              (st->codecpar->extradata_size > 0 &&
-                               st->codecpar->extradata[0] == 1)))
-            ret = ff_stream_add_bitstream_filter(st, "hevc_mp4toannexb", NULL);
-    } else if (st->codecpar->codec_id == AV_CODEC_ID_VVC) {
-        if (pkt->size >= 5 && AV_RB32(pkt->data) != 0x0000001 &&
-                             (AV_RB24(pkt->data) != 0x000001 ||
-                              (st->codecpar->extradata_size > 0 &&
-                               st->codecpar->extradata[0] == 1)))
-            ret = ff_stream_add_bitstream_filter(st, "vvc_mp4toannexb", NULL);
-=======
     for (int i = 0; i < FF_ARRAY_ELEMS(list); i++) {
         const struct Entry *e = list + i;
         if (e->id == st->codecpar->codec_id &&
@@ -2389,7 +2346,6 @@
                     (st->codecpar->extradata_size > 0 &&
                         ((st->codecpar->extradata[0] & e->mask) == e->value))))
             return ff_stream_add_bitstream_filter(st, e->bsf_name, NULL);
->>>>>>> 2d33d6bf
     }
     return 1;
 }
