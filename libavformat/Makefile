NAME = avformat
DESC = FFmpeg container format library

HEADERS = avformat.h                                                    \
          avio.h                                                        \
          version.h                                                     \
          version_major.h                                               \

OBJS = allformats.o         \
       avformat.o           \
       avio.o               \
       aviobuf.o            \
       demux.o              \
       demux_utils.o        \
       dump.o               \
       dv.o                 \
       format.o             \
       id3v1.o              \
       id3v2.o              \
       isom_tags.o          \
       metadata.o           \
       mux.o                \
       mux_utils.o          \
       options.o            \
       os_support.o         \
       protocols.o          \
       riff.o               \
       sdp.o                \
       seek.o               \
       url.o                \
       utils.o              \
       version.o            \

OBJS-$(HAVE_LIBC_MSVCRT)                 += file_open.o

# subsystems
OBJS-$(CONFIG_ISO_MEDIA)                 += isom.o
OBJS-$(CONFIG_IAMFDEC)                   += iamf_reader.o iamf_parse.o iamf.o
OBJS-$(CONFIG_IAMFENC)                   += iamf_writer.o iamf.o
OBJS-$(CONFIG_NETWORK)                   += network.o
OBJS-$(CONFIG_RIFFDEC)                   += riffdec.o
OBJS-$(CONFIG_RIFFENC)                   += riffenc.o
OBJS-$(CONFIG_RTPDEC)                    += rdt.o                       \
                                            rtp.o                       \
                                            rtpdec.o                    \
                                            rtpdec_ac3.o                \
                                            rtpdec_amr.o                \
                                            rtpdec_asf.o                \
                                            rtpdec_dv.o                 \
                                            rtpdec_g726.o               \
                                            rtpdec_h261.o               \
                                            rtpdec_h263.o               \
                                            rtpdec_h263_rfc2190.o       \
                                            rtpdec_h264.o               \
                                            rtpdec_hevc.o               \
                                            rtpdec_ilbc.o               \
                                            rtpdec_jpeg.o               \
                                            rtpdec_latm.o               \
                                            rtpdec_mpa_robust.o         \
                                            rtpdec_mpeg12.o             \
                                            rtpdec_mpeg4.o              \
                                            rtpdec_mpegts.o             \
                                            rtpdec_qcelp.o              \
                                            rtpdec_qdm2.o               \
                                            rtpdec_qt.o                 \
                                            rtpdec_rfc4175.o            \
                                            rtpdec_svq3.o               \
                                            rtpdec_vc2hq.o              \
                                            rtpdec_vp8.o                \
                                            rtpdec_vp9.o                \
                                            rtpdec_xiph.o
OBJS-$(CONFIG_RTPENC_CHAIN)              += rtpenc_chain.o rtp.o
OBJS-$(CONFIG_SRTP)                      += srtp.o

# muxers/demuxers
OBJS-$(CONFIG_A64_MUXER)                 += a64.o rawenc.o
OBJS-$(CONFIG_AA_DEMUXER)                += aadec.o
OBJS-$(CONFIG_AAC_DEMUXER)               += aacdec.o apetag.o img2.o rawdec.o
OBJS-$(CONFIG_AAX_DEMUXER)               += aaxdec.o
OBJS-$(CONFIG_AC3_DEMUXER)               += ac3dec.o rawdec.o
OBJS-$(CONFIG_AC3_MUXER)                 += rawenc.o
OBJS-$(CONFIG_AC4_DEMUXER)               += ac4dec.o
OBJS-$(CONFIG_AC4_MUXER)                 += ac4enc.o
OBJS-$(CONFIG_ACE_DEMUXER)               += acedec.o
OBJS-$(CONFIG_ACM_DEMUXER)               += acm.o rawdec.o
OBJS-$(CONFIG_ACT_DEMUXER)               += act.o
OBJS-$(CONFIG_ADF_DEMUXER)               += bintext.o sauce.o
OBJS-$(CONFIG_ADP_DEMUXER)               += adp.o
OBJS-$(CONFIG_ADS_DEMUXER)               += ads.o
OBJS-$(CONFIG_ADTS_MUXER)                += adtsenc.o apetag.o img2.o \
                                            id3v2enc.o
OBJS-$(CONFIG_ADX_DEMUXER)               += adxdec.o
OBJS-$(CONFIG_ADX_MUXER)                 += rawenc.o
OBJS-$(CONFIG_AEA_DEMUXER)               += aeadec.o pcm.o
OBJS-$(CONFIG_AEA_MUXER)                 += aeaenc.o rawenc.o
OBJS-$(CONFIG_AFC_DEMUXER)               += afc.o
OBJS-$(CONFIG_AIFF_DEMUXER)              += aiffdec.o aiff.o pcm.o \
                                            mov_chan.o replaygain.o
OBJS-$(CONFIG_AIFF_MUXER)                += aiffenc.o aiff.o id3v2enc.o
OBJS-$(CONFIG_AIX_DEMUXER)               += aixdec.o
OBJS-$(CONFIG_ALP_DEMUXER)               += alp.o
OBJS-$(CONFIG_ALP_MUXER)                 += alp.o rawenc.o
OBJS-$(CONFIG_AMR_DEMUXER)               += amr.o rawdec.o
OBJS-$(CONFIG_AMR_MUXER)                 += amr.o rawenc.o
OBJS-$(CONFIG_AMRNB_DEMUXER)             += amr.o rawdec.o
OBJS-$(CONFIG_AMRWB_DEMUXER)             += amr.o rawdec.o
OBJS-$(CONFIG_AMV_MUXER)                 += amvenc.o
OBJS-$(CONFIG_ANM_DEMUXER)               += anm.o
OBJS-$(CONFIG_APAC_DEMUXER)              += apac.o rawdec.o
OBJS-$(CONFIG_APC_DEMUXER)               += apc.o
OBJS-$(CONFIG_APE_DEMUXER)               += ape.o apetag.o img2.o
OBJS-$(CONFIG_APM_DEMUXER)               += apm.o
OBJS-$(CONFIG_APM_MUXER)                 += apm.o rawenc.o
OBJS-$(CONFIG_APNG_DEMUXER)              += apngdec.o
OBJS-$(CONFIG_APNG_MUXER)                += apngenc.o
OBJS-$(CONFIG_APTX_DEMUXER)              += aptxdec.o
OBJS-$(CONFIG_APTX_MUXER)                += rawenc.o
OBJS-$(CONFIG_APTX_HD_DEMUXER)           += aptxdec.o
OBJS-$(CONFIG_APTX_HD_MUXER)             += rawenc.o
OBJS-$(CONFIG_AQTITLE_DEMUXER)           += aqtitledec.o subtitles.o
OBJS-$(CONFIG_ARGO_ASF_DEMUXER)          += argo_asf.o
OBJS-$(CONFIG_ARGO_ASF_MUXER)            += argo_asf.o
OBJS-$(CONFIG_ARGO_BRP_DEMUXER)          += argo_brp.o argo_asf.o
OBJS-$(CONFIG_ARGO_CVG_DEMUXER)          += argo_cvg.o
OBJS-$(CONFIG_ARGO_CVG_MUXER)            += argo_cvg.o
OBJS-$(CONFIG_ASF_DEMUXER)               += asfdec_f.o asf.o asfcrypt.o \
                                            asf_tags.o avlanguage.o
OBJS-$(CONFIG_ASF_O_DEMUXER)             += asfdec_o.o asf.o asfcrypt.o \
                                            asf_tags.o avlanguage.o
OBJS-$(CONFIG_ASF_MUXER)                 += asfenc.o asf.o avlanguage.o
OBJS-$(CONFIG_ASS_DEMUXER)               += assdec.o subtitles.o
OBJS-$(CONFIG_ASS_MUXER)                 += assenc.o
OBJS-$(CONFIG_AST_DEMUXER)               += ast.o astdec.o
OBJS-$(CONFIG_AST_MUXER)                 += ast.o astenc.o
OBJS-$(CONFIG_AU_DEMUXER)                += au.o pcm.o
OBJS-$(CONFIG_AU_MUXER)                  += au.o rawenc.o
OBJS-$(CONFIG_AVI_DEMUXER)               += avidec.o
OBJS-$(CONFIG_AVI_MUXER)                 += avienc.o mpegtsenc.o avlanguage.o rawutils.o
OBJS-$(CONFIG_AVM2_MUXER)                += swfenc.o swf.o
OBJS-$(CONFIG_AVR_DEMUXER)               += avr.o pcm.o
OBJS-$(CONFIG_AVS_DEMUXER)               += avs.o voc_packet.o voc.o
OBJS-$(CONFIG_AVS2_DEMUXER)              += avs2dec.o rawdec.o
OBJS-$(CONFIG_AVS2_MUXER)                += rawenc.o
OBJS-$(CONFIG_AVS3_DEMUXER)              += avs3dec.o rawdec.o
OBJS-$(CONFIG_AVS3_MUXER)                += rawenc.o
OBJS-$(CONFIG_BETHSOFTVID_DEMUXER)       += bethsoftvid.o
OBJS-$(CONFIG_BFI_DEMUXER)               += bfi.o
OBJS-$(CONFIG_BINK_DEMUXER)              += bink.o
OBJS-$(CONFIG_BINKA_DEMUXER)             += binka.o
OBJS-$(CONFIG_BINTEXT_DEMUXER)           += bintext.o sauce.o
OBJS-$(CONFIG_BIT_DEMUXER)               += bit.o
OBJS-$(CONFIG_BIT_MUXER)                 += bit.o
OBJS-$(CONFIG_BITPACKED_DEMUXER)         += rawvideodec.o
OBJS-$(CONFIG_BMV_DEMUXER)               += bmv.o
OBJS-$(CONFIG_BOA_DEMUXER)               += boadec.o
OBJS-$(CONFIG_BONK_DEMUXER)              += bonk.o rawdec.o
OBJS-$(CONFIG_BFSTM_DEMUXER)             += brstm.o
OBJS-$(CONFIG_BRSTM_DEMUXER)             += brstm.o
OBJS-$(CONFIG_C93_DEMUXER)               += c93.o voc_packet.o voc.o
OBJS-$(CONFIG_CAF_DEMUXER)               += cafdec.o caf.o mov_chan.o mov_esds.o
OBJS-$(CONFIG_CAF_MUXER)                 += cafenc.o caf.o riff.o
OBJS-$(CONFIG_CAVSVIDEO_DEMUXER)         += cavsvideodec.o rawdec.o
OBJS-$(CONFIG_CAVSVIDEO_MUXER)           += rawenc.o
OBJS-$(CONFIG_CDG_DEMUXER)               += cdg.o
OBJS-$(CONFIG_CDXL_DEMUXER)              += cdxl.o
OBJS-$(CONFIG_CINE_DEMUXER)              += cinedec.o
OBJS-$(CONFIG_CODEC2_DEMUXER)            += codec2.o pcm.o
OBJS-$(CONFIG_CODEC2_MUXER)              += codec2.o rawenc.o
OBJS-$(CONFIG_CODEC2RAW_DEMUXER)         += codec2.o pcm.o
OBJS-$(CONFIG_CODEC2RAW_MUXER)           += rawenc.o
OBJS-$(CONFIG_CONCAT_DEMUXER)            += concatdec.o
OBJS-$(CONFIG_CRC_MUXER)                 += crcenc.o
OBJS-$(CONFIG_DATA_DEMUXER)              += rawdec.o
OBJS-$(CONFIG_DATA_MUXER)                += rawenc.o
OBJS-$(CONFIG_DASH_MUXER)                += dash.o dashenc.o hlsplaylist.o
OBJS-$(CONFIG_DASH_DEMUXER)              += dash.o dashdec.o
OBJS-$(CONFIG_DAUD_DEMUXER)              += dauddec.o
OBJS-$(CONFIG_DAUD_MUXER)                += daudenc.o
OBJS-$(CONFIG_DCSTR_DEMUXER)             += dcstr.o
OBJS-$(CONFIG_DERF_DEMUXER)              += derf.o pcm.o
OBJS-$(CONFIG_DFA_DEMUXER)               += dfa.o
OBJS-$(CONFIG_DFPWM_DEMUXER)             += dfpwmdec.o pcm.o
OBJS-$(CONFIG_DFPWM_MUXER)               += rawenc.o
OBJS-$(CONFIG_DHAV_DEMUXER)              += dhav.o
OBJS-$(CONFIG_DIRAC_DEMUXER)             += diracdec.o rawdec.o
OBJS-$(CONFIG_DIRAC_MUXER)               += rawenc.o
OBJS-$(CONFIG_DNXHD_DEMUXER)             += dnxhddec.o rawdec.o
OBJS-$(CONFIG_DNXHD_MUXER)               += rawenc.o
OBJS-$(CONFIG_DSF_DEMUXER)               += dsfdec.o
OBJS-$(CONFIG_DSICIN_DEMUXER)            += dsicin.o
OBJS-$(CONFIG_DSS_DEMUXER)               += dss.o
OBJS-$(CONFIG_DTSHD_DEMUXER)             += dtshddec.o
OBJS-$(CONFIG_DTS_DEMUXER)               += dtsdec.o rawdec.o
OBJS-$(CONFIG_DTS_MUXER)                 += rawenc.o
OBJS-$(CONFIG_DV_MUXER)                  += dvenc.o
OBJS-$(CONFIG_DVBSUB_DEMUXER)            += dvbsub.o rawdec.o
OBJS-$(CONFIG_DVBTXT_DEMUXER)            += dvbtxt.o rawdec.o
OBJS-$(CONFIG_DVDVIDEO_DEMUXER)          += dvdvideodec.o dvdclut.o
OBJS-$(CONFIG_DXA_DEMUXER)               += dxa.o
OBJS-$(CONFIG_EA_CDATA_DEMUXER)          += eacdata.o
OBJS-$(CONFIG_EA_DEMUXER)                += electronicarts.o
OBJS-$(CONFIG_EAC3_DEMUXER)              += ac3dec.o rawdec.o
OBJS-$(CONFIG_EAC3_MUXER)                += rawenc.o
OBJS-$(CONFIG_EPAF_DEMUXER)              += epafdec.o pcm.o
OBJS-$(CONFIG_FFMETADATA_DEMUXER)        += ffmetadec.o
OBJS-$(CONFIG_FFMETADATA_MUXER)          += ffmetaenc.o
OBJS-$(CONFIG_FIFO_MUXER)                += fifo.o
OBJS-$(CONFIG_FILMSTRIP_DEMUXER)         += filmstripdec.o
OBJS-$(CONFIG_FILMSTRIP_MUXER)           += filmstripenc.o rawenc.o
OBJS-$(CONFIG_FITS_DEMUXER)              += fitsdec.o
OBJS-$(CONFIG_FITS_MUXER)                += fitsenc.o
OBJS-$(CONFIG_FLAC_DEMUXER)              += flacdec.o rawdec.o \
                                            flac_picture.o   \
                                            oggparsevorbis.o \
                                            replaygain.o     \
                                            vorbiscomment.o
OBJS-$(CONFIG_FLAC_MUXER)                += flacenc.o flacenc_header.o \
                                            vorbiscomment.o
OBJS-$(CONFIG_FLIC_DEMUXER)              += flic.o
OBJS-$(CONFIG_FLV_DEMUXER)               += flvdec.o
OBJS-$(CONFIG_LIVE_FLV_DEMUXER)          += flvdec.o
OBJS-$(CONFIG_FLV_MUXER)                 += flvenc.o avc.o hevc.o av1.o vpcc.o
OBJS-$(CONFIG_FOURXM_DEMUXER)            += 4xm.o
OBJS-$(CONFIG_FRAMECRC_MUXER)            += framecrcenc.o framehash.o
OBJS-$(CONFIG_FRAMEHASH_MUXER)           += hashenc.o framehash.o
OBJS-$(CONFIG_FRAMEMD5_MUXER)            += hashenc.o framehash.o
OBJS-$(CONFIG_FRM_DEMUXER)               += frmdec.o
OBJS-$(CONFIG_FSB_DEMUXER)               += fsb.o
OBJS-$(CONFIG_FWSE_DEMUXER)              += fwse.o pcm.o
OBJS-$(CONFIG_GIF_MUXER)                 += gif.o
OBJS-$(CONFIG_GIF_DEMUXER)               += gifdec.o
OBJS-$(CONFIG_GSM_DEMUXER)               += gsmdec.o
OBJS-$(CONFIG_GSM_MUXER)                 += rawenc.o
OBJS-$(CONFIG_GXF_DEMUXER)               += gxf.o
OBJS-$(CONFIG_GXF_MUXER)                 += gxfenc.o
OBJS-$(CONFIG_G722_DEMUXER)              += g722.o rawdec.o
OBJS-$(CONFIG_G722_MUXER)                += rawenc.o
OBJS-$(CONFIG_G723_1_DEMUXER)            += g723_1.o
OBJS-$(CONFIG_G723_1_MUXER)              += rawenc.o
OBJS-$(CONFIG_G726_DEMUXER)              += g726.o
OBJS-$(CONFIG_G726_MUXER)                += rawenc.o
OBJS-$(CONFIG_G726LE_DEMUXER)            += g726.o
OBJS-$(CONFIG_G726LE_MUXER)              += rawenc.o
OBJS-$(CONFIG_G729_DEMUXER)              += g729dec.o
OBJS-$(CONFIG_GDV_DEMUXER)               += gdv.o
OBJS-$(CONFIG_GENH_DEMUXER)              += genh.o
OBJS-$(CONFIG_H261_DEMUXER)              += h261dec.o rawdec.o
OBJS-$(CONFIG_H261_MUXER)                += rawenc.o
OBJS-$(CONFIG_H263_DEMUXER)              += h263dec.o rawdec.o
OBJS-$(CONFIG_H263_MUXER)                += rawenc.o
OBJS-$(CONFIG_H264_DEMUXER)              += h264dec.o rawdec.o
OBJS-$(CONFIG_H264_MUXER)                += rawenc.o
OBJS-$(CONFIG_HASH_MUXER)                += hashenc.o
OBJS-$(CONFIG_HCA_DEMUXER)               += hca.o
OBJS-$(CONFIG_HCOM_DEMUXER)              += hcom.o pcm.o
OBJS-$(CONFIG_HDS_MUXER)                 += hdsenc.o
OBJS-$(CONFIG_HEVC_DEMUXER)              += hevcdec.o rawdec.o
OBJS-$(CONFIG_HEVC_MUXER)                += rawenc.o
OBJS-$(CONFIG_EVC_DEMUXER)               += evcdec.o rawdec.o
OBJS-$(CONFIG_EVC_MUXER)                 += rawenc.o
OBJS-$(CONFIG_HLS_DEMUXER)               += hls.o hls_sample_encryption.o
OBJS-$(CONFIG_HLS_MUXER)                 += hlsenc.o hlsplaylist.o avc.o
OBJS-$(CONFIG_HNM_DEMUXER)               += hnm.o
OBJS-$(CONFIG_IAMF_DEMUXER)              += iamfdec.o
OBJS-$(CONFIG_IAMF_MUXER)                += iamfenc.o
OBJS-$(CONFIG_ICO_DEMUXER)               += icodec.o
OBJS-$(CONFIG_ICO_MUXER)                 += icoenc.o
OBJS-$(CONFIG_IDCIN_DEMUXER)             += idcin.o
OBJS-$(CONFIG_IDF_DEMUXER)               += bintext.o sauce.o
OBJS-$(CONFIG_IFF_DEMUXER)               += iff.o
OBJS-$(CONFIG_IFV_DEMUXER)               += ifv.o
OBJS-$(CONFIG_ILBC_DEMUXER)              += ilbc.o
OBJS-$(CONFIG_ILBC_MUXER)                += ilbc.o rawenc.o
OBJS-$(CONFIG_IMAGE2_DEMUXER)            += img2dec.o img2.o
OBJS-$(CONFIG_IMAGE2_MUXER)              += img2enc.o img2.o
OBJS-$(CONFIG_IMAGE2PIPE_DEMUXER)        += img2dec.o img2.o
OBJS-$(CONFIG_IMAGE2PIPE_MUXER)          += img2enc.o img2.o
OBJS-$(CONFIG_IMAGE2_ALIAS_PIX_DEMUXER)  += img2_alias_pix.o
OBJS-$(CONFIG_IMAGE2_BRENDER_PIX_DEMUXER) += img2_brender_pix.o
OBJS-$(CONFIG_IMAGE_BMP_PIPE_DEMUXER)     += img2dec.o img2.o
OBJS-$(CONFIG_IMAGE_CRI_PIPE_DEMUXER)     += img2dec.o img2.o
OBJS-$(CONFIG_IMAGE_DDS_PIPE_DEMUXER)     += img2dec.o img2.o
OBJS-$(CONFIG_IMAGE_DPX_PIPE_DEMUXER)     += img2dec.o img2.o
OBJS-$(CONFIG_IMAGE_EXR_PIPE_DEMUXER)     += img2dec.o img2.o
OBJS-$(CONFIG_IMAGE_GEM_PIPE_DEMUXER)     += img2dec.o img2.o
OBJS-$(CONFIG_IMAGE_GIF_PIPE_DEMUXER)     += img2dec.o img2.o
OBJS-$(CONFIG_IMAGE_HDR_PIPE_DEMUXER)     += img2dec.o img2.o
OBJS-$(CONFIG_IMAGE_J2K_PIPE_DEMUXER)     += img2dec.o img2.o
OBJS-$(CONFIG_IMAGE_JPEG_PIPE_DEMUXER)    += img2dec.o img2.o
OBJS-$(CONFIG_IMAGE_JPEGLS_PIPE_DEMUXER)  += img2dec.o img2.o
OBJS-$(CONFIG_IMAGE_JPEGXL_PIPE_DEMUXER)  += img2dec.o img2.o
OBJS-$(CONFIG_IMAGE_PAM_PIPE_DEMUXER)     += img2dec.o img2.o
OBJS-$(CONFIG_IMAGE_PBM_PIPE_DEMUXER)     += img2dec.o img2.o
OBJS-$(CONFIG_IMAGE_PCX_PIPE_DEMUXER)     += img2dec.o img2.o
OBJS-$(CONFIG_IMAGE_PFM_PIPE_DEMUXER)     += img2dec.o img2.o
OBJS-$(CONFIG_IMAGE_PGMYUV_PIPE_DEMUXER)  += img2dec.o img2.o
OBJS-$(CONFIG_IMAGE_PGM_PIPE_DEMUXER)     += img2dec.o img2.o
OBJS-$(CONFIG_IMAGE_PGX_PIPE_DEMUXER)     += img2dec.o img2.o
OBJS-$(CONFIG_IMAGE_PHM_PIPE_DEMUXER)     += img2dec.o img2.o
OBJS-$(CONFIG_IMAGE_PHOTOCD_PIPE_DEMUXER) += img2dec.o img2.o
OBJS-$(CONFIG_IMAGE_PICTOR_PIPE_DEMUXER)  += img2dec.o img2.o
OBJS-$(CONFIG_IMAGE_PNG_PIPE_DEMUXER)     += img2dec.o img2.o
OBJS-$(CONFIG_IMAGE_PPM_PIPE_DEMUXER)     += img2dec.o img2.o
OBJS-$(CONFIG_IMAGE_PSD_PIPE_DEMUXER)     += img2dec.o img2.o
OBJS-$(CONFIG_IMAGE_QDRAW_PIPE_DEMUXER)   += img2dec.o img2.o
OBJS-$(CONFIG_IMAGE_QOI_PIPE_DEMUXER)     += img2dec.o img2.o
OBJS-$(CONFIG_IMAGE_SGI_PIPE_DEMUXER)     += img2dec.o img2.o
OBJS-$(CONFIG_IMAGE_SVG_PIPE_DEMUXER)     += img2dec.o img2.o
OBJS-$(CONFIG_IMAGE_SUNRAST_PIPE_DEMUXER) += img2dec.o img2.o
OBJS-$(CONFIG_IMAGE_TIFF_PIPE_DEMUXER)    += img2dec.o img2.o
OBJS-$(CONFIG_IMAGE_WEBP_PIPE_DEMUXER)    += img2dec.o img2.o
OBJS-$(CONFIG_IMAGE_XBM_PIPE_DEMUXER)     += img2dec.o img2.o
OBJS-$(CONFIG_IMAGE_XPM_PIPE_DEMUXER)     += img2dec.o img2.o
OBJS-$(CONFIG_IMAGE_XWD_PIPE_DEMUXER)     += img2dec.o img2.o
OBJS-$(CONFIG_IMF_DEMUXER)               += imfdec.o imf_cpl.o
OBJS-$(CONFIG_INGENIENT_DEMUXER)         += ingenientdec.o rawdec.o
OBJS-$(CONFIG_IPMOVIE_DEMUXER)           += ipmovie.o
OBJS-$(CONFIG_IPU_DEMUXER)               += ipudec.o rawdec.o
OBJS-$(CONFIG_IRCAM_DEMUXER)             += ircamdec.o ircam.o pcm.o
OBJS-$(CONFIG_IRCAM_MUXER)               += ircamenc.o ircam.o rawenc.o
OBJS-$(CONFIG_ISS_DEMUXER)               += iss.o
OBJS-$(CONFIG_IV8_DEMUXER)               += iv8.o
OBJS-$(CONFIG_IVF_DEMUXER)               += ivfdec.o
OBJS-$(CONFIG_IVF_MUXER)                 += ivfenc.o
OBJS-$(CONFIG_IVR_DEMUXER)               += rmdec.o rm.o rmsipr.o
OBJS-$(CONFIG_JACOSUB_DEMUXER)           += jacosubdec.o subtitles.o
OBJS-$(CONFIG_JACOSUB_MUXER)             += jacosubenc.o rawenc.o
OBJS-$(CONFIG_JPEGXL_ANIM_DEMUXER)       += jpegxl_anim_dec.o
OBJS-$(CONFIG_JV_DEMUXER)                += jvdec.o
OBJS-$(CONFIG_KUX_DEMUXER)               += flvdec.o
OBJS-$(CONFIG_KVAG_DEMUXER)              += kvag.o
OBJS-$(CONFIG_KVAG_MUXER)                += kvag.o rawenc.o
OBJS-$(CONFIG_LAF_DEMUXER)               += lafdec.o
OBJS-$(CONFIG_LATM_MUXER)                += latmenc.o rawenc.o
OBJS-$(CONFIG_LMLM4_DEMUXER)             += lmlm4.o
OBJS-$(CONFIG_LOAS_DEMUXER)              += loasdec.o rawdec.o
OBJS-$(CONFIG_LUODAT_DEMUXER)            += luodatdec.o
OBJS-$(CONFIG_LRC_DEMUXER)               += lrcdec.o lrc.o subtitles.o
OBJS-$(CONFIG_LRC_MUXER)                 += lrcenc.o lrc.o
OBJS-$(CONFIG_LVF_DEMUXER)               += lvfdec.o
OBJS-$(CONFIG_LXF_DEMUXER)               += lxfdec.o
OBJS-$(CONFIG_M4V_DEMUXER)               += m4vdec.o rawdec.o
OBJS-$(CONFIG_M4V_MUXER)                 += rawenc.o
OBJS-$(CONFIG_MATROSKA_DEMUXER)          += matroskadec.o matroska.o  \
                                            flac_picture.o rmsipr.o \
                                            oggparsevorbis.o vorbiscomment.o \
                                            qtpalette.o replaygain.o dovi_isom.o
OBJS-$(CONFIG_MATROSKA_MUXER)            += matroskaenc.o matroska.o \
<<<<<<< HEAD
                                            av1.o avc.o hevc.o vvc.o \
=======
                                            av1.o avc.o hevc.o vvc.o\
>>>>>>> 2d33d6bf
                                            flacenc_header.o avlanguage.o \
                                            vorbiscomment.o wv.o dovi_isom.o
OBJS-$(CONFIG_MCA_DEMUXER)               += mca.o
OBJS-$(CONFIG_MCC_DEMUXER)               += mccdec.o subtitles.o
OBJS-$(CONFIG_MD5_MUXER)                 += hashenc.o
OBJS-$(CONFIG_MGSTS_DEMUXER)             += mgsts.o
OBJS-$(CONFIG_MICRODVD_DEMUXER)          += microdvddec.o subtitles.o
OBJS-$(CONFIG_MICRODVD_MUXER)            += microdvdenc.o
OBJS-$(CONFIG_MJPEG_2000_DEMUXER)        += rawdec.o mj2kdec.o
OBJS-$(CONFIG_MJPEG_DEMUXER)             += rawdec.o
OBJS-$(CONFIG_MJPEG_MUXER)               += rawenc.o
OBJS-$(CONFIG_MLP_DEMUXER)               += rawdec.o mlpdec.o
OBJS-$(CONFIG_MLP_MUXER)                 += rawenc.o
OBJS-$(CONFIG_MLV_DEMUXER)               += mlvdec.o riffdec.o
OBJS-$(CONFIG_MM_DEMUXER)                += mm.o
OBJS-$(CONFIG_MMF_DEMUXER)               += mmf.o
OBJS-$(CONFIG_MMF_MUXER)                 += mmf.o rawenc.o
OBJS-$(CONFIG_MODS_DEMUXER)              += mods.o
OBJS-$(CONFIG_MOFLEX_DEMUXER)            += moflex.o
OBJS-$(CONFIG_MOV_DEMUXER)               += mov.o mov_chan.o mov_esds.o \
                                            qtpalette.o replaygain.o dovi_isom.o
OBJS-$(CONFIG_MOV_MUXER)                 += movenc.o av1.o avc.o hevc.o vvc.o vpcc.o \
                                            movenchint.o mov_chan.o rtp.o \
                                            movenccenc.o movenc_ttml.o rawutils.o \
                                            dovi_isom.o evc.o
OBJS-$(CONFIG_MP2_MUXER)                 += rawenc.o
OBJS-$(CONFIG_MP3_DEMUXER)               += mp3dec.o replaygain.o
OBJS-$(CONFIG_MP3_MUXER)                 += mp3enc.o rawenc.o id3v2enc.o
OBJS-$(CONFIG_MPC_DEMUXER)               += mpc.o apetag.o img2.o
OBJS-$(CONFIG_MPC8_DEMUXER)              += mpc8.o apetag.o img2.o
OBJS-$(CONFIG_MPEG1SYSTEM_MUXER)         += mpegenc.o
OBJS-$(CONFIG_MPEG1VCD_MUXER)            += mpegenc.o
OBJS-$(CONFIG_MPEG1VIDEO_MUXER)          += rawenc.o
OBJS-$(CONFIG_MPEG2DVD_MUXER)            += mpegenc.o
OBJS-$(CONFIG_MPEG2SVCD_MUXER)           += mpegenc.o
OBJS-$(CONFIG_MPEG2VIDEO_MUXER)          += rawenc.o
OBJS-$(CONFIG_MPEG2VOB_MUXER)            += mpegenc.o
OBJS-$(CONFIG_MPEGPS_DEMUXER)            += mpeg.o
OBJS-$(CONFIG_MPEGTS_DEMUXER)            += mpegts.o
OBJS-$(CONFIG_MPEGTS_MUXER)              += mpegtsenc.o
OBJS-$(CONFIG_MPEGVIDEO_DEMUXER)         += mpegvideodec.o rawdec.o
OBJS-$(CONFIG_MPJPEG_DEMUXER)            += mpjpegdec.o
OBJS-$(CONFIG_MPJPEG_MUXER)              += mpjpeg.o
OBJS-$(CONFIG_MPL2_DEMUXER)              += mpl2dec.o subtitles.o
OBJS-$(CONFIG_MSF_DEMUXER)               += msf.o
OBJS-$(CONFIG_MPSUB_DEMUXER)             += mpsubdec.o subtitles.o
OBJS-$(CONFIG_MSNWC_TCP_DEMUXER)         += msnwc_tcp.o
OBJS-$(CONFIG_MSP_DEMUXER)               += mspdec.o
OBJS-$(CONFIG_MTAF_DEMUXER)              += mtaf.o
OBJS-$(CONFIG_MTV_DEMUXER)               += mtv.o
OBJS-$(CONFIG_MUSX_DEMUXER)              += musx.o
OBJS-$(CONFIG_MV_DEMUXER)                += mvdec.o
OBJS-$(CONFIG_MVI_DEMUXER)               += mvi.o
OBJS-$(CONFIG_MXF_DEMUXER)               += mxfdec.o mxf.o avlanguage.o
OBJS-$(CONFIG_MXF_MUXER)                 += mxfenc.o mxf.o avc.o
OBJS-$(CONFIG_MXG_DEMUXER)               += mxg.o
OBJS-$(CONFIG_NC_DEMUXER)                += ncdec.o
OBJS-$(CONFIG_NISTSPHERE_DEMUXER)        += nistspheredec.o pcm.o
OBJS-$(CONFIG_NSP_DEMUXER)               += nspdec.o pcm.o
OBJS-$(CONFIG_NSV_DEMUXER)               += nsvdec.o
OBJS-$(CONFIG_NULL_MUXER)                += nullenc.o
OBJS-$(CONFIG_NUT_DEMUXER)               += nutdec.o nut.o
OBJS-$(CONFIG_NUT_MUXER)                 += nutenc.o nut.o
OBJS-$(CONFIG_NUV_DEMUXER)               += nuv.o
OBJS-$(CONFIG_AV1_DEMUXER)               += av1dec.o
OBJS-$(CONFIG_OBU_DEMUXER)               += av1dec.o
OBJS-$(CONFIG_OBU_MUXER)                 += rawenc.o
OBJS-$(CONFIG_OGG_DEMUXER)               += oggdec.o         \
                                            oggparsecelt.o   \
                                            oggparsedirac.o  \
                                            oggparseflac.o   \
                                            oggparseogm.o    \
                                            oggparseopus.o   \
                                            oggparseskeleton.o \
                                            oggparsespeex.o  \
                                            oggparsetheora.o \
                                            oggparsevorbis.o \
                                            oggparsevp8.o    \
                                            replaygain.o     \
                                            vorbiscomment.o  \
                                            flac_picture.o
OBJS-$(CONFIG_OGA_MUXER)                 += oggenc.o \
                                            vorbiscomment.o
OBJS-$(CONFIG_OGG_MUXER)                 += oggenc.o \
                                            vorbiscomment.o
OBJS-$(CONFIG_OGV_MUXER)                 += oggenc.o \
                                            vorbiscomment.o
OBJS-$(CONFIG_OMA_DEMUXER)               += omadec.o pcm.o oma.o
OBJS-$(CONFIG_OMA_MUXER)                 += omaenc.o rawenc.o oma.o id3v2enc.o
OBJS-$(CONFIG_OPUS_MUXER)                += oggenc.o \
                                            vorbiscomment.o
OBJS-$(CONFIG_OSQ_DEMUXER)               += osq.o rawdec.o
OBJS-$(CONFIG_PAF_DEMUXER)               += paf.o
OBJS-$(CONFIG_PCM_ALAW_DEMUXER)          += pcmdec.o pcm.o
OBJS-$(CONFIG_PCM_ALAW_MUXER)            += pcmenc.o rawenc.o
OBJS-$(CONFIG_PCM_F32BE_DEMUXER)         += pcmdec.o pcm.o
OBJS-$(CONFIG_PCM_F32BE_MUXER)           += pcmenc.o rawenc.o
OBJS-$(CONFIG_PCM_F32LE_DEMUXER)         += pcmdec.o pcm.o
OBJS-$(CONFIG_PCM_F32LE_MUXER)           += pcmenc.o rawenc.o
OBJS-$(CONFIG_PCM_F64BE_DEMUXER)         += pcmdec.o pcm.o
OBJS-$(CONFIG_PCM_F64BE_MUXER)           += pcmenc.o rawenc.o
OBJS-$(CONFIG_PCM_F64LE_DEMUXER)         += pcmdec.o pcm.o
OBJS-$(CONFIG_PCM_F64LE_MUXER)           += pcmenc.o rawenc.o
OBJS-$(CONFIG_PCM_MULAW_DEMUXER)         += pcmdec.o pcm.o
OBJS-$(CONFIG_PCM_MULAW_MUXER)           += pcmenc.o rawenc.o
OBJS-$(CONFIG_PCM_S16BE_DEMUXER)         += pcmdec.o pcm.o
OBJS-$(CONFIG_PCM_S16BE_MUXER)           += pcmenc.o rawenc.o
OBJS-$(CONFIG_PCM_S16LE_DEMUXER)         += pcmdec.o pcm.o
OBJS-$(CONFIG_PCM_S16LE_MUXER)           += pcmenc.o rawenc.o
OBJS-$(CONFIG_PCM_S24BE_DEMUXER)         += pcmdec.o pcm.o
OBJS-$(CONFIG_PCM_S24BE_MUXER)           += pcmenc.o rawenc.o
OBJS-$(CONFIG_PCM_S24LE_DEMUXER)         += pcmdec.o pcm.o
OBJS-$(CONFIG_PCM_S24LE_MUXER)           += pcmenc.o rawenc.o
OBJS-$(CONFIG_PCM_S32BE_DEMUXER)         += pcmdec.o pcm.o
OBJS-$(CONFIG_PCM_S32BE_MUXER)           += pcmenc.o rawenc.o
OBJS-$(CONFIG_PCM_S32LE_DEMUXER)         += pcmdec.o pcm.o
OBJS-$(CONFIG_PCM_S32LE_MUXER)           += pcmenc.o rawenc.o
OBJS-$(CONFIG_PCM_S8_DEMUXER)            += pcmdec.o pcm.o
OBJS-$(CONFIG_PCM_S8_MUXER)              += pcmenc.o rawenc.o
OBJS-$(CONFIG_PCM_U16BE_DEMUXER)         += pcmdec.o pcm.o
OBJS-$(CONFIG_PCM_U16BE_MUXER)           += pcmenc.o rawenc.o
OBJS-$(CONFIG_PCM_U16LE_DEMUXER)         += pcmdec.o pcm.o
OBJS-$(CONFIG_PCM_U16LE_MUXER)           += pcmenc.o rawenc.o
OBJS-$(CONFIG_PCM_U24BE_DEMUXER)         += pcmdec.o pcm.o
OBJS-$(CONFIG_PCM_U24BE_MUXER)           += pcmenc.o rawenc.o
OBJS-$(CONFIG_PCM_U24LE_DEMUXER)         += pcmdec.o pcm.o
OBJS-$(CONFIG_PCM_U24LE_MUXER)           += pcmenc.o rawenc.o
OBJS-$(CONFIG_PCM_U32BE_DEMUXER)         += pcmdec.o pcm.o
OBJS-$(CONFIG_PCM_U32BE_MUXER)           += pcmenc.o rawenc.o
OBJS-$(CONFIG_PCM_U32LE_DEMUXER)         += pcmdec.o pcm.o
OBJS-$(CONFIG_PCM_U32LE_MUXER)           += pcmenc.o rawenc.o
OBJS-$(CONFIG_PCM_U8_DEMUXER)            += pcmdec.o pcm.o
OBJS-$(CONFIG_PCM_U8_MUXER)              += pcmenc.o rawenc.o
OBJS-$(CONFIG_PCM_VIDC_DEMUXER)          += pcmdec.o pcm.o
OBJS-$(CONFIG_PCM_VIDC_MUXER)            += pcmenc.o rawenc.o
OBJS-$(CONFIG_PDV_DEMUXER)               += pdvdec.o
OBJS-$(CONFIG_PJS_DEMUXER)               += pjsdec.o subtitles.o
OBJS-$(CONFIG_PMP_DEMUXER)               += pmpdec.o
OBJS-$(CONFIG_PP_BNK_DEMUXER)            += pp_bnk.o
OBJS-$(CONFIG_PVA_DEMUXER)               += pva.o
OBJS-$(CONFIG_PVF_DEMUXER)               += pvfdec.o pcm.o
OBJS-$(CONFIG_QCP_DEMUXER)               += qcp.o
OBJS-$(CONFIG_QOA_DEMUXER)               += qoadec.o
OBJS-$(CONFIG_R3D_DEMUXER)               += r3d.o
OBJS-$(CONFIG_RAWVIDEO_DEMUXER)          += rawvideodec.o
OBJS-$(CONFIG_RAWVIDEO_MUXER)            += rawenc.o
OBJS-$(CONFIG_RCWT_DEMUXER)              += rcwtdec.o subtitles.o
OBJS-$(CONFIG_RCWT_MUXER)                += rcwtenc.o subtitles.o
OBJS-$(CONFIG_REALTEXT_DEMUXER)          += realtextdec.o subtitles.o
OBJS-$(CONFIG_REDSPARK_DEMUXER)          += redspark.o
OBJS-$(CONFIG_RKA_DEMUXER)               += rka.o apetag.o img2.o
OBJS-$(CONFIG_RL2_DEMUXER)               += rl2.o
OBJS-$(CONFIG_RM_DEMUXER)                += rmdec.o rm.o rmsipr.o
OBJS-$(CONFIG_RM_MUXER)                  += rmenc.o rm.o
OBJS-$(CONFIG_ROQ_DEMUXER)               += idroqdec.o
OBJS-$(CONFIG_ROQ_MUXER)                 += idroqenc.o rawenc.o
OBJS-$(CONFIG_RSD_DEMUXER)               += rsd.o
OBJS-$(CONFIG_RPL_DEMUXER)               += rpl.o
OBJS-$(CONFIG_RSO_DEMUXER)               += rsodec.o rso.o pcm.o
OBJS-$(CONFIG_RSO_MUXER)                 += rsoenc.o rso.o rawenc.o
OBJS-$(CONFIG_RTP_MPEGTS_MUXER)          += rtpenc_mpegts.o
OBJS-$(CONFIG_RTP_MUXER)                 += rtp.o         \
                                            rtpenc_aac.o     \
                                            rtpenc_latm.o    \
                                            rtpenc_amr.o     \
                                            rtpenc_h261.o    \
                                            rtpenc_h263.o    \
                                            rtpenc_h263_rfc2190.o \
                                            rtpenc_h264_hevc.o    \
                                            rtpenc_jpeg.o \
                                            rtpenc_mpv.o     \
                                            rtpenc.o      \
                                            rtpenc_rfc4175.o    \
                                            rtpenc_vc2hq.o              \
                                            rtpenc_vp8.o  \
                                            rtpenc_vp9.o                \
                                            rtpenc_xiph.o \
                                            avc.o hevc.o vvc.o
OBJS-$(CONFIG_RTSP_DEMUXER)              += rtsp.o rtspdec.o httpauth.o \
                                            urldecode.o
OBJS-$(CONFIG_RTSP_MUXER)                += rtsp.o rtspenc.o httpauth.o \
                                            urldecode.o
OBJS-$(CONFIG_S337M_DEMUXER)             += s337m.o spdif.o
OBJS-$(CONFIG_SAMI_DEMUXER)              += samidec.o subtitles.o
OBJS-$(CONFIG_SAP_DEMUXER)               += sapdec.o
OBJS-$(CONFIG_SAP_MUXER)                 += sapenc.o
OBJS-$(CONFIG_SBC_DEMUXER)               += sbcdec.o rawdec.o
OBJS-$(CONFIG_SBC_MUXER)                 += rawenc.o
OBJS-$(CONFIG_SBG_DEMUXER)               += sbgdec.o
OBJS-$(CONFIG_SCC_DEMUXER)               += sccdec.o subtitles.o
OBJS-$(CONFIG_SCC_MUXER)                 += sccenc.o
OBJS-$(CONFIG_SCD_DEMUXER)               += scd.o
OBJS-$(CONFIG_SDNS_DEMUXER)              += sdns.o
OBJS-$(CONFIG_SDP_DEMUXER)               += rtsp.o
OBJS-$(CONFIG_SDR2_DEMUXER)              += sdr2.o
OBJS-$(CONFIG_SDS_DEMUXER)               += sdsdec.o
OBJS-$(CONFIG_SDX_DEMUXER)               += sdxdec.o pcm.o
OBJS-$(CONFIG_SEGAFILM_DEMUXER)          += segafilm.o
OBJS-$(CONFIG_SEGAFILM_MUXER)            += segafilmenc.o
OBJS-$(CONFIG_SEGMENT_MUXER)             += segment.o
OBJS-$(CONFIG_SER_DEMUXER)               += serdec.o
OBJS-$(CONFIG_SGA_DEMUXER)               += sga.o
OBJS-$(CONFIG_SHORTEN_DEMUXER)           += shortendec.o rawdec.o
OBJS-$(CONFIG_SIFF_DEMUXER)              += siff.o
OBJS-$(CONFIG_SIMBIOSIS_IMX_DEMUXER)     += imx.o
OBJS-$(CONFIG_SLN_DEMUXER)               += pcmdec.o pcm.o
OBJS-$(CONFIG_SMACKER_DEMUXER)           += smacker.o
OBJS-$(CONFIG_SMJPEG_DEMUXER)            += smjpegdec.o smjpeg.o
OBJS-$(CONFIG_SMJPEG_MUXER)              += smjpegenc.o smjpeg.o
OBJS-$(CONFIG_SMOOTHSTREAMING_MUXER)     += smoothstreamingenc.o
OBJS-$(CONFIG_SMUSH_DEMUXER)             += smush.o
OBJS-$(CONFIG_SOL_DEMUXER)               += sol.o pcm.o
OBJS-$(CONFIG_SOX_DEMUXER)               += soxdec.o pcm.o
OBJS-$(CONFIG_SOX_MUXER)                 += soxenc.o rawenc.o
OBJS-$(CONFIG_SPDIF_DEMUXER)             += spdif.o spdifdec.o
OBJS-$(CONFIG_SPDIF_MUXER)               += spdif.o spdifenc.o
OBJS-$(CONFIG_SPEEX_MUXER)               += oggenc.o \
                                            vorbiscomment.o
OBJS-$(CONFIG_SRT_DEMUXER)               += srtdec.o subtitles.o
OBJS-$(CONFIG_SRT_MUXER)                 += srtenc.o
OBJS-$(CONFIG_STL_DEMUXER)               += stldec.o subtitles.o
OBJS-$(CONFIG_STR_DEMUXER)               += psxstr.o
OBJS-$(CONFIG_STREAMHASH_MUXER)          += hashenc.o
OBJS-$(CONFIG_STREAM_SEGMENT_MUXER)      += segment.o
OBJS-$(CONFIG_SUBVIEWER1_DEMUXER)        += subviewer1dec.o subtitles.o
OBJS-$(CONFIG_SUBVIEWER_DEMUXER)         += subviewerdec.o subtitles.o
OBJS-$(CONFIG_SUP_DEMUXER)               += supdec.o
OBJS-$(CONFIG_SUP_MUXER)                 += supenc.o
OBJS-$(CONFIG_SVAG_DEMUXER)              += svag.o
OBJS-$(CONFIG_SVS_DEMUXER)               += svs.o
OBJS-$(CONFIG_SWF_DEMUXER)               += swfdec.o swf.o
OBJS-$(CONFIG_SWF_MUXER)                 += swfenc.o swf.o
OBJS-$(CONFIG_TAK_DEMUXER)               += takdec.o apetag.o img2.o rawdec.o
OBJS-$(CONFIG_TEDCAPTIONS_DEMUXER)       += tedcaptionsdec.o subtitles.o
OBJS-$(CONFIG_TEE_MUXER)                 += tee.o tee_common.o
OBJS-$(CONFIG_THP_DEMUXER)               += thp.o
OBJS-$(CONFIG_THREEDOSTR_DEMUXER)        += 3dostr.o
OBJS-$(CONFIG_TIERTEXSEQ_DEMUXER)        += tiertexseq.o
OBJS-$(CONFIG_MKVTIMESTAMP_V2_MUXER)     += mkvtimestamp_v2.o
OBJS-$(CONFIG_TMV_DEMUXER)               += tmv.o
OBJS-$(CONFIG_TRUEHD_DEMUXER)            += rawdec.o mlpdec.o
OBJS-$(CONFIG_TRUEHD_MUXER)              += rawenc.o
OBJS-$(CONFIG_TTA_DEMUXER)               += tta.o apetag.o img2.o
OBJS-$(CONFIG_TTA_MUXER)                 += ttaenc.o apetag.o img2.o
OBJS-$(CONFIG_TTML_MUXER)                += ttmlenc.o
OBJS-$(CONFIG_TTY_DEMUXER)               += tty.o sauce.o
OBJS-$(CONFIG_TY_DEMUXER)                += ty.o
OBJS-$(CONFIG_TXD_DEMUXER)               += txd.o
OBJS-$(CONFIG_UNCODEDFRAMECRC_MUXER)     += uncodedframecrcenc.o framehash.o
OBJS-$(CONFIG_USM_DEMUXER)               += usmdec.o
OBJS-$(CONFIG_V210_DEMUXER)              += rawvideodec.o
OBJS-$(CONFIG_V210X_DEMUXER)             += rawvideodec.o
OBJS-$(CONFIG_VAG_DEMUXER)               += vag.o
OBJS-$(CONFIG_VC1_DEMUXER)               += rawdec.o vc1dec.o
OBJS-$(CONFIG_VC1_MUXER)                 += rawenc.o
OBJS-$(CONFIG_VC1T_DEMUXER)              += vc1test.o
OBJS-$(CONFIG_VC1T_MUXER)                += vc1testenc.o
OBJS-$(CONFIG_VIVIDAS_DEMUXER)           += vividas.o
OBJS-$(CONFIG_VIVO_DEMUXER)              += vivo.o
OBJS-$(CONFIG_VMD_DEMUXER)               += sierravmd.o
OBJS-$(CONFIG_VOBSUB_DEMUXER)            += subtitles.o # mpeg demuxer is in the dependencies
OBJS-$(CONFIG_VOC_DEMUXER)               += vocdec.o voc_packet.o voc.o
OBJS-$(CONFIG_VOC_MUXER)                 += vocenc.o voc.o
OBJS-$(CONFIG_VPK_DEMUXER)               += vpk.o
OBJS-$(CONFIG_VPLAYER_DEMUXER)           += vplayerdec.o subtitles.o
OBJS-$(CONFIG_VQF_DEMUXER)               += vqf.o
OBJS-$(CONFIG_VVC_DEMUXER)               += vvcdec.o rawdec.o
OBJS-$(CONFIG_VVC_MUXER)                 += rawenc.o
OBJS-$(CONFIG_W64_DEMUXER)               += wavdec.o w64.o pcm.o
OBJS-$(CONFIG_W64_MUXER)                 += wavenc.o w64.o
OBJS-$(CONFIG_WADY_DEMUXER)              += wady.o pcm.o
OBJS-$(CONFIG_WAVARC_DEMUXER)            += wavarc.o
OBJS-$(CONFIG_WAV_DEMUXER)               += wavdec.o pcm.o
OBJS-$(CONFIG_WAV_MUXER)                 += wavenc.o
OBJS-$(CONFIG_WC3_DEMUXER)               += wc3movie.o
OBJS-$(CONFIG_WEBM_MUXER)                += matroskaenc.o matroska.o \
                                            av1.o avlanguage.o
OBJS-$(CONFIG_WEBM_DASH_MANIFEST_MUXER)  += webmdashenc.o
OBJS-$(CONFIG_WEBM_CHUNK_MUXER)          += webm_chunk.o
OBJS-$(CONFIG_WEBP_MUXER)                += webpenc.o
OBJS-$(CONFIG_WEBVTT_DEMUXER)            += webvttdec.o subtitles.o
OBJS-$(CONFIG_WEBVTT_MUXER)              += webvttenc.o
OBJS-$(CONFIG_WSAUD_DEMUXER)             += westwood_aud.o
OBJS-$(CONFIG_WSAUD_MUXER)               += westwood_audenc.o
OBJS-$(CONFIG_WSD_DEMUXER)               += wsddec.o rawdec.o
OBJS-$(CONFIG_WSVQA_DEMUXER)             += westwood_vqa.o
OBJS-$(CONFIG_WTV_DEMUXER)               += wtvdec.o wtv_common.o \
                                            asf.o
OBJS-$(CONFIG_WTV_MUXER)                 += wtvenc.o wtv_common.o \
                                            asf.o
OBJS-$(CONFIG_WV_DEMUXER)                += wvdec.o wv.o apetag.o img2.o
OBJS-$(CONFIG_WVE_DEMUXER)               += wvedec.o pcm.o
OBJS-$(CONFIG_WV_MUXER)                  += wvenc.o wv.o apetag.o img2.o
OBJS-$(CONFIG_XA_DEMUXER)                += xa.o
OBJS-$(CONFIG_XBIN_DEMUXER)              += bintext.o sauce.o
OBJS-$(CONFIG_XMD_DEMUXER)               += xmd.o pcm.o
OBJS-$(CONFIG_XMV_DEMUXER)               += xmv.o
OBJS-$(CONFIG_XVAG_DEMUXER)              += xvag.o
OBJS-$(CONFIG_XWMA_DEMUXER)              += xwma.o
OBJS-$(CONFIG_YOP_DEMUXER)               += yop.o
OBJS-$(CONFIG_YUV4MPEGPIPE_DEMUXER)      += yuv4mpegdec.o
OBJS-$(CONFIG_YUV4MPEGPIPE_MUXER)        += yuv4mpegenc.o

# external library muxers/demuxers
OBJS-$(CONFIG_AVISYNTH_DEMUXER)          += avisynth.o
OBJS-$(CONFIG_CHROMAPRINT_MUXER)         += chromaprint.o
OBJS-$(CONFIG_LIBGME_DEMUXER)            += libgme.o
OBJS-$(CONFIG_LIBMODPLUG_DEMUXER)        += libmodplug.o
OBJS-$(CONFIG_LIBOPENMPT_DEMUXER)        += libopenmpt.o
OBJS-$(CONFIG_VAPOURSYNTH_DEMUXER)       += vapoursynth.o

# protocols I/O
OBJS-$(CONFIG_ANDROID_CONTENT_PROTOCOL)  += file.o
OBJS-$(CONFIG_ASYNC_PROTOCOL)            += async.o
OBJS-$(CONFIG_APPLEHTTP_PROTOCOL)        += hlsproto.o
OBJS-$(CONFIG_BLURAY_PROTOCOL)           += bluray.o
OBJS-$(CONFIG_CACHE_PROTOCOL)            += cache.o
OBJS-$(CONFIG_CONCAT_PROTOCOL)           += concat.o
OBJS-$(CONFIG_CONCATF_PROTOCOL)          += concat.o
OBJS-$(CONFIG_CRYPTO_PROTOCOL)           += crypto.o
OBJS-$(CONFIG_DATA_PROTOCOL)             += data_uri.o
OBJS-$(CONFIG_FFRTMPCRYPT_PROTOCOL)      += rtmpcrypt.o rtmpdigest.o rtmpdh.o
OBJS-$(CONFIG_FFRTMPHTTP_PROTOCOL)       += rtmphttp.o
OBJS-$(CONFIG_FILE_PROTOCOL)             += file.o
OBJS-$(CONFIG_FD_PROTOCOL)               += file.o
OBJS-$(CONFIG_FTP_PROTOCOL)              += ftp.o urldecode.o
OBJS-$(CONFIG_GOPHER_PROTOCOL)           += gopher.o
OBJS-$(CONFIG_GOPHERS_PROTOCOL)          += gopher.o
OBJS-$(CONFIG_HLS_PROTOCOL)              += hlsproto.o
OBJS-$(CONFIG_HTTP_PROTOCOL)             += http.o httpauth.o urldecode.o
OBJS-$(CONFIG_HTTPPROXY_PROTOCOL)        += http.o httpauth.o urldecode.o
OBJS-$(CONFIG_HTTPS_PROTOCOL)            += http.o httpauth.o urldecode.o
OBJS-$(CONFIG_ICECAST_PROTOCOL)          += icecast.o
OBJS-$(CONFIG_MD5_PROTOCOL)              += md5proto.o
OBJS-$(CONFIG_MMSH_PROTOCOL)             += mmsh.o mms.o asf_tags.o
OBJS-$(CONFIG_MMST_PROTOCOL)             += mmst.o mms.o asf_tags.o
OBJS-$(CONFIG_PIPE_PROTOCOL)             += file.o
OBJS-$(CONFIG_PROMPEG_PROTOCOL)          += prompeg.o
OBJS-$(CONFIG_RTMP_PROTOCOL)             += rtmpproto.o rtmpdigest.o rtmppkt.o
OBJS-$(CONFIG_RTMPE_PROTOCOL)            += rtmpproto.o rtmpdigest.o rtmppkt.o
OBJS-$(CONFIG_RTMPS_PROTOCOL)            += rtmpproto.o rtmpdigest.o rtmppkt.o
OBJS-$(CONFIG_RTMPT_PROTOCOL)            += rtmpproto.o rtmpdigest.o rtmppkt.o
OBJS-$(CONFIG_RTMPTE_PROTOCOL)           += rtmpproto.o rtmpdigest.o rtmppkt.o
OBJS-$(CONFIG_RTMPTS_PROTOCOL)           += rtmpproto.o rtmpdigest.o rtmppkt.o
OBJS-$(CONFIG_RTP_PROTOCOL)              += rtpproto.o ip.o
OBJS-$(CONFIG_SCTP_PROTOCOL)             += sctp.o
OBJS-$(CONFIG_SRTP_PROTOCOL)             += srtpproto.o srtp.o
OBJS-$(CONFIG_SUBFILE_PROTOCOL)          += subfile.o
OBJS-$(CONFIG_TEE_PROTOCOL)              += teeproto.o tee_common.o
OBJS-$(CONFIG_TCP_PROTOCOL)              += tcp.o
OBJS-$(CONFIG_IPFS_GATEWAY_PROTOCOL)     += ipfsgateway.o
OBJS-$(CONFIG_IPNS_GATEWAY_PROTOCOL)     += ipfsgateway.o
TLS-OBJS-$(CONFIG_GNUTLS)                += tls_gnutls.o
TLS-OBJS-$(CONFIG_LIBTLS)                += tls_libtls.o
TLS-OBJS-$(CONFIG_MBEDTLS)               += tls_mbedtls.o
TLS-OBJS-$(CONFIG_OPENSSL)               += tls_openssl.o
TLS-OBJS-$(CONFIG_SECURETRANSPORT)       += tls_securetransport.o
TLS-OBJS-$(CONFIG_SCHANNEL)              += tls_schannel.o
OBJS-$(CONFIG_TLS_PROTOCOL)              += tls.o $(TLS-OBJS-yes)
OBJS-$(CONFIG_UDP_PROTOCOL)              += udp.o ip.o
OBJS-$(CONFIG_UDPLITE_PROTOCOL)          += udp.o ip.o
OBJS-$(CONFIG_UNIX_PROTOCOL)             += unix.o

# external library protocols
OBJS-$(CONFIG_LIBAMQP_PROTOCOL)          += libamqp.o urldecode.o
OBJS-$(CONFIG_LIBRIST_PROTOCOL)          += librist.o
OBJS-$(CONFIG_LIBRTMP_PROTOCOL)          += librtmp.o
OBJS-$(CONFIG_LIBRTMPE_PROTOCOL)         += librtmp.o
OBJS-$(CONFIG_LIBRTMPS_PROTOCOL)         += librtmp.o
OBJS-$(CONFIG_LIBRTMPT_PROTOCOL)         += librtmp.o
OBJS-$(CONFIG_LIBRTMPTE_PROTOCOL)        += librtmp.o
OBJS-$(CONFIG_LIBSMBCLIENT_PROTOCOL)     += libsmbclient.o
OBJS-$(CONFIG_LIBSRT_PROTOCOL)           += libsrt.o urldecode.o
OBJS-$(CONFIG_LIBSSH_PROTOCOL)           += libssh.o
OBJS-$(CONFIG_LIBZMQ_PROTOCOL)           += libzmq.o

# Objects duplicated from other libraries for shared builds
SHLIBOBJS                                += log2_tab.o to_upper4.o
SHLIBOBJS-$(CONFIG_ISO_MEDIA)            += mpegaudiotabs.o
SHLIBOBJS-$(CONFIG_FLV_MUXER)            += mpeg4audio_sample_rates.o
SHLIBOBJS-$(CONFIG_HLS_DEMUXER)          += ac3_channel_layout_tab.o
SHLIBOBJS-$(CONFIG_IMAGE_JPEGXL_PIPE_DEMUXER)    += jpegxl_parse.o
SHLIBOBJS-$(CONFIG_JNI)                  += ffjni.o
SHLIBOBJS-$(CONFIG_JPEGXL_ANIM_DEMUXER)  += jpegxl_parse.o
SHLIBOBJS-$(CONFIG_MATROSKA_DEMUXER)     += mpeg4audio_sample_rates.o
SHLIBOBJS-$(CONFIG_MOV_DEMUXER)          += ac3_channel_layout_tab.o
SHLIBOBJS-$(CONFIG_MP3_MUXER)            += mpegaudiotabs.o
SHLIBOBJS-$(CONFIG_MXF_MUXER)            += golomb_tab.o \
                                            rangecoder_dec.o
SHLIBOBJS-$(CONFIG_NUT_MUXER)            += mpegaudiotabs.o
SHLIBOBJS-$(CONFIG_RTPDEC)               += jpegtables.o
SHLIBOBJS-$(CONFIG_RTP_MUXER)            += golomb_tab.o jpegtables.o \
                                            mpeg4audio_sample_rates.o
SHLIBOBJS-$(CONFIG_SPDIF_MUXER)          += dca_sample_rate_tab.o

# libavdevice dependencies

# Windows resource file
SHLIBOBJS-$(HAVE_GNU_WINDRES)            += avformatres.o

SKIPHEADERS-$(CONFIG_IMF_DEMUXER)        += imf.h
SKIPHEADERS-$(CONFIG_FFRTMPCRYPT_PROTOCOL) += rtmpdh.h
SKIPHEADERS-$(CONFIG_NETWORK)            += network.h rtsp.h

TESTPROGS = seek                                                        \
            url                                                         \
            seek_utils
#           async                                                       \

FIFO-MUXER-TESTPROGS-$(CONFIG_NETWORK)   += fifo_muxer
TESTPROGS-$(CONFIG_FIFO_MUXER)           += $(FIFO-MUXER-TESTPROGS-yes)
TESTPROGS-$(CONFIG_FFRTMPCRYPT_PROTOCOL) += rtmpdh
TESTPROGS-$(CONFIG_MOV_MUXER)            += movenc
TESTPROGS-$(CONFIG_NETWORK)              += noproxy
TESTPROGS-$(CONFIG_SRTP)                 += srtp
TESTPROGS-$(CONFIG_IMF_DEMUXER)          += imf

TOOLS     = aviocat                                                     \
            ismindex                                                    \
            pktdumper                                                   \
            probetest                                                   \
            seek_print                                                  \
            sidxindex                                                   \
            venc_data_dump<|MERGE_RESOLUTION|>--- conflicted
+++ resolved
@@ -346,11 +346,7 @@
                                             oggparsevorbis.o vorbiscomment.o \
                                             qtpalette.o replaygain.o dovi_isom.o
 OBJS-$(CONFIG_MATROSKA_MUXER)            += matroskaenc.o matroska.o \
-<<<<<<< HEAD
-                                            av1.o avc.o hevc.o vvc.o \
-=======
                                             av1.o avc.o hevc.o vvc.o\
->>>>>>> 2d33d6bf
                                             flacenc_header.o avlanguage.o \
                                             vorbiscomment.o wv.o dovi_isom.o
 OBJS-$(CONFIG_MCA_DEMUXER)               += mca.o
