/*
 * MOV, 3GP, MP4 muxer
 * Copyright (c) 2003 Thomas Raivio
 * Copyright (c) 2004 Gildas Bazin <gbazin at videolan dot org>
 * Copyright (c) 2009 Baptiste Coudurier <baptiste dot coudurier at gmail dot com>
 *
 * This file is part of FFmpeg.
 *
 * FFmpeg is free software; you can redistribute it and/or
 * modify it under the terms of the GNU Lesser General Public
 * License as published by the Free Software Foundation; either
 * version 2.1 of the License, or (at your option) any later version.
 *
 * FFmpeg is distributed in the hope that it will be useful,
 * but WITHOUT ANY WARRANTY; without even the implied warranty of
 * MERCHANTABILITY or FITNESS FOR A PARTICULAR PURPOSE.  See the GNU
 * Lesser General Public License for more details.
 *
 * You should have received a copy of the GNU Lesser General Public
 * License along with FFmpeg; if not, write to the Free Software
 * Foundation, Inc., 51 Franklin Street, Fifth Floor, Boston, MA 02110-1301 USA
 */

#include "config_components.h"

#include <stdint.h>
#include <inttypes.h>

#include "movenc.h"
#include "avformat.h"
#include "avio_internal.h"
#include "dovi_isom.h"
#include "riff.h"
#include "avio.h"
#include "iamf_writer.h"
#include "isom.h"
#include "av1.h"
#include "avc.h"
#include "evc.h"
#include "libavcodec/ac3_parser_internal.h"
#include "libavcodec/dnxhddata.h"
#include "libavcodec/flac.h"
#include "libavcodec/get_bits.h"

#include "libavcodec/internal.h"
#include "libavcodec/put_bits.h"
#include "libavcodec/vc1_common.h"
#include "libavcodec/raw.h"
#include "internal.h"
#include "libavutil/avstring.h"
#include "libavutil/channel_layout.h"
#include "libavutil/csp.h"
#include "libavutil/intfloat.h"
#include "libavutil/mathematics.h"
#include "libavutil/libm.h"
#include "libavutil/mem.h"
#include "libavutil/opt.h"
#include "libavutil/dict.h"
#include "libavutil/pixdesc.h"
#include "libavutil/stereo3d.h"
#include "libavutil/timecode.h"
#include "libavutil/dovi_meta.h"
#include "libavutil/uuid.h"
#include "hevc.h"
#include "vvc.h"
#include "rtpenc.h"
#include "mov_chan.h"
#include "movenc_ttml.h"
#include "mux.h"
#include "rawutils.h"
#include "ttmlenc.h"
#include "version.h"
#include "vpcc.h"
#include "vvc.h"

static const AVOption options[] = {
    { "brand",    "Override major brand", offsetof(MOVMuxContext, major_brand),   AV_OPT_TYPE_STRING, {.str = NULL}, .flags = AV_OPT_FLAG_ENCODING_PARAM },
    { "empty_hdlr_name", "write zero-length name string in hdlr atoms within mdia and minf atoms", offsetof(MOVMuxContext, empty_hdlr_name), AV_OPT_TYPE_BOOL, {.i64 = 0}, 0, 1, AV_OPT_FLAG_ENCODING_PARAM},
    { "encryption_key", "The media encryption key (hex)", offsetof(MOVMuxContext, encryption_key), AV_OPT_TYPE_BINARY, .flags = AV_OPT_FLAG_ENCODING_PARAM },
    { "encryption_kid", "The media encryption key identifier (hex)", offsetof(MOVMuxContext, encryption_kid), AV_OPT_TYPE_BINARY, .flags = AV_OPT_FLAG_ENCODING_PARAM },
    { "encryption_scheme",    "Configures the encryption scheme, allowed values are none, cenc-aes-ctr", offsetof(MOVMuxContext, encryption_scheme_str),   AV_OPT_TYPE_STRING, {.str = NULL}, .flags = AV_OPT_FLAG_ENCODING_PARAM },
    { "frag_duration", "Maximum fragment duration", offsetof(MOVMuxContext, max_fragment_duration), AV_OPT_TYPE_INT, {.i64 = 0}, 0, INT_MAX, AV_OPT_FLAG_ENCODING_PARAM},
    { "frag_interleave", "Interleave samples within fragments (max number of consecutive samples, lower is tighter interleaving, but with more overhead)", offsetof(MOVMuxContext, frag_interleave), AV_OPT_TYPE_INT, {.i64 = 0}, 0, INT_MAX, AV_OPT_FLAG_ENCODING_PARAM },
    { "frag_size", "Maximum fragment size", offsetof(MOVMuxContext, max_fragment_size), AV_OPT_TYPE_INT, {.i64 = 0}, 0, INT_MAX, AV_OPT_FLAG_ENCODING_PARAM},
    { "fragment_index", "Fragment number of the next fragment", offsetof(MOVMuxContext, fragments), AV_OPT_TYPE_INT, {.i64 = 1}, 1, INT_MAX, AV_OPT_FLAG_ENCODING_PARAM},
    { "iods_audio_profile", "iods audio profile atom.", offsetof(MOVMuxContext, iods_audio_profile), AV_OPT_TYPE_INT, {.i64 = -1}, -1, 255, AV_OPT_FLAG_ENCODING_PARAM},
    { "iods_video_profile", "iods video profile atom.", offsetof(MOVMuxContext, iods_video_profile), AV_OPT_TYPE_INT, {.i64 = -1}, -1, 255, AV_OPT_FLAG_ENCODING_PARAM},
    { "ism_lookahead", "Number of lookahead entries for ISM files", offsetof(MOVMuxContext, ism_lookahead), AV_OPT_TYPE_INT, {.i64 = 0}, 0, 255, AV_OPT_FLAG_ENCODING_PARAM},
    { "movflags", "MOV muxer flags", offsetof(MOVMuxContext, flags), AV_OPT_TYPE_FLAGS, {.i64 = 0}, INT_MIN, INT_MAX, AV_OPT_FLAG_ENCODING_PARAM, .unit = "movflags" },
      { "cmaf", "Write CMAF compatible fragmented MP4", 0, AV_OPT_TYPE_CONST, {.i64 = FF_MOV_FLAG_CMAF}, INT_MIN, INT_MAX, AV_OPT_FLAG_ENCODING_PARAM, .unit = "movflags" },
      { "dash", "Write DASH compatible fragmented MP4", 0, AV_OPT_TYPE_CONST, {.i64 = FF_MOV_FLAG_DASH}, INT_MIN, INT_MAX, AV_OPT_FLAG_ENCODING_PARAM, .unit = "movflags" },
      { "default_base_moof", "Set the default-base-is-moof flag in tfhd atoms", 0, AV_OPT_TYPE_CONST, {.i64 = FF_MOV_FLAG_DEFAULT_BASE_MOOF}, INT_MIN, INT_MAX, AV_OPT_FLAG_ENCODING_PARAM, .unit = "movflags" },
      { "delay_moov", "Delay writing the initial moov until the first fragment is cut, or until the first fragment flush", 0, AV_OPT_TYPE_CONST, {.i64 = FF_MOV_FLAG_DELAY_MOOV}, INT_MIN, INT_MAX, AV_OPT_FLAG_ENCODING_PARAM, .unit = "movflags" },
      { "disable_chpl", "Disable Nero chapter atom", 0, AV_OPT_TYPE_CONST, {.i64 = FF_MOV_FLAG_DISABLE_CHPL}, INT_MIN, INT_MAX, AV_OPT_FLAG_ENCODING_PARAM, .unit = "movflags" },
      { "empty_moov", "Make the initial moov atom empty", 0, AV_OPT_TYPE_CONST, {.i64 = FF_MOV_FLAG_EMPTY_MOOV}, INT_MIN, INT_MAX, AV_OPT_FLAG_ENCODING_PARAM, .unit = "movflags" },
      { "faststart", "Run a second pass to put the index (moov atom) at the beginning of the file", 0, AV_OPT_TYPE_CONST, {.i64 = FF_MOV_FLAG_FASTSTART}, INT_MIN, INT_MAX, AV_OPT_FLAG_ENCODING_PARAM, .unit = "movflags" },
      { "frag_custom", "Flush fragments on caller requests", 0, AV_OPT_TYPE_CONST, {.i64 = FF_MOV_FLAG_FRAG_CUSTOM}, INT_MIN, INT_MAX, AV_OPT_FLAG_ENCODING_PARAM, .unit = "movflags" },
      { "frag_discont", "Signal that the next fragment is discontinuous from earlier ones", 0, AV_OPT_TYPE_CONST, {.i64 = FF_MOV_FLAG_FRAG_DISCONT}, INT_MIN, INT_MAX, AV_OPT_FLAG_ENCODING_PARAM, .unit = "movflags" },
      { "frag_every_frame", "Fragment at every frame", 0, AV_OPT_TYPE_CONST, {.i64 = FF_MOV_FLAG_FRAG_EVERY_FRAME}, INT_MIN, INT_MAX, AV_OPT_FLAG_ENCODING_PARAM, .unit = "movflags" },
      { "frag_keyframe", "Fragment at video keyframes", 0, AV_OPT_TYPE_CONST, {.i64 = FF_MOV_FLAG_FRAG_KEYFRAME}, INT_MIN, INT_MAX, AV_OPT_FLAG_ENCODING_PARAM, .unit = "movflags" },
      { "global_sidx", "Write a global sidx index at the start of the file", 0, AV_OPT_TYPE_CONST, {.i64 = FF_MOV_FLAG_GLOBAL_SIDX}, INT_MIN, INT_MAX, AV_OPT_FLAG_ENCODING_PARAM, .unit = "movflags" },
      { "isml", "Create a live smooth streaming feed (for pushing to a publishing point)", 0, AV_OPT_TYPE_CONST, {.i64 = FF_MOV_FLAG_ISML}, INT_MIN, INT_MAX, AV_OPT_FLAG_ENCODING_PARAM, .unit = "movflags" },
      { "moov_size", "maximum moov size so it can be placed at the begin", offsetof(MOVMuxContext, reserved_moov_size), AV_OPT_TYPE_INT, {.i64 = 0}, 0, INT_MAX, AV_OPT_FLAG_ENCODING_PARAM, .unit = 0 },
      { "negative_cts_offsets", "Use negative CTS offsets (reducing the need for edit lists)", 0, AV_OPT_TYPE_CONST, {.i64 = FF_MOV_FLAG_NEGATIVE_CTS_OFFSETS}, INT_MIN, INT_MAX, AV_OPT_FLAG_ENCODING_PARAM, .unit = "movflags" },
      { "omit_tfhd_offset", "Omit the base data offset in tfhd atoms", 0, AV_OPT_TYPE_CONST, {.i64 = FF_MOV_FLAG_OMIT_TFHD_OFFSET}, INT_MIN, INT_MAX, AV_OPT_FLAG_ENCODING_PARAM, .unit = "movflags" },
      { "prefer_icc", "If writing colr atom prioritise usage of ICC profile if it exists in stream packet side data", 0, AV_OPT_TYPE_CONST, {.i64 = FF_MOV_FLAG_PREFER_ICC}, INT_MIN, INT_MAX, AV_OPT_FLAG_ENCODING_PARAM, .unit = "movflags" },
      { "rtphint", "Add RTP hint tracks", 0, AV_OPT_TYPE_CONST, {.i64 = FF_MOV_FLAG_RTP_HINT}, INT_MIN, INT_MAX, AV_OPT_FLAG_ENCODING_PARAM, .unit = "movflags" },
      { "separate_moof", "Write separate moof/mdat atoms for each track", 0, AV_OPT_TYPE_CONST, {.i64 = FF_MOV_FLAG_SEPARATE_MOOF}, INT_MIN, INT_MAX, AV_OPT_FLAG_ENCODING_PARAM, .unit = "movflags" },
      { "skip_sidx", "Skip writing of sidx atom", 0, AV_OPT_TYPE_CONST, {.i64 = FF_MOV_FLAG_SKIP_SIDX}, INT_MIN, INT_MAX, AV_OPT_FLAG_ENCODING_PARAM, .unit = "movflags" },
      { "skip_trailer", "Skip writing the mfra/tfra/mfro trailer for fragmented files", 0, AV_OPT_TYPE_CONST, {.i64 = FF_MOV_FLAG_SKIP_TRAILER}, INT_MIN, INT_MAX, AV_OPT_FLAG_ENCODING_PARAM, .unit = "movflags" },
      { "use_metadata_tags", "Use mdta atom for metadata.", 0, AV_OPT_TYPE_CONST, {.i64 = FF_MOV_FLAG_USE_MDTA}, INT_MIN, INT_MAX, AV_OPT_FLAG_ENCODING_PARAM, .unit = "movflags" },
      { "write_colr", "Write colr atom even if the color info is unspecified (Experimental, may be renamed or changed, do not use from scripts)", 0, AV_OPT_TYPE_CONST, {.i64 = FF_MOV_FLAG_WRITE_COLR}, INT_MIN, INT_MAX, AV_OPT_FLAG_ENCODING_PARAM, .unit = "movflags" },
      { "write_gama", "Write deprecated gama atom", 0, AV_OPT_TYPE_CONST, {.i64 = FF_MOV_FLAG_WRITE_GAMA}, INT_MIN, INT_MAX, AV_OPT_FLAG_ENCODING_PARAM, .unit = "movflags" },
    { "min_frag_duration", "Minimum fragment duration", offsetof(MOVMuxContext, min_fragment_duration), AV_OPT_TYPE_INT, {.i64 = 0}, 0, INT_MAX, AV_OPT_FLAG_ENCODING_PARAM},
    { "mov_gamma", "gamma value for gama atom", offsetof(MOVMuxContext, gamma), AV_OPT_TYPE_FLOAT, {.dbl = 0.0 }, 0.0, 10, AV_OPT_FLAG_ENCODING_PARAM},
    { "movie_timescale", "set movie timescale", offsetof(MOVMuxContext, movie_timescale), AV_OPT_TYPE_INT, {.i64 = MOV_TIMESCALE}, 1, INT_MAX, AV_OPT_FLAG_ENCODING_PARAM},
    FF_RTP_FLAG_OPTS(MOVMuxContext, rtp_flags),
    { "skip_iods", "Skip writing iods atom.", offsetof(MOVMuxContext, iods_skip), AV_OPT_TYPE_BOOL, {.i64 = 1}, 0, 1, AV_OPT_FLAG_ENCODING_PARAM},
    { "use_editlist", "use edit list", offsetof(MOVMuxContext, use_editlist), AV_OPT_TYPE_BOOL, {.i64 = -1}, -1, 1, AV_OPT_FLAG_ENCODING_PARAM},
    { "use_stream_ids_as_track_ids", "use stream ids as track ids", offsetof(MOVMuxContext, use_stream_ids_as_track_ids), AV_OPT_TYPE_BOOL, {.i64 = 0}, 0, 1, AV_OPT_FLAG_ENCODING_PARAM},
    { "video_track_timescale", "set timescale of all video tracks", offsetof(MOVMuxContext, video_track_timescale), AV_OPT_TYPE_INT, {.i64 = 0}, 0, INT_MAX, AV_OPT_FLAG_ENCODING_PARAM},
    { "write_btrt", "force or disable writing btrt", offsetof(MOVMuxContext, write_btrt), AV_OPT_TYPE_BOOL, {.i64 = -1}, -1, 1, AV_OPT_FLAG_ENCODING_PARAM},
    { "write_prft", "Write producer reference time box with specified time source", offsetof(MOVMuxContext, write_prft), AV_OPT_TYPE_INT, {.i64 = MOV_PRFT_NONE}, 0, MOV_PRFT_NB-1, AV_OPT_FLAG_ENCODING_PARAM, .unit = "prft"},
      { "pts", NULL, 0, AV_OPT_TYPE_CONST, {.i64 = MOV_PRFT_SRC_PTS}, 0, 0, AV_OPT_FLAG_ENCODING_PARAM, .unit = "prft"},
      { "wallclock", NULL, 0, AV_OPT_TYPE_CONST, {.i64 = MOV_PRFT_SRC_WALLCLOCK}, 0, 0, AV_OPT_FLAG_ENCODING_PARAM, .unit = "prft"},
    { "write_tmcd", "force or disable writing tmcd", offsetof(MOVMuxContext, write_tmcd), AV_OPT_TYPE_BOOL, {.i64 = -1}, -1, 1, AV_OPT_FLAG_ENCODING_PARAM},
    { NULL },
};

static const AVClass mov_isobmff_muxer_class = {
    .class_name = "mov/mp4/tgp/psp/tg2/ipod/ismv/f4v muxer",
    .item_name  = av_default_item_name,
    .option     = options,
    .version    = LIBAVUTIL_VERSION_INT,
};

static int get_moov_size(AVFormatContext *s);
static int mov_write_single_packet(AVFormatContext *s, AVPacket *pkt);

static int utf8len(const uint8_t *b)
{
    int len = 0;
    int val;
    while (*b) {
        GET_UTF8(val, *b++, return -1;)
        len++;
    }
    return len;
}

//FIXME support 64 bit variant with wide placeholders
static int64_t update_size(AVIOContext *pb, int64_t pos)
{
    int64_t curpos = avio_tell(pb);
    avio_seek(pb, pos, SEEK_SET);
    avio_wb32(pb, curpos - pos); /* rewrite size */
    avio_seek(pb, curpos, SEEK_SET);

    return curpos - pos;
}

static int co64_required(const MOVTrack *track)
{
    if (track->entry > 0 && track->cluster[track->entry - 1].pos + track->data_offset > UINT32_MAX)
        return 1;
    return 0;
}

static int is_cover_image(const AVStream *st)
{
    /* Eg. AV_DISPOSITION_ATTACHED_PIC | AV_DISPOSITION_TIMED_THUMBNAILS
     * is encoded as sparse video track */
    return st && st->disposition == AV_DISPOSITION_ATTACHED_PIC;
}

static int rtp_hinting_needed(const AVStream *st)
{
    /* Add hint tracks for each real audio and video stream */
    if (is_cover_image(st))
        return 0;
    return st->codecpar->codec_type == AVMEDIA_TYPE_VIDEO ||
           st->codecpar->codec_type == AVMEDIA_TYPE_AUDIO;
}

/* Chunk offset atom */
static int mov_write_stco_tag(AVIOContext *pb, MOVTrack *track)
{
    int i;
    int mode64 = co64_required(track); // use 32 bit size variant if possible
    int64_t pos = avio_tell(pb);
    avio_wb32(pb, 0); /* size */
    if (mode64)
        ffio_wfourcc(pb, "co64");
    else
        ffio_wfourcc(pb, "stco");
    avio_wb32(pb, 0); /* version & flags */
    avio_wb32(pb, track->chunkCount); /* entry count */
    for (i = 0; i < track->entry; i++) {
        if (!track->cluster[i].chunkNum)
            continue;
        if (mode64 == 1)
            avio_wb64(pb, track->cluster[i].pos + track->data_offset);
        else
            avio_wb32(pb, track->cluster[i].pos + track->data_offset);
    }
    return update_size(pb, pos);
}

/* Sample size atom */
static int mov_write_stsz_tag(AVIOContext *pb, MOVTrack *track)
{
    int equalChunks = 1;
    int i, j, entries = 0, tst = -1, oldtst = -1;

    int64_t pos = avio_tell(pb);
    avio_wb32(pb, 0); /* size */
    ffio_wfourcc(pb, "stsz");
    avio_wb32(pb, 0); /* version & flags */

    for (i = 0; i < track->entry; i++) {
        tst = track->cluster[i].size / track->cluster[i].entries;
        if (oldtst != -1 && tst != oldtst)
            equalChunks = 0;
        oldtst = tst;
        entries += track->cluster[i].entries;
    }
    if (equalChunks && track->entry) {
        int sSize = track->entry ? track->cluster[0].size / track->cluster[0].entries : 0;
        sSize = FFMAX(1, sSize); // adpcm mono case could make sSize == 0
        avio_wb32(pb, sSize); // sample size
        avio_wb32(pb, entries); // sample count
    } else {
        avio_wb32(pb, 0); // sample size
        avio_wb32(pb, entries); // sample count
        for (i = 0; i < track->entry; i++) {
            for (j = 0; j < track->cluster[i].entries; j++) {
                avio_wb32(pb, track->cluster[i].size /
                          track->cluster[i].entries);
            }
        }
    }
    return update_size(pb, pos);
}

/* Sample to chunk atom */
static int mov_write_stsc_tag(AVIOContext *pb, MOVTrack *track)
{
    int index = 0, oldval = -1, i;
    int64_t entryPos, curpos;

    int64_t pos = avio_tell(pb);
    avio_wb32(pb, 0); /* size */
    ffio_wfourcc(pb, "stsc");
    avio_wb32(pb, 0); // version & flags
    entryPos = avio_tell(pb);
    avio_wb32(pb, track->chunkCount); // entry count
    for (i = 0; i < track->entry; i++) {
        if (oldval != track->cluster[i].samples_in_chunk && track->cluster[i].chunkNum) {
            avio_wb32(pb, track->cluster[i].chunkNum); // first chunk
            avio_wb32(pb, track->cluster[i].samples_in_chunk); // samples per chunk
            avio_wb32(pb, 0x1); // sample description index
            oldval = track->cluster[i].samples_in_chunk;
            index++;
        }
    }
    curpos = avio_tell(pb);
    avio_seek(pb, entryPos, SEEK_SET);
    avio_wb32(pb, index); // rewrite size
    avio_seek(pb, curpos, SEEK_SET);

    return update_size(pb, pos);
}

/* Sync sample atom */
static int mov_write_stss_tag(AVIOContext *pb, MOVTrack *track, uint32_t flag)
{
    int64_t curpos, entryPos;
    int i, index = 0;
    int64_t pos = avio_tell(pb);
    avio_wb32(pb, 0); // size
    ffio_wfourcc(pb, flag == MOV_SYNC_SAMPLE ? "stss" : "stps");
    avio_wb32(pb, 0); // version & flags
    entryPos = avio_tell(pb);
    avio_wb32(pb, track->entry); // entry count
    for (i = 0; i < track->entry; i++) {
        if (track->cluster[i].flags & flag) {
            avio_wb32(pb, i + 1);
            index++;
        }
    }
    curpos = avio_tell(pb);
    avio_seek(pb, entryPos, SEEK_SET);
    avio_wb32(pb, index); // rewrite size
    avio_seek(pb, curpos, SEEK_SET);
    return update_size(pb, pos);
}

/* Sample dependency atom */
static int mov_write_sdtp_tag(AVIOContext *pb, MOVTrack *track)
{
    int i;
    uint8_t leading, dependent, reference, redundancy;
    int64_t pos = avio_tell(pb);
    avio_wb32(pb, 0); // size
    ffio_wfourcc(pb, "sdtp");
    avio_wb32(pb, 0); // version & flags
    for (i = 0; i < track->entry; i++) {
        dependent = MOV_SAMPLE_DEPENDENCY_YES;
        leading = reference = redundancy = MOV_SAMPLE_DEPENDENCY_UNKNOWN;
        if (track->cluster[i].flags & MOV_DISPOSABLE_SAMPLE) {
            reference = MOV_SAMPLE_DEPENDENCY_NO;
        }
        if (track->cluster[i].flags & MOV_SYNC_SAMPLE) {
            dependent = MOV_SAMPLE_DEPENDENCY_NO;
        }
        avio_w8(pb, (leading << 6)   | (dependent << 4) |
                    (reference << 2) | redundancy);
    }
    return update_size(pb, pos);
}

#if CONFIG_IAMFENC
static int mov_write_iacb_tag(AVFormatContext *s, AVIOContext *pb, MOVTrack *track)
{
    AVIOContext *dyn_bc;
    int64_t pos = avio_tell(pb);
    uint8_t *dyn_buf = NULL;
    int dyn_size;
    int ret = avio_open_dyn_buf(&dyn_bc);
    if (ret < 0)
        return ret;

    avio_wb32(pb, 0);
    ffio_wfourcc(pb, "iacb");
    avio_w8(pb, 1); // configurationVersion

    ret = ff_iamf_write_descriptors(track->iamf, dyn_bc, s);
    if (ret < 0)
        return ret;

    dyn_size = avio_close_dyn_buf(dyn_bc, &dyn_buf);
    ffio_write_leb(pb, dyn_size);
    avio_write(pb, dyn_buf, dyn_size);
    av_free(dyn_buf);

    return update_size(pb, pos);
}
#endif

static int mov_write_amr_tag(AVIOContext *pb, MOVTrack *track)
{
    avio_wb32(pb, 0x11); /* size */
    if (track->mode == MODE_MOV) ffio_wfourcc(pb, "samr");
    else                         ffio_wfourcc(pb, "damr");
    ffio_wfourcc(pb, "FFMP");
    avio_w8(pb, 0); /* decoder version */

    avio_wb16(pb, 0x81FF); /* Mode set (all modes for AMR_NB) */
    avio_w8(pb, 0x00); /* Mode change period (no restriction) */
    avio_w8(pb, 0x01); /* Frames per sample */
    return 0x11;
}

struct eac3_info {
    AVPacket *pkt;
    uint8_t ec3_done;
    uint8_t num_blocks;

    /* Layout of the EC3SpecificBox */
    /* maximum bitrate */
    uint16_t data_rate;
    int8_t   ac3_bit_rate_code;
    /* number of independent substreams */
    uint8_t  num_ind_sub;
    struct {
        /* sample rate code (see ff_ac3_sample_rate_tab) 2 bits */
        uint8_t fscod;
        /* bit stream identification 5 bits */
        uint8_t bsid;
        /* one bit reserved */
        /* audio service mixing (not supported yet) 1 bit */
        /* bit stream mode 3 bits */
        uint8_t bsmod;
        /* audio coding mode 3 bits */
        uint8_t acmod;
        /* sub woofer on 1 bit */
        uint8_t lfeon;
        /* 3 bits reserved */
        /* number of dependent substreams associated with this substream 4 bits */
        uint8_t num_dep_sub;
        /* channel locations of the dependent substream(s), if any, 9 bits */
        uint16_t chan_loc;
        /* if there is no dependent substream, then one bit reserved instead */
    } substream[1]; /* TODO: support 8 independent substreams */
};

static int mov_write_ac3_tag(AVFormatContext *s, AVIOContext *pb, MOVTrack *track)
{
    struct eac3_info *info = track->eac3_priv;
    PutBitContext pbc;
    uint8_t buf[3];

    if (!info || !info->ec3_done) {
        av_log(s, AV_LOG_ERROR,
               "Cannot write moov atom before AC3 packets."
               " Set the delay_moov flag to fix this.\n");
        return AVERROR(EINVAL);
    }

    if (info->substream[0].bsid > 8) {
        av_log(s, AV_LOG_ERROR,
               "RealAudio AC-3/DolbyNet with bsid %d is not defined by the "
               "ISOBMFF specification in ETSI TS 102 366!\n",
               info->substream[0].bsid);
        return AVERROR(EINVAL);
    }

    if (info->ac3_bit_rate_code < 0) {
        av_log(s, AV_LOG_ERROR,
               "No valid AC3 bit rate code for data rate of %d!\n",
               info->data_rate);
        return AVERROR(EINVAL);
    }

    avio_wb32(pb, 11);
    ffio_wfourcc(pb, "dac3");

    init_put_bits(&pbc, buf, sizeof(buf));
    put_bits(&pbc, 2, info->substream[0].fscod);
    put_bits(&pbc, 5, info->substream[0].bsid);
    put_bits(&pbc, 3, info->substream[0].bsmod);
    put_bits(&pbc, 3, info->substream[0].acmod);
    put_bits(&pbc, 1, info->substream[0].lfeon);
    put_bits(&pbc, 5, info->ac3_bit_rate_code); // bit_rate_code
    put_bits(&pbc, 5, 0); // reserved

    flush_put_bits(&pbc);
    avio_write(pb, buf, sizeof(buf));

    return 11;
}

static int handle_eac3(MOVMuxContext *mov, AVPacket *pkt, MOVTrack *track)
{
    AC3HeaderInfo *hdr = NULL;
    struct eac3_info *info;
    int num_blocks, ret;

    if (!track->eac3_priv) {
        if (!(track->eac3_priv = av_mallocz(sizeof(*info))))
            return AVERROR(ENOMEM);

        ((struct eac3_info *)track->eac3_priv)->ac3_bit_rate_code = -1;
    }
    info = track->eac3_priv;

    if (!info->pkt && !(info->pkt = av_packet_alloc()))
        return AVERROR(ENOMEM);

    if ((ret = avpriv_ac3_parse_header(&hdr, pkt->data, pkt->size)) < 0) {
        if (ret == AVERROR(ENOMEM))
            goto end;

        /* drop the packets until we see a good one */
        if (!track->entry) {
            av_log(mov->fc, AV_LOG_WARNING, "Dropping invalid packet from start of the stream\n");
            ret = 0;
        } else
            ret = AVERROR_INVALIDDATA;
        goto end;
    }

    info->data_rate = FFMAX(info->data_rate, hdr->bit_rate / 1000);
    info->ac3_bit_rate_code = FFMAX(info->ac3_bit_rate_code,
                                    hdr->ac3_bit_rate_code);
    num_blocks = hdr->num_blocks;

    if (!info->ec3_done) {
        /* AC-3 substream must be the first one */
        if (hdr->bitstream_id <= 10 && hdr->substreamid != 0) {
            ret = AVERROR(EINVAL);
            goto end;
        }

        /* this should always be the case, given that our AC-3 parser
         * concatenates dependent frames to their independent parent */
        if (hdr->frame_type == EAC3_FRAME_TYPE_INDEPENDENT ||
            hdr->frame_type == EAC3_FRAME_TYPE_AC3_CONVERT) {
            /* substream ids must be incremental */
            if (hdr->substreamid > info->num_ind_sub + 1) {
                ret = AVERROR(EINVAL);
                goto end;
            }

            if (hdr->substreamid == info->num_ind_sub + 1) {
                //info->num_ind_sub++;
                avpriv_request_sample(mov->fc, "Multiple independent substreams");
                ret = AVERROR_PATCHWELCOME;
                goto end;
            } else if (hdr->substreamid < info->num_ind_sub ||
                       hdr->substreamid == 0 && info->substream[0].bsid) {
                info->ec3_done = 1;
                goto concatenate;
            }
        } else {
            if (hdr->substreamid != 0) {
                avpriv_request_sample(mov->fc, "Multiple non EAC3 independent substreams");
                ret = AVERROR_PATCHWELCOME;
                goto end;
            }
        }

        /* fill the info needed for the "dec3" atom */
        info->substream[hdr->substreamid].fscod = hdr->sr_code;
        info->substream[hdr->substreamid].bsid  = hdr->bitstream_id;
        info->substream[hdr->substreamid].bsmod = hdr->bitstream_mode;
        info->substream[hdr->substreamid].acmod = hdr->channel_mode;
        info->substream[hdr->substreamid].lfeon = hdr->lfe_on;

        if (track->par->codec_id == AV_CODEC_ID_AC3) {
            // with AC-3 we only require the information of a single packet,
            // so we can finish as soon as the basic values of the bit stream
            // have been set to the track's informational structure.
            info->ec3_done = 1;
            goto concatenate;
        }

        /* Parse dependent substream(s), if any */
        if (pkt->size != hdr->frame_size) {
            int cumul_size = hdr->frame_size;
            int parent = hdr->substreamid;

            while (cumul_size != pkt->size) {
                GetBitContext gbc;
                int i;
                ret = avpriv_ac3_parse_header(&hdr, pkt->data + cumul_size, pkt->size - cumul_size);
                if (ret < 0)
                    goto end;
                if (hdr->frame_type != EAC3_FRAME_TYPE_DEPENDENT) {
                    ret = AVERROR(EINVAL);
                    goto end;
                }
                info->substream[parent].num_dep_sub++;
                ret /= 8;

                /* header is parsed up to lfeon, but custom channel map may be needed */
                init_get_bits8(&gbc, pkt->data + cumul_size + ret, pkt->size - cumul_size - ret);
                /* skip bsid */
                skip_bits(&gbc, 5);
                /* skip volume control params */
                for (i = 0; i < (hdr->channel_mode ? 1 : 2); i++) {
                    skip_bits(&gbc, 5); // skip dialog normalization
                    if (get_bits1(&gbc)) {
                        skip_bits(&gbc, 8); // skip compression gain word
                    }
                }
                /* get the dependent stream channel map, if exists */
                if (get_bits1(&gbc))
                    info->substream[parent].chan_loc |= (get_bits(&gbc, 16) >> 5) & 0x1f;
                else
                    info->substream[parent].chan_loc |= hdr->channel_mode;
                cumul_size += hdr->frame_size;
            }
        }
    }

concatenate:
    if (!info->num_blocks && num_blocks == 6) {
        ret = pkt->size;
        goto end;
    }
    else if (info->num_blocks + num_blocks > 6) {
        ret = AVERROR_INVALIDDATA;
        goto end;
    }

    if (!info->num_blocks) {
        ret = av_packet_ref(info->pkt, pkt);
        if (!ret)
            info->num_blocks = num_blocks;
        goto end;
    } else {
        if ((ret = av_grow_packet(info->pkt, pkt->size)) < 0)
            goto end;
        memcpy(info->pkt->data + info->pkt->size - pkt->size, pkt->data, pkt->size);
        info->num_blocks += num_blocks;
        info->pkt->duration += pkt->duration;
        if (info->num_blocks != 6)
            goto end;
        av_packet_unref(pkt);
        av_packet_move_ref(pkt, info->pkt);
        info->num_blocks = 0;
    }
    ret = pkt->size;

end:
    av_free(hdr);

    return ret;
}

static int mov_write_eac3_tag(AVFormatContext *s, AVIOContext *pb, MOVTrack *track)
{
    PutBitContext pbc;
    uint8_t *buf;
    struct eac3_info *info;
    int size, i;

    if (!track->eac3_priv) {
        av_log(s, AV_LOG_ERROR,
               "Cannot write moov atom before EAC3 packets parsed.\n");
        return AVERROR(EINVAL);
    }

    info = track->eac3_priv;
    size = 2 + ((34 * (info->num_ind_sub + 1) + 7) >> 3);
    buf = av_malloc(size);
    if (!buf) {
        return AVERROR(ENOMEM);
    }

    init_put_bits(&pbc, buf, size);
    put_bits(&pbc, 13, info->data_rate);
    put_bits(&pbc,  3, info->num_ind_sub);
    for (i = 0; i <= info->num_ind_sub; i++) {
        put_bits(&pbc, 2, info->substream[i].fscod);
        put_bits(&pbc, 5, info->substream[i].bsid);
        put_bits(&pbc, 1, 0); /* reserved */
        put_bits(&pbc, 1, 0); /* asvc */
        put_bits(&pbc, 3, info->substream[i].bsmod);
        put_bits(&pbc, 3, info->substream[i].acmod);
        put_bits(&pbc, 1, info->substream[i].lfeon);
        put_bits(&pbc, 5, 0); /* reserved */
        put_bits(&pbc, 4, info->substream[i].num_dep_sub);
        if (!info->substream[i].num_dep_sub) {
            put_bits(&pbc, 1, 0); /* reserved */
        } else {
            put_bits(&pbc, 9, info->substream[i].chan_loc);
        }
    }
    flush_put_bits(&pbc);
    size = put_bytes_output(&pbc);

    avio_wb32(pb, size + 8);
    ffio_wfourcc(pb, "dec3");
    avio_write(pb, buf, size);

    av_free(buf);

    return size;
}

/**
 * This function writes extradata "as is".
 * Extradata must be formatted like a valid atom (with size and tag).
 */
static int mov_write_extradata_tag(AVIOContext *pb, MOVTrack *track)
{
    avio_write(pb, track->par->extradata, track->par->extradata_size);
    return track->par->extradata_size;
}

static int mov_write_enda_tag(AVIOContext *pb)
{
    avio_wb32(pb, 10);
    ffio_wfourcc(pb, "enda");
    avio_wb16(pb, 1); /* little endian */
    return 10;
}

static int mov_write_enda_tag_be(AVIOContext *pb)
{
    avio_wb32(pb, 10);
    ffio_wfourcc(pb, "enda");
    avio_wb16(pb, 0); /* big endian */
    return 10;
}

static void put_descr(AVIOContext *pb, int tag, unsigned int size)
{
    int i = 3;
    avio_w8(pb, tag);
    for (; i > 0; i--)
        avio_w8(pb, (size >> (7 * i)) | 0x80);
    avio_w8(pb, size & 0x7F);
}

static unsigned compute_avg_bitrate(MOVTrack *track)
{
    uint64_t size = 0;
    int i;
    if (!track->track_duration)
        return 0;
    for (i = 0; i < track->entry; i++)
        size += track->cluster[i].size;
    return size * 8 * track->timescale / track->track_duration;
}

struct mpeg4_bit_rate_values {
    uint32_t buffer_size;  ///< Size of the decoding buffer for the elementary stream in bytes.
    uint32_t max_bit_rate; ///< Maximum rate in bits/second over any window of one second.
    uint32_t avg_bit_rate; ///< Average rate in bits/second over the entire presentation.
};

static struct mpeg4_bit_rate_values calculate_mpeg4_bit_rates(MOVTrack *track)
{
    const AVPacketSideData *sd = track->st ?
        av_packet_side_data_get(track->st->codecpar->coded_side_data,
                                track->st->codecpar->nb_coded_side_data,
                                AV_PKT_DATA_CPB_PROPERTIES) : NULL;
    AVCPBProperties *props = sd ? (AVCPBProperties *)sd->data : NULL;
    struct mpeg4_bit_rate_values bit_rates = { 0 };

    bit_rates.avg_bit_rate = compute_avg_bitrate(track);
    if (!bit_rates.avg_bit_rate) {
        // if the average bit rate cannot be calculated at this point, such as
        // in the case of fragmented MP4, utilize the following values as
        // fall-back in priority order:
        //
        // 1. average bit rate property
        // 2. bit rate (usually average over the whole clip)
        // 3. maximum bit rate property

        if (props && props->avg_bitrate) {
            bit_rates.avg_bit_rate = props->avg_bitrate;
        } else if (track->par->bit_rate) {
            bit_rates.avg_bit_rate = track->par->bit_rate;
        } else if (props && props->max_bitrate) {
            bit_rates.avg_bit_rate = props->max_bitrate;
        }
    }

    // (FIXME should be max rate in any 1 sec window)
    bit_rates.max_bit_rate = FFMAX(track->par->bit_rate,
                                   bit_rates.avg_bit_rate);

    // utilize values from properties if we have them available
    if (props) {
        bit_rates.max_bit_rate = FFMAX(bit_rates.max_bit_rate,
                                       props->max_bitrate);
        bit_rates.buffer_size = props->buffer_size / 8;
    }

    return bit_rates;
}

static int mov_write_esds_tag(AVIOContext *pb, MOVTrack *track) // Basic
{
    struct mpeg4_bit_rate_values bit_rates = calculate_mpeg4_bit_rates(track);
    int64_t pos = avio_tell(pb);
    int decoder_specific_info_len = track->vos_len ? 5 + track->vos_len : 0;

    avio_wb32(pb, 0); // size
    ffio_wfourcc(pb, "esds");
    avio_wb32(pb, 0); // Version

    // ES descriptor
    put_descr(pb, 0x03, 3 + 5+13 + decoder_specific_info_len + 5+1);
    avio_wb16(pb, track->track_id);
    avio_w8(pb, 0x00); // flags (= no flags)

    // DecoderConfig descriptor
    put_descr(pb, 0x04, 13 + decoder_specific_info_len);

    // Object type indication
    if ((track->par->codec_id == AV_CODEC_ID_MP2 ||
         track->par->codec_id == AV_CODEC_ID_MP3) &&
        track->par->sample_rate > 24000)
        avio_w8(pb, 0x6B); // 11172-3
    else
        avio_w8(pb, ff_codec_get_tag(ff_mp4_obj_type, track->par->codec_id));

    // the following fields is made of 6 bits to identify the streamtype (4 for video, 5 for audio)
    // plus 1 bit to indicate upstream and 1 bit set to 1 (reserved)
    if (track->par->codec_id == AV_CODEC_ID_DVD_SUBTITLE)
        avio_w8(pb, (0x38 << 2) | 1); // flags (= NeroSubpicStream)
    else if (track->par->codec_type == AVMEDIA_TYPE_AUDIO)
        avio_w8(pb, 0x15); // flags (= Audiostream)
    else
        avio_w8(pb, 0x11); // flags (= Visualstream)

    avio_wb24(pb, bit_rates.buffer_size); // Buffersize DB
    avio_wb32(pb, bit_rates.max_bit_rate); // maxbitrate
    avio_wb32(pb, bit_rates.avg_bit_rate);

    if (track->vos_len) {
        // DecoderSpecific info descriptor
        put_descr(pb, 0x05, track->vos_len);
        avio_write(pb, track->vos_data, track->vos_len);
    }

    // SL descriptor
    put_descr(pb, 0x06, 1);
    avio_w8(pb, 0x02);
    return update_size(pb, pos);
}

static int mov_pcm_le_gt16(enum AVCodecID codec_id)
{
    return codec_id == AV_CODEC_ID_PCM_S24LE ||
           codec_id == AV_CODEC_ID_PCM_S32LE ||
           codec_id == AV_CODEC_ID_PCM_F32LE ||
           codec_id == AV_CODEC_ID_PCM_F64LE;
}

static int mov_pcm_be_gt16(enum AVCodecID codec_id)
{
    return codec_id == AV_CODEC_ID_PCM_S24BE ||
           codec_id == AV_CODEC_ID_PCM_S32BE ||
           codec_id == AV_CODEC_ID_PCM_F32BE ||
           codec_id == AV_CODEC_ID_PCM_F64BE;
}

static int mov_write_ms_tag(AVFormatContext *s, AVIOContext *pb, MOVTrack *track)
{
    int ret;
    int64_t pos = avio_tell(pb);
    avio_wb32(pb, 0);
    avio_wl32(pb, track->tag); // store it byteswapped
    track->par->codec_tag = av_bswap16(track->tag >> 16);
    if ((ret = ff_put_wav_header(s, pb, track->par, 0)) < 0)
        return ret;
    return update_size(pb, pos);
}

static int mov_write_wfex_tag(AVFormatContext *s, AVIOContext *pb, MOVTrack *track)
{
    int ret;
    int64_t pos = avio_tell(pb);
    avio_wb32(pb, 0);
    ffio_wfourcc(pb, "wfex");
    if ((ret = ff_put_wav_header(s, pb, track->st->codecpar, FF_PUT_WAV_HEADER_FORCE_WAVEFORMATEX)) < 0)
        return ret;
    return update_size(pb, pos);
}

static int mov_write_dfla_tag(AVIOContext *pb, MOVTrack *track)
{
    int64_t pos = avio_tell(pb);
    avio_wb32(pb, 0);
    ffio_wfourcc(pb, "dfLa");
    avio_w8(pb, 0); /* version */
    avio_wb24(pb, 0); /* flags */

    /* Expect the encoder to pass a METADATA_BLOCK_TYPE_STREAMINFO. */
    if (track->par->extradata_size != FLAC_STREAMINFO_SIZE)
        return AVERROR_INVALIDDATA;

    /* TODO: Write other METADATA_BLOCK_TYPEs if the encoder makes them available. */
    avio_w8(pb, 1 << 7 | FLAC_METADATA_TYPE_STREAMINFO); /* LastMetadataBlockFlag << 7 | BlockType */
    avio_wb24(pb, track->par->extradata_size); /* Length */
    avio_write(pb, track->par->extradata, track->par->extradata_size); /* BlockData[Length] */

    return update_size(pb, pos);
}

static int mov_write_dops_tag(AVFormatContext *s, AVIOContext *pb, MOVTrack *track)
{
    int64_t pos = avio_tell(pb);
    int channels, channel_map;
    avio_wb32(pb, 0);
    ffio_wfourcc(pb, "dOps");
    avio_w8(pb, 0); /* Version */
    if (track->par->extradata_size < 19) {
        av_log(s, AV_LOG_ERROR, "invalid extradata size\n");
        return AVERROR_INVALIDDATA;
    }
    /* extradata contains an Ogg OpusHead, other than byte-ordering and
       OpusHead's preceeding magic/version, OpusSpecificBox is currently
       identical. */
    channels = AV_RB8(track->par->extradata + 9);
    channel_map = AV_RB8(track->par->extradata + 18);

    avio_w8(pb, channels); /* OuputChannelCount */
    avio_wb16(pb, AV_RL16(track->par->extradata + 10)); /* PreSkip */
    avio_wb32(pb, AV_RL32(track->par->extradata + 12)); /* InputSampleRate */
    avio_wb16(pb, AV_RL16(track->par->extradata + 16)); /* OutputGain */
    avio_w8(pb, channel_map); /* ChannelMappingFamily */
    /* Write the rest of the header out without byte-swapping. */
    if (channel_map) {
        if (track->par->extradata_size < 21 + channels) {
            av_log(s, AV_LOG_ERROR, "invalid extradata size\n");
            return AVERROR_INVALIDDATA;
        }
        avio_write(pb, track->par->extradata + 19, 2 + channels); /* ChannelMappingTable */
    }

    return update_size(pb, pos);
}

static int mov_write_dmlp_tag(AVFormatContext *s, AVIOContext *pb, MOVTrack *track)
{
    int64_t pos = avio_tell(pb);
    int length;
    avio_wb32(pb, 0);
    ffio_wfourcc(pb, "dmlp");

    if (track->vos_len < 20) {
        av_log(s, AV_LOG_ERROR,
               "Cannot write moov atom before TrueHD packets."
               " Set the delay_moov flag to fix this.\n");
        return AVERROR(EINVAL);
    }

    length = (AV_RB16(track->vos_data) & 0xFFF) * 2;
    if (length < 20 || length > track->vos_len)
        return AVERROR_INVALIDDATA;

    // Only TrueHD is supported
    if (AV_RB32(track->vos_data + 4) != 0xF8726FBA)
        return AVERROR_INVALIDDATA;

    avio_wb32(pb, AV_RB32(track->vos_data + 8)); /* format_info */
    avio_wb16(pb, AV_RB16(track->vos_data + 18) << 1); /* peak_data_rate */
    avio_wb32(pb, 0); /* reserved */

    return update_size(pb, pos);
}

static int mov_write_chan_tag(AVFormatContext *s, AVIOContext *pb, MOVTrack *track)
{
    uint32_t layout_tag, bitmap, *channel_desc;
    int64_t pos = avio_tell(pb);
    int num_desc, ret;

    if (track->multichannel_as_mono)
        return 0;

    ret = ff_mov_get_channel_layout_tag(track->par, &layout_tag,
                                        &bitmap, &channel_desc);

    if (ret < 0) {
        if (ret == AVERROR(ENOSYS)) {
            av_log(s, AV_LOG_WARNING, "not writing 'chan' tag due to "
                                      "lack of channel information\n");
            ret = 0;
        }

        return ret;
    }

    if (layout_tag == MOV_CH_LAYOUT_MONO && track->mono_as_fc > 0) {
        av_assert0(!channel_desc);
        channel_desc = av_malloc(sizeof(*channel_desc));
        if (!channel_desc)
            return AVERROR(ENOMEM);

        layout_tag = 0;
        bitmap = 0;
        *channel_desc = 3; // channel label "Center"
    }

    num_desc = layout_tag ? 0 : track->par->ch_layout.nb_channels;

    avio_wb32(pb, 0);           // Size
    ffio_wfourcc(pb, "chan");   // Type
    avio_w8(pb, 0);             // Version
    avio_wb24(pb, 0);           // Flags
    avio_wb32(pb, layout_tag);  // mChannelLayoutTag
    avio_wb32(pb, bitmap);      // mChannelBitmap
    avio_wb32(pb, num_desc);    // mNumberChannelDescriptions

    for (int i = 0; i < num_desc; i++) {
        avio_wb32(pb, channel_desc[i]); // mChannelLabel
        avio_wb32(pb, 0);               // mChannelFlags
        avio_wl32(pb, 0);               // mCoordinates[0]
        avio_wl32(pb, 0);               // mCoordinates[1]
        avio_wl32(pb, 0);               // mCoordinates[2]
    }

    av_free(channel_desc);

    return update_size(pb, pos);
}

static int mov_write_wave_tag(AVFormatContext *s, AVIOContext *pb, MOVTrack *track)
{
    int64_t pos = avio_tell(pb);

    avio_wb32(pb, 0);     /* size */
    ffio_wfourcc(pb, "wave");

    if (track->par->codec_id != AV_CODEC_ID_QDM2) {
        avio_wb32(pb, 12);    /* size */
        ffio_wfourcc(pb, "frma");
        avio_wl32(pb, track->tag);
    }

    if (track->par->codec_id == AV_CODEC_ID_AAC) {
        /* useless atom needed by mplayer, ipod, not needed by quicktime */
        avio_wb32(pb, 12); /* size */
        ffio_wfourcc(pb, "mp4a");
        avio_wb32(pb, 0);
        mov_write_esds_tag(pb, track);
    } else if (mov_pcm_le_gt16(track->par->codec_id))  {
        mov_write_enda_tag(pb);
    } else if (mov_pcm_be_gt16(track->par->codec_id))  {
        mov_write_enda_tag_be(pb);
    } else if (track->par->codec_id == AV_CODEC_ID_AMR_NB) {
        mov_write_amr_tag(pb, track);
    } else if (track->par->codec_id == AV_CODEC_ID_AC3) {
        mov_write_ac3_tag(s, pb, track);
    } else if (track->par->codec_id == AV_CODEC_ID_EAC3) {
        mov_write_eac3_tag(s, pb, track);
    } else if (track->par->codec_id == AV_CODEC_ID_ALAC ||
               track->par->codec_id == AV_CODEC_ID_QDM2) {
        mov_write_extradata_tag(pb, track);
    } else if (track->par->codec_id == AV_CODEC_ID_ADPCM_MS ||
               track->par->codec_id == AV_CODEC_ID_ADPCM_IMA_WAV) {
        mov_write_ms_tag(s, pb, track);
    }

    avio_wb32(pb, 8);     /* size */
    avio_wb32(pb, 0);     /* null tag */

    return update_size(pb, pos);
}

static int mov_write_dvc1_structs(MOVTrack *track, uint8_t *buf)
{
    uint8_t *unescaped;
    const uint8_t *start, *next, *end = track->vos_data + track->vos_len;
    int unescaped_size, seq_found = 0;
    int level = 0, interlace = 0;
    int packet_seq   = track->vc1_info.packet_seq;
    int packet_entry = track->vc1_info.packet_entry;
    int slices       = track->vc1_info.slices;
    PutBitContext pbc;

    if (track->start_dts == AV_NOPTS_VALUE) {
        /* No packets written yet, vc1_info isn't authoritative yet. */
        /* Assume inline sequence and entry headers. */
        packet_seq = packet_entry = 1;
        av_log(NULL, AV_LOG_WARNING,
               "moov atom written before any packets, unable to write correct "
               "dvc1 atom. Set the delay_moov flag to fix this.\n");
    }

    unescaped = av_mallocz(track->vos_len + AV_INPUT_BUFFER_PADDING_SIZE);
    if (!unescaped)
        return AVERROR(ENOMEM);
    start = find_next_marker(track->vos_data, end);
    for (next = start; next < end; start = next) {
        GetBitContext gb;
        int size;
        next = find_next_marker(start + 4, end);
        size = next - start - 4;
        if (size <= 0)
            continue;
        unescaped_size = vc1_unescape_buffer(start + 4, size, unescaped);
        init_get_bits(&gb, unescaped, 8 * unescaped_size);
        if (AV_RB32(start) == VC1_CODE_SEQHDR) {
            int profile = get_bits(&gb, 2);
            if (profile != PROFILE_ADVANCED) {
                av_free(unescaped);
                return AVERROR(ENOSYS);
            }
            seq_found = 1;
            level = get_bits(&gb, 3);
            /* chromaformat, frmrtq_postproc, bitrtq_postproc, postprocflag,
             * width, height */
            skip_bits_long(&gb, 2 + 3 + 5 + 1 + 2*12);
            skip_bits(&gb, 1); /* broadcast */
            interlace = get_bits1(&gb);
            skip_bits(&gb, 4); /* tfcntrflag, finterpflag, reserved, psf */
        }
    }
    if (!seq_found) {
        av_free(unescaped);
        return AVERROR(ENOSYS);
    }

    init_put_bits(&pbc, buf, 7);
    /* VC1DecSpecStruc */
    put_bits(&pbc, 4, 12); /* profile - advanced */
    put_bits(&pbc, 3, level);
    put_bits(&pbc, 1, 0); /* reserved */
    /* VC1AdvDecSpecStruc */
    put_bits(&pbc, 3, level);
    put_bits(&pbc, 1, 0); /* cbr */
    put_bits(&pbc, 6, 0); /* reserved */
    put_bits(&pbc, 1, !interlace); /* no interlace */
    put_bits(&pbc, 1, !packet_seq); /* no multiple seq */
    put_bits(&pbc, 1, !packet_entry); /* no multiple entry */
    put_bits(&pbc, 1, !slices); /* no slice code */
    put_bits(&pbc, 1, 0); /* no bframe */
    put_bits(&pbc, 1, 0); /* reserved */

    /* framerate */
    if (track->st->avg_frame_rate.num > 0 && track->st->avg_frame_rate.den > 0)
        put_bits32(&pbc, track->st->avg_frame_rate.num / track->st->avg_frame_rate.den);
    else
        put_bits32(&pbc, 0xffffffff);

    flush_put_bits(&pbc);

    av_free(unescaped);

    return 0;
}

static int mov_write_dvc1_tag(AVIOContext *pb, MOVTrack *track)
{
    uint8_t buf[7] = { 0 };
    int ret;

    if ((ret = mov_write_dvc1_structs(track, buf)) < 0)
        return ret;

    avio_wb32(pb, track->vos_len + 8 + sizeof(buf));
    ffio_wfourcc(pb, "dvc1");
    avio_write(pb, buf, sizeof(buf));
    avio_write(pb, track->vos_data, track->vos_len);

    return 0;
}

static int mov_write_glbl_tag(AVIOContext *pb, MOVTrack *track)
{
    avio_wb32(pb, track->vos_len + 8);
    ffio_wfourcc(pb, "glbl");
    avio_write(pb, track->vos_data, track->vos_len);
    return 8 + track->vos_len;
}

/**
 * Compute flags for 'lpcm' tag.
 * See CoreAudioTypes and AudioStreamBasicDescription at Apple.
 */
static int mov_get_lpcm_flags(enum AVCodecID codec_id)
{
    switch (codec_id) {
    case AV_CODEC_ID_PCM_F32BE:
    case AV_CODEC_ID_PCM_F64BE:
        return 11;
    case AV_CODEC_ID_PCM_F32LE:
    case AV_CODEC_ID_PCM_F64LE:
        return 9;
    case AV_CODEC_ID_PCM_U8:
        return 10;
    case AV_CODEC_ID_PCM_S16BE:
    case AV_CODEC_ID_PCM_S24BE:
    case AV_CODEC_ID_PCM_S32BE:
        return 14;
    case AV_CODEC_ID_PCM_S8:
    case AV_CODEC_ID_PCM_S16LE:
    case AV_CODEC_ID_PCM_S24LE:
    case AV_CODEC_ID_PCM_S32LE:
        return 12;
    default:
        return 0;
    }
}

static int get_cluster_duration(MOVTrack *track, int cluster_idx)
{
    int64_t next_dts;

    if (cluster_idx >= track->entry)
        return 0;

    if (cluster_idx + 1 == track->entry)
        next_dts = track->track_duration + track->start_dts;
    else
        next_dts = track->cluster[cluster_idx + 1].dts;

    next_dts -= track->cluster[cluster_idx].dts;

    av_assert0(next_dts >= 0);
    av_assert0(next_dts <= INT_MAX);

    return next_dts;
}

static int get_samples_per_packet(MOVTrack *track)
{
    int i, first_duration;

// return track->par->frame_size;

    /* use 1 for raw PCM */
    if (!track->audio_vbr)
        return 1;

    /* check to see if duration is constant for all clusters */
    if (!track->entry)
        return 0;
    first_duration = get_cluster_duration(track, 0);
    for (i = 1; i < track->entry; i++) {
        if (get_cluster_duration(track, i) != first_duration)
            return 0;
    }
    return first_duration;
}

static int mov_write_btrt_tag(AVIOContext *pb, MOVTrack *track)
{
    int64_t pos = avio_tell(pb);
    struct mpeg4_bit_rate_values bit_rates = calculate_mpeg4_bit_rates(track);
    if (!bit_rates.max_bit_rate && !bit_rates.avg_bit_rate &&
        !bit_rates.buffer_size)
        // no useful data to be written, skip
        return 0;

    avio_wb32(pb, 0); /* size */
    ffio_wfourcc(pb, "btrt");

    avio_wb32(pb, bit_rates.buffer_size);
    avio_wb32(pb, bit_rates.max_bit_rate);
    avio_wb32(pb, bit_rates.avg_bit_rate);

    return update_size(pb, pos);
}

static int mov_write_chnl_tag(AVFormatContext *s, AVIOContext *pb, MOVTrack *track)
{
    int64_t pos = avio_tell(pb);
    int config = 0;
    int ret;
    uint8_t *speaker_pos = NULL;
    const AVChannelLayout *layout = &track->par->ch_layout;

    ret = ff_mov_get_channel_config_from_layout(layout, &config);
    if (ret || !config) {
        config = 0;
        speaker_pos = av_malloc(layout->nb_channels);
        ret = ff_mov_get_channel_positions_from_layout(layout,
                speaker_pos, layout->nb_channels);
        if (ret) {
            char buf[128] = {0};

            av_freep(&speaker_pos);
            av_channel_layout_describe(layout, buf, sizeof(buf));
            av_log(s, AV_LOG_ERROR, "unsupported channel layout %s\n", buf);
            return ret;
        }
    }

    avio_wb32(pb, 0); /* size */
    ffio_wfourcc(pb, "chnl");
    avio_wb32(pb, 0); /* version & flags */

    avio_w8(pb, 1); /* stream_structure */
    avio_w8(pb, config);
    if (config) {
        avio_wb64(pb, 0);
    } else {
        for (int i = 0; i < layout->nb_channels; i++)
            avio_w8(pb, speaker_pos[i]);
        av_freep(&speaker_pos);
    }

    return update_size(pb, pos);
}

static int mov_write_pcmc_tag(AVFormatContext *s, AVIOContext *pb, MOVTrack *track)
{
    int64_t pos = avio_tell(pb);
    int format_flags;
    int sample_size;

    avio_wb32(pb, 0); /* size */
    ffio_wfourcc(pb, "pcmC");
    avio_wb32(pb, 0); /* version & flags */

    /* 0x01: indicates little-endian format */
    format_flags = (track->par->codec_id == AV_CODEC_ID_PCM_F32LE ||
                    track->par->codec_id == AV_CODEC_ID_PCM_F64LE ||
                    track->par->codec_id == AV_CODEC_ID_PCM_S16LE ||
                    track->par->codec_id == AV_CODEC_ID_PCM_S24LE ||
                    track->par->codec_id == AV_CODEC_ID_PCM_S32LE);
    avio_w8(pb, format_flags);
    sample_size = track->par->bits_per_raw_sample;
    if (!sample_size)
        sample_size = av_get_exact_bits_per_sample(track->par->codec_id);
    av_assert0(sample_size);
    avio_w8(pb, sample_size);

    return update_size(pb, pos);
}

static int mov_write_audio_tag(AVFormatContext *s, AVIOContext *pb, MOVMuxContext *mov, MOVTrack *track)
{
    int64_t pos = avio_tell(pb);
    int version = 0;
    uint32_t tag = track->tag;
    int ret = 0;

    if (track->mode == MODE_MOV) {
        if (track->timescale > UINT16_MAX || !track->par->ch_layout.nb_channels) {
            if (mov_get_lpcm_flags(track->par->codec_id))
                tag = AV_RL32("lpcm");
            version = 2;
        } else if (track->audio_vbr || mov_pcm_le_gt16(track->par->codec_id) ||
                   mov_pcm_be_gt16(track->par->codec_id) ||
                   track->par->codec_id == AV_CODEC_ID_ADPCM_MS ||
                   track->par->codec_id == AV_CODEC_ID_ADPCM_IMA_WAV ||
                   track->par->codec_id == AV_CODEC_ID_QDM2) {
            version = 1;
        }
    }

    avio_wb32(pb, 0); /* size */
    if (mov->encryption_scheme != MOV_ENC_NONE) {
        ffio_wfourcc(pb, "enca");
    } else {
        avio_wl32(pb, tag); // store it byteswapped
    }
    avio_wb32(pb, 0); /* Reserved */
    avio_wb16(pb, 0); /* Reserved */
    avio_wb16(pb, 1); /* Data-reference index, XXX  == 1 */

    /* SoundDescription */
    avio_wb16(pb, version); /* Version */
    avio_wb16(pb, 0); /* Revision level */
    avio_wb32(pb, 0); /* Reserved */

    if (version == 2) {
        avio_wb16(pb, 3);
        avio_wb16(pb, 16);
        avio_wb16(pb, 0xfffe);
        avio_wb16(pb, 0);
        avio_wb32(pb, 0x00010000);
        avio_wb32(pb, 72);
        avio_wb64(pb, av_double2int(track->par->sample_rate));
        avio_wb32(pb, track->par->ch_layout.nb_channels);
        avio_wb32(pb, 0x7F000000);
        avio_wb32(pb, av_get_bits_per_sample(track->par->codec_id));
        avio_wb32(pb, mov_get_lpcm_flags(track->par->codec_id));
        avio_wb32(pb, track->sample_size);
        avio_wb32(pb, get_samples_per_packet(track));
    } else {
        if (track->mode == MODE_MOV) {
            avio_wb16(pb, track->par->ch_layout.nb_channels);
            if (track->par->codec_id == AV_CODEC_ID_PCM_U8 ||
                track->par->codec_id == AV_CODEC_ID_PCM_S8)
                avio_wb16(pb, 8); /* bits per sample */
            else if (track->par->codec_id == AV_CODEC_ID_ADPCM_G726)
                avio_wb16(pb, track->par->bits_per_coded_sample);
            else
                avio_wb16(pb, 16);
            avio_wb16(pb, track->audio_vbr ? -2 : 0); /* compression ID */
        } else { /* reserved for mp4/3gp */
            avio_wb16(pb, track->par->ch_layout.nb_channels);
            if (track->par->codec_id == AV_CODEC_ID_FLAC ||
                track->par->codec_id == AV_CODEC_ID_ALAC) {
                avio_wb16(pb, track->par->bits_per_raw_sample);
            } else {
                avio_wb16(pb, 16);
            }
            avio_wb16(pb, 0);
        }

        avio_wb16(pb, 0); /* packet size (= 0) */
        if (track->par->codec_id == AV_CODEC_ID_OPUS)
            avio_wb16(pb, 48000);
        else if (track->par->codec_id == AV_CODEC_ID_TRUEHD)
            avio_wb32(pb, track->par->sample_rate);
        else
            avio_wb16(pb, track->par->sample_rate <= UINT16_MAX ?
                          track->par->sample_rate : 0);

        if (track->par->codec_id != AV_CODEC_ID_TRUEHD)
            avio_wb16(pb, 0); /* Reserved */
    }

    if (version == 1) { /* SoundDescription V1 extended info */
        if (mov_pcm_le_gt16(track->par->codec_id) ||
            mov_pcm_be_gt16(track->par->codec_id))
            avio_wb32(pb, 1); /*  must be 1 for  uncompressed formats */
        else
            avio_wb32(pb, track->par->frame_size); /* Samples per packet */
        avio_wb32(pb, track->sample_size / track->par->ch_layout.nb_channels); /* Bytes per packet */
        avio_wb32(pb, track->sample_size); /* Bytes per frame */
        avio_wb32(pb, 2); /* Bytes per sample */
    }

    if (track->mode == MODE_MOV &&
        (track->par->codec_id == AV_CODEC_ID_AAC           ||
         track->par->codec_id == AV_CODEC_ID_AC3           ||
         track->par->codec_id == AV_CODEC_ID_EAC3          ||
         track->par->codec_id == AV_CODEC_ID_AMR_NB        ||
         track->par->codec_id == AV_CODEC_ID_ALAC          ||
         track->par->codec_id == AV_CODEC_ID_ADPCM_MS      ||
         track->par->codec_id == AV_CODEC_ID_ADPCM_IMA_WAV ||
         track->par->codec_id == AV_CODEC_ID_QDM2          ||
         (mov_pcm_le_gt16(track->par->codec_id) && version==1) ||
         (mov_pcm_be_gt16(track->par->codec_id) && version==1)))
        ret = mov_write_wave_tag(s, pb, track);
    else if (track->tag == MKTAG('m','p','4','a'))
        ret = mov_write_esds_tag(pb, track);
#if CONFIG_IAMFENC
    else if (track->tag == MKTAG('i','a','m','f'))
        ret = mov_write_iacb_tag(mov->fc, pb, track);
#endif
    else if (track->par->codec_id == AV_CODEC_ID_AMR_NB)
        ret = mov_write_amr_tag(pb, track);
    else if (track->par->codec_id == AV_CODEC_ID_AC3)
        ret = mov_write_ac3_tag(s, pb, track);
    else if (track->par->codec_id == AV_CODEC_ID_EAC3)
        ret = mov_write_eac3_tag(s, pb, track);
    else if (track->par->codec_id == AV_CODEC_ID_ALAC)
        ret = mov_write_extradata_tag(pb, track);
    else if (track->par->codec_id == AV_CODEC_ID_WMAPRO)
        ret = mov_write_wfex_tag(s, pb, track);
    else if (track->par->codec_id == AV_CODEC_ID_FLAC)
        ret = mov_write_dfla_tag(pb, track);
    else if (track->par->codec_id == AV_CODEC_ID_OPUS)
        ret = mov_write_dops_tag(s, pb, track);
    else if (track->par->codec_id == AV_CODEC_ID_TRUEHD)
        ret = mov_write_dmlp_tag(s, pb, track);
    else if (tag == MOV_MP4_IPCM_TAG || tag == MOV_MP4_FPCM_TAG) {
        if (track->par->ch_layout.nb_channels > 1)
            ret = mov_write_chnl_tag(s, pb, track);
        if (ret < 0)
            return ret;
        ret = mov_write_pcmc_tag(s, pb, track);
    } else if (track->vos_len > 0)
        ret = mov_write_glbl_tag(pb, track);

    if (ret < 0)
        return ret;

    if (track->mode == MODE_MOV && track->par->codec_type == AVMEDIA_TYPE_AUDIO
            && ((ret = mov_write_chan_tag(s, pb, track)) < 0)) {
        return ret;
    }

    if (mov->encryption_scheme != MOV_ENC_NONE
            && ((ret = ff_mov_cenc_write_sinf_tag(track, pb, mov->encryption_kid)) < 0)) {
        return ret;
    }

    if (mov->write_btrt &&
            ((ret = mov_write_btrt_tag(pb, track)) < 0))
        return ret;

    ret = update_size(pb, pos);
    return ret;
}

static int mov_write_d263_tag(AVIOContext *pb)
{
    avio_wb32(pb, 0xf); /* size */
    ffio_wfourcc(pb, "d263");
    ffio_wfourcc(pb, "FFMP");
    avio_w8(pb, 0); /* decoder version */
    /* FIXME use AVCodecContext level/profile, when encoder will set values */
    avio_w8(pb, 0xa); /* level */
    avio_w8(pb, 0); /* profile */
    return 0xf;
}

static int mov_write_av1c_tag(AVIOContext *pb, MOVTrack *track)
{
    int64_t pos = avio_tell(pb);

    avio_wb32(pb, 0);
    ffio_wfourcc(pb, "av1C");
    ff_isom_write_av1c(pb, track->vos_data, track->vos_len, track->mode != MODE_AVIF);
    return update_size(pb, pos);
}

static int mov_write_avcc_tag(AVIOContext *pb, MOVTrack *track)
{
    int64_t pos = avio_tell(pb);

    avio_wb32(pb, 0);
    ffio_wfourcc(pb, "avcC");
    ff_isom_write_avcc(pb, track->vos_data, track->vos_len);
    return update_size(pb, pos);
}

static int mov_write_vpcc_tag(AVFormatContext *s, AVIOContext *pb, MOVTrack *track)
{
    int64_t pos = avio_tell(pb);

    avio_wb32(pb, 0);
    ffio_wfourcc(pb, "vpcC");
    ff_isom_write_vpcc(s, pb, track->vos_data, track->vos_len, track->par);
    return update_size(pb, pos);
}

static int mov_write_hvcc_tag(AVIOContext *pb, MOVTrack *track)
{
    int64_t pos = avio_tell(pb);

    avio_wb32(pb, 0);
    ffio_wfourcc(pb, "hvcC");
    if (track->tag == MKTAG('h','v','c','1'))
        ff_isom_write_hvcc(pb, track->vos_data, track->vos_len, 1);
    else
        ff_isom_write_hvcc(pb, track->vos_data, track->vos_len, 0);
    return update_size(pb, pos);
}

static int mov_write_vvcc_tag(AVIOContext *pb, MOVTrack *track)
{
    int64_t pos = avio_tell(pb);

    avio_wb32(pb, 0);
    ffio_wfourcc_full_box(pb, "vvcC");
    //avio_wb32(pb, 0);
    if (track->tag == MKTAG('v','v','i','1'))
        ff_isom_write_vvcc(pb, track->vos_data, track->vos_len, 1);
    else
        ff_isom_write_vvcc(pb, track->vos_data, track->vos_len, 0);

    return update_size(pb, pos);
}

static int mov_write_evcc_tag(AVIOContext *pb, MOVTrack *track)
{
    int64_t pos = avio_tell(pb);

    avio_wb32(pb, 0);
    ffio_wfourcc(pb, "evcC");

    if (track->tag == MKTAG('e','v','c','1'))
        ff_isom_write_evcc(pb, track->vos_data, track->vos_len, 1);
    else
        ff_isom_write_evcc(pb, track->vos_data, track->vos_len, 0);

    return update_size(pb, pos);
}

static int mov_write_vvcc_tag(AVIOContext *pb, MOVTrack *track)
{
    int64_t pos = avio_tell(pb);

    avio_wb32(pb, 0);
    ffio_wfourcc(pb, "vvcC");

    avio_w8  (pb, 0); /* version */
    avio_wb24(pb, 0); /* flags */

    if (track->tag == MKTAG('v','v','c','1'))
        ff_isom_write_vvcc(pb, track->vos_data, track->vos_len, 1);
    else
        ff_isom_write_vvcc(pb, track->vos_data, track->vos_len, 0);
    return update_size(pb, pos);
}

/* also used by all avid codecs (dv, imx, meridien) and their variants */
static int mov_write_avid_tag(AVIOContext *pb, MOVTrack *track)
{
    int interlaced;
    int cid;
    int display_width = track->par->width;

    if (track->vos_data && track->vos_len > 0x29) {
        if (ff_dnxhd_parse_header_prefix(track->vos_data) != 0) {
            /* looks like a DNxHD bit stream */
            interlaced = (track->vos_data[5] & 2);
            cid = AV_RB32(track->vos_data + 0x28);
        } else {
            av_log(NULL, AV_LOG_WARNING, "Could not locate DNxHD bit stream in vos_data\n");
            return 0;
        }
    } else {
        av_log(NULL, AV_LOG_WARNING, "Could not locate DNxHD bit stream, vos_data too small\n");
        return 0;
    }

    avio_wb32(pb, 24); /* size */
    ffio_wfourcc(pb, "ACLR");
    ffio_wfourcc(pb, "ACLR");
    ffio_wfourcc(pb, "0001");
    if (track->par->color_range == AVCOL_RANGE_MPEG || /* Legal range (16-235) */
        track->par->color_range == AVCOL_RANGE_UNSPECIFIED) {
        avio_wb32(pb, 1); /* Corresponds to 709 in official encoder */
    } else { /* Full range (0-255) */
        avio_wb32(pb, 2); /* Corresponds to RGB in official encoder */
    }
    avio_wb32(pb, 0); /* unknown */

    if (track->tag == MKTAG('A','V','d','h')) {
        avio_wb32(pb, 32);
        ffio_wfourcc(pb, "ADHR");
        ffio_wfourcc(pb, "0001");
        avio_wb32(pb, cid);
        avio_wb32(pb, 0); /* unknown */
        avio_wb32(pb, 1); /* unknown */
        avio_wb32(pb, 0); /* unknown */
        avio_wb32(pb, 0); /* unknown */
        return 0;
    }

    avio_wb32(pb, 24); /* size */
    ffio_wfourcc(pb, "APRG");
    ffio_wfourcc(pb, "APRG");
    ffio_wfourcc(pb, "0001");
    avio_wb32(pb, 1); /* unknown */
    avio_wb32(pb, 0); /* unknown */

    avio_wb32(pb, 120); /* size */
    ffio_wfourcc(pb, "ARES");
    ffio_wfourcc(pb, "ARES");
    ffio_wfourcc(pb, "0001");
    avio_wb32(pb, cid); /* dnxhd cid, some id ? */
    if (   track->par->sample_aspect_ratio.num > 0
        && track->par->sample_aspect_ratio.den > 0)
        display_width = display_width * track->par->sample_aspect_ratio.num / track->par->sample_aspect_ratio.den;
    avio_wb32(pb, display_width);
    /* values below are based on samples created with quicktime and avid codecs */
    if (interlaced) {
        avio_wb32(pb, track->par->height / 2);
        avio_wb32(pb, 2); /* unknown */
        avio_wb32(pb, 0); /* unknown */
        avio_wb32(pb, 4); /* unknown */
    } else {
        avio_wb32(pb, track->par->height);
        avio_wb32(pb, 1); /* unknown */
        avio_wb32(pb, 0); /* unknown */
        if (track->par->height == 1080)
            avio_wb32(pb, 5); /* unknown */
        else
            avio_wb32(pb, 6); /* unknown */
    }
    /* padding */
    ffio_fill(pb, 0, 10 * 8);

    return 0;
}

static int mov_write_dpxe_tag(AVIOContext *pb, MOVTrack *track)
{
    avio_wb32(pb, 12);
    ffio_wfourcc(pb, "DpxE");
    if (track->par->extradata_size >= 12 &&
        !memcmp(&track->par->extradata[4], "DpxE", 4)) {
        avio_wb32(pb, track->par->extradata[11]);
    } else {
        avio_wb32(pb, 1);
    }
    return 0;
}

static int mov_get_dv_codec_tag(AVFormatContext *s, MOVTrack *track)
{
    int tag;

    if (track->par->width == 720) { /* SD */
        if (track->par->height == 480) { /* NTSC */
            if  (track->par->format == AV_PIX_FMT_YUV422P) tag = MKTAG('d','v','5','n');
            else                                            tag = MKTAG('d','v','c',' ');
       }else if (track->par->format == AV_PIX_FMT_YUV422P) tag = MKTAG('d','v','5','p');
        else if (track->par->format == AV_PIX_FMT_YUV420P) tag = MKTAG('d','v','c','p');
        else                                                tag = MKTAG('d','v','p','p');
    } else if (track->par->height == 720) { /* HD 720 line */
        if  (track->st->time_base.den == 50)                tag = MKTAG('d','v','h','q');
        else                                                tag = MKTAG('d','v','h','p');
    } else if (track->par->height == 1080) { /* HD 1080 line */
        if  (track->st->time_base.den == 25)                tag = MKTAG('d','v','h','5');
        else                                                tag = MKTAG('d','v','h','6');
    } else {
        av_log(s, AV_LOG_ERROR, "unsupported height for dv codec\n");
        return 0;
    }

    return tag;
}

static int defined_frame_rate(AVFormatContext *s, AVStream *st)
{
    AVRational rational_framerate = st->avg_frame_rate;
    int rate = 0;
    if (rational_framerate.den != 0)
        rate = av_q2d(rational_framerate);
    return rate;
}

static int mov_get_mpeg2_xdcam_codec_tag(AVFormatContext *s, MOVTrack *track)
{
    int tag = track->par->codec_tag;
    int interlaced = track->par->field_order > AV_FIELD_PROGRESSIVE;
    AVStream *st = track->st;
    int rate = defined_frame_rate(s, st);

    if (!tag)
        tag = MKTAG('m', '2', 'v', '1'); //fallback tag

    if (track->par->format == AV_PIX_FMT_YUV420P) {
        if (track->par->width == 1280 && track->par->height == 720) {
            if (!interlaced) {
                if      (rate == 24) tag = MKTAG('x','d','v','4');
                else if (rate == 25) tag = MKTAG('x','d','v','5');
                else if (rate == 30) tag = MKTAG('x','d','v','1');
                else if (rate == 50) tag = MKTAG('x','d','v','a');
                else if (rate == 60) tag = MKTAG('x','d','v','9');
            }
        } else if (track->par->width == 1440 && track->par->height == 1080) {
            if (!interlaced) {
                if      (rate == 24) tag = MKTAG('x','d','v','6');
                else if (rate == 25) tag = MKTAG('x','d','v','7');
                else if (rate == 30) tag = MKTAG('x','d','v','8');
            } else {
                if      (rate == 25) tag = MKTAG('x','d','v','3');
                else if (rate == 30) tag = MKTAG('x','d','v','2');
            }
        } else if (track->par->width == 1920 && track->par->height == 1080) {
            if (!interlaced) {
                if      (rate == 24) tag = MKTAG('x','d','v','d');
                else if (rate == 25) tag = MKTAG('x','d','v','e');
                else if (rate == 30) tag = MKTAG('x','d','v','f');
            } else {
                if      (rate == 25) tag = MKTAG('x','d','v','c');
                else if (rate == 30) tag = MKTAG('x','d','v','b');
            }
        }
    } else if (track->par->format == AV_PIX_FMT_YUV422P) {
        if (track->par->width == 1280 && track->par->height == 720) {
            if (!interlaced) {
                if      (rate == 24) tag = MKTAG('x','d','5','4');
                else if (rate == 25) tag = MKTAG('x','d','5','5');
                else if (rate == 30) tag = MKTAG('x','d','5','1');
                else if (rate == 50) tag = MKTAG('x','d','5','a');
                else if (rate == 60) tag = MKTAG('x','d','5','9');
            }
        } else if (track->par->width == 1920 && track->par->height == 1080) {
            if (!interlaced) {
                if      (rate == 24) tag = MKTAG('x','d','5','d');
                else if (rate == 25) tag = MKTAG('x','d','5','e');
                else if (rate == 30) tag = MKTAG('x','d','5','f');
            } else {
                if      (rate == 25) tag = MKTAG('x','d','5','c');
                else if (rate == 30) tag = MKTAG('x','d','5','b');
            }
        }
    }

    return tag;
}

static int mov_get_h264_codec_tag(AVFormatContext *s, MOVTrack *track)
{
    int tag = track->par->codec_tag;
    int interlaced = track->par->field_order > AV_FIELD_PROGRESSIVE;
    AVStream *st = track->st;
    int rate = defined_frame_rate(s, st);

    if (!tag)
        tag = MKTAG('a', 'v', 'c', 'i'); //fallback tag

    if (track->par->format == AV_PIX_FMT_YUV420P10) {
        if (track->par->width == 960 && track->par->height == 720) {
            if (!interlaced) {
                if      (rate == 24) tag = MKTAG('a','i','5','p');
                else if (rate == 25) tag = MKTAG('a','i','5','q');
                else if (rate == 30) tag = MKTAG('a','i','5','p');
                else if (rate == 50) tag = MKTAG('a','i','5','q');
                else if (rate == 60) tag = MKTAG('a','i','5','p');
            }
        } else if (track->par->width == 1440 && track->par->height == 1080) {
            if (!interlaced) {
                if      (rate == 24) tag = MKTAG('a','i','5','3');
                else if (rate == 25) tag = MKTAG('a','i','5','2');
                else if (rate == 30) tag = MKTAG('a','i','5','3');
            } else {
                if      (rate == 50) tag = MKTAG('a','i','5','5');
                else if (rate == 60) tag = MKTAG('a','i','5','6');
            }
        }
    } else if (track->par->format == AV_PIX_FMT_YUV422P10) {
        if (track->par->width == 1280 && track->par->height == 720) {
            if (!interlaced) {
                if      (rate == 24) tag = MKTAG('a','i','1','p');
                else if (rate == 25) tag = MKTAG('a','i','1','q');
                else if (rate == 30) tag = MKTAG('a','i','1','p');
                else if (rate == 50) tag = MKTAG('a','i','1','q');
                else if (rate == 60) tag = MKTAG('a','i','1','p');
            }
        } else if (track->par->width == 1920 && track->par->height == 1080) {
            if (!interlaced) {
                if      (rate == 24) tag = MKTAG('a','i','1','3');
                else if (rate == 25) tag = MKTAG('a','i','1','2');
                else if (rate == 30) tag = MKTAG('a','i','1','3');
            } else {
                if      (rate == 25) tag = MKTAG('a','i','1','5');
                else if (rate == 50) tag = MKTAG('a','i','1','5');
                else if (rate == 60) tag = MKTAG('a','i','1','6');
            }
        } else if (   track->par->width == 4096 && track->par->height == 2160
                   || track->par->width == 3840 && track->par->height == 2160
                   || track->par->width == 2048 && track->par->height == 1080) {
            tag = MKTAG('a','i','v','x');
        }
    }

    return tag;
}

static int mov_get_evc_codec_tag(AVFormatContext *s, MOVTrack *track)
{
    int tag = track->par->codec_tag;

    if (!tag)
        tag = MKTAG('e', 'v', 'c', '1');

    return tag;
}

static const struct {
    enum AVPixelFormat pix_fmt;
    uint32_t tag;
    unsigned bps;
} mov_pix_fmt_tags[] = {
    { AV_PIX_FMT_YUYV422, MKTAG('y','u','v','2'),  0 },
    { AV_PIX_FMT_YUYV422, MKTAG('y','u','v','s'),  0 },
    { AV_PIX_FMT_UYVY422, MKTAG('2','v','u','y'),  0 },
    { AV_PIX_FMT_RGB555BE,MKTAG('r','a','w',' '), 16 },
    { AV_PIX_FMT_RGB555LE,MKTAG('L','5','5','5'), 16 },
    { AV_PIX_FMT_RGB565LE,MKTAG('L','5','6','5'), 16 },
    { AV_PIX_FMT_RGB565BE,MKTAG('B','5','6','5'), 16 },
    { AV_PIX_FMT_GRAY16BE,MKTAG('b','1','6','g'), 16 },
    { AV_PIX_FMT_RGB24,   MKTAG('r','a','w',' '), 24 },
    { AV_PIX_FMT_BGR24,   MKTAG('2','4','B','G'), 24 },
    { AV_PIX_FMT_ARGB,    MKTAG('r','a','w',' '), 32 },
    { AV_PIX_FMT_BGRA,    MKTAG('B','G','R','A'), 32 },
    { AV_PIX_FMT_RGBA,    MKTAG('R','G','B','A'), 32 },
    { AV_PIX_FMT_ABGR,    MKTAG('A','B','G','R'), 32 },
    { AV_PIX_FMT_RGB48BE, MKTAG('b','4','8','r'), 48 },
};

static int mov_get_dnxhd_codec_tag(AVFormatContext *s, MOVTrack *track)
{
    int tag = MKTAG('A','V','d','n');
    if (track->par->profile != AV_PROFILE_UNKNOWN &&
        track->par->profile != AV_PROFILE_DNXHD)
        tag = MKTAG('A','V','d','h');
    return tag;
}

static int mov_get_rawvideo_codec_tag(AVFormatContext *s, MOVTrack *track)
{
    int tag = track->par->codec_tag;
    int i;
    enum AVPixelFormat pix_fmt;

    for (i = 0; i < FF_ARRAY_ELEMS(mov_pix_fmt_tags); i++) {
        if (track->par->format == mov_pix_fmt_tags[i].pix_fmt) {
            tag = mov_pix_fmt_tags[i].tag;
            track->par->bits_per_coded_sample = mov_pix_fmt_tags[i].bps;
            if (track->par->codec_tag == mov_pix_fmt_tags[i].tag)
                break;
        }
    }

    pix_fmt = avpriv_pix_fmt_find(PIX_FMT_LIST_MOV,
                                  track->par->bits_per_coded_sample);
    if (tag == MKTAG('r','a','w',' ') &&
        track->par->format != pix_fmt &&
        track->par->format != AV_PIX_FMT_GRAY8 &&
        track->par->format != AV_PIX_FMT_NONE)
        av_log(s, AV_LOG_ERROR, "%s rawvideo cannot be written to mov, output file will be unreadable\n",
               av_get_pix_fmt_name(track->par->format));
    return tag;
}

static unsigned int mov_get_codec_tag(AVFormatContext *s, MOVTrack *track)
{
    unsigned int tag = track->par->codec_tag;

    // "rtp " is used to distinguish internally created RTP-hint tracks
    // (with rtp_ctx) from other tracks.
    if (tag == MKTAG('r','t','p',' '))
        tag = 0;
    if (!tag || (s->strict_std_compliance >= FF_COMPLIANCE_NORMAL &&
                 (track->par->codec_id == AV_CODEC_ID_DVVIDEO ||
                  track->par->codec_id == AV_CODEC_ID_RAWVIDEO ||
                  track->par->codec_id == AV_CODEC_ID_H263 ||
                  track->par->codec_id == AV_CODEC_ID_H264 ||
                  track->par->codec_id == AV_CODEC_ID_DNXHD ||
                  track->par->codec_id == AV_CODEC_ID_MPEG2VIDEO ||
                  av_get_bits_per_sample(track->par->codec_id)))) { // pcm audio
        if (track->par->codec_id == AV_CODEC_ID_DVVIDEO)
            tag = mov_get_dv_codec_tag(s, track);
        else if (track->par->codec_id == AV_CODEC_ID_RAWVIDEO)
            tag = mov_get_rawvideo_codec_tag(s, track);
        else if (track->par->codec_id == AV_CODEC_ID_MPEG2VIDEO)
            tag = mov_get_mpeg2_xdcam_codec_tag(s, track);
        else if (track->par->codec_id == AV_CODEC_ID_H264)
            tag = mov_get_h264_codec_tag(s, track);
        else if (track->par->codec_id == AV_CODEC_ID_EVC)
            tag = mov_get_evc_codec_tag(s, track);
        else if (track->par->codec_id == AV_CODEC_ID_DNXHD)
            tag = mov_get_dnxhd_codec_tag(s, track);
        else if (track->par->codec_type == AVMEDIA_TYPE_VIDEO) {
            tag = ff_codec_get_tag(ff_codec_movvideo_tags, track->par->codec_id);
            if (!tag) { // if no mac fcc found, try with Microsoft tags
                tag = ff_codec_get_tag(ff_codec_bmp_tags, track->par->codec_id);
                if (tag)
                    av_log(s, AV_LOG_WARNING, "Using MS style video codec tag, "
                           "the file may be unplayable!\n");
            }
        } else if (track->par->codec_type == AVMEDIA_TYPE_AUDIO) {
            tag = ff_codec_get_tag(ff_codec_movaudio_tags, track->par->codec_id);
            if (!tag) { // if no mac fcc found, try with Microsoft tags
                int ms_tag = ff_codec_get_tag(ff_codec_wav_tags, track->par->codec_id);
                if (ms_tag) {
                    tag = MKTAG('m', 's', ((ms_tag >> 8) & 0xff), (ms_tag & 0xff));
                    av_log(s, AV_LOG_WARNING, "Using MS style audio codec tag, "
                           "the file may be unplayable!\n");
                }
            }
        } else if (track->par->codec_type == AVMEDIA_TYPE_SUBTITLE)
            tag = ff_codec_get_tag(ff_codec_movsubtitle_tags, track->par->codec_id);
    }

    return tag;
}

static const AVCodecTag codec_cover_image_tags[] = {
    { AV_CODEC_ID_MJPEG,  0xD },
    { AV_CODEC_ID_PNG,    0xE },
    { AV_CODEC_ID_BMP,    0x1B },
    { AV_CODEC_ID_NONE, 0 },
};

static unsigned int validate_codec_tag(const AVCodecTag *const *tags,
                                       unsigned int tag, int codec_id)
{
    int i;

    /**
     * Check that tag + id is in the table
     */
    for (i = 0; tags && tags[i]; i++) {
        const AVCodecTag *codec_tags = tags[i];
        while (codec_tags->id != AV_CODEC_ID_NONE) {
            if (ff_toupper4(codec_tags->tag) == ff_toupper4(tag) &&
                codec_tags->id == codec_id)
                return codec_tags->tag;
            codec_tags++;
        }
    }
    return 0;
}

static unsigned int mov_find_codec_tag(AVFormatContext *s, MOVTrack *track)
{
    if (is_cover_image(track->st))
        return ff_codec_get_tag(codec_cover_image_tags, track->par->codec_id);

    if (track->mode == MODE_IPOD)
        if (!av_match_ext(s->url, "m4a") &&
            !av_match_ext(s->url, "m4v") &&
            !av_match_ext(s->url, "m4b"))
            av_log(s, AV_LOG_WARNING, "Warning, extension is not .m4a nor .m4v "
                   "Quicktime/Ipod might not play the file\n");

    if (track->mode == MODE_MOV) {
        return mov_get_codec_tag(s, track);
    } else
        return validate_codec_tag(s->oformat->codec_tag, track->par->codec_tag,
                                  track->par->codec_id);
}

/** Write uuid atom.
 * Needed to make file play in iPods running newest firmware
 * goes after avcC atom in moov.trak.mdia.minf.stbl.stsd.avc1
 */
static int mov_write_uuid_tag_ipod(AVIOContext *pb)
{
    avio_wb32(pb, 28);
    ffio_wfourcc(pb, "uuid");
    avio_wb32(pb, 0x6b6840f2);
    avio_wb32(pb, 0x5f244fc5);
    avio_wb32(pb, 0xba39a51b);
    avio_wb32(pb, 0xcf0323f3);
    avio_wb32(pb, 0x0);
    return 28;
}

static const uint16_t fiel_data[] = {
    0x0000, 0x0100, 0x0201, 0x0206, 0x0209, 0x020e
};

static int mov_write_fiel_tag(AVIOContext *pb, MOVTrack *track, int field_order)
{
    unsigned mov_field_order = 0;
    if (field_order < FF_ARRAY_ELEMS(fiel_data))
        mov_field_order = fiel_data[field_order];
    else
        return 0;
    avio_wb32(pb, 10);
    ffio_wfourcc(pb, "fiel");
    avio_wb16(pb, mov_field_order);
    return 10;
}

static int mov_write_subtitle_tag(AVFormatContext *s, AVIOContext *pb, MOVTrack *track)
{
    MOVMuxContext *mov = s->priv_data;
    int ret = AVERROR_BUG;
    int64_t pos = avio_tell(pb);
    avio_wb32(pb, 0);    /* size */
    avio_wl32(pb, track->tag); // store it byteswapped
    avio_wb32(pb, 0);    /* Reserved */
    avio_wb16(pb, 0);    /* Reserved */
    avio_wb16(pb, 1);    /* Data-reference index */

    if (track->par->codec_id == AV_CODEC_ID_DVD_SUBTITLE)
        mov_write_esds_tag(pb, track);
    else if (track->par->codec_id == AV_CODEC_ID_TTML) {
        switch (track->par->codec_tag) {
        case MOV_ISMV_TTML_TAG:
            // ISMV dfxp requires no extradata.
            break;
        case MOV_MP4_TTML_TAG:
            // As specified in 14496-30, XMLSubtitleSampleEntry
            // Namespace
            avio_put_str(pb, "http://www.w3.org/ns/ttml");
            // Empty schema_location
            avio_w8(pb, 0);
            // Empty auxiliary_mime_types
            avio_w8(pb, 0);
            break;
        default:
            av_log(NULL, AV_LOG_ERROR,
                   "Unknown codec tag '%s' utilized for TTML stream with "
                   "index %d (track id %d)!\n",
                   av_fourcc2str(track->par->codec_tag), track->st->index,
                   track->track_id);
            return AVERROR(EINVAL);
        }
    } else if (track->par->extradata_size)
        avio_write(pb, track->par->extradata, track->par->extradata_size);

    if (mov->write_btrt &&
            ((ret = mov_write_btrt_tag(pb, track)) < 0))
        return ret;

    return update_size(pb, pos);
}

static int mov_write_st3d_tag(AVFormatContext *s, AVIOContext *pb, AVStereo3D *stereo_3d)
{
    int8_t stereo_mode;

    if (stereo_3d->flags != 0) {
        av_log(s, AV_LOG_WARNING, "Unsupported stereo_3d flags %x. st3d not written.\n", stereo_3d->flags);
        return 0;
    }

    switch (stereo_3d->type) {
    case AV_STEREO3D_2D:
        stereo_mode = 0;
        break;
    case AV_STEREO3D_TOPBOTTOM:
        stereo_mode = 1;
        break;
    case AV_STEREO3D_SIDEBYSIDE:
        stereo_mode = 2;
        break;
    default:
        av_log(s, AV_LOG_WARNING, "Unsupported stereo_3d type %s. st3d not written.\n", av_stereo3d_type_name(stereo_3d->type));
        return 0;
    }
    avio_wb32(pb, 13); /* size */
    ffio_wfourcc(pb, "st3d");
    avio_wb32(pb, 0); /* version = 0 & flags = 0 */
    avio_w8(pb, stereo_mode);
    return 13;
}

static int mov_write_sv3d_tag(AVFormatContext *s, AVIOContext *pb, AVSphericalMapping *spherical_mapping)
{
    int64_t sv3d_pos, svhd_pos, proj_pos;
    const char* metadata_source = s->flags & AVFMT_FLAG_BITEXACT ? "Lavf" : LIBAVFORMAT_IDENT;

    if (spherical_mapping->projection != AV_SPHERICAL_EQUIRECTANGULAR &&
        spherical_mapping->projection != AV_SPHERICAL_EQUIRECTANGULAR_TILE &&
        spherical_mapping->projection != AV_SPHERICAL_CUBEMAP) {
        av_log(s, AV_LOG_WARNING, "Unsupported projection %d. sv3d not written.\n", spherical_mapping->projection);
        return 0;
    }

    sv3d_pos = avio_tell(pb);
    avio_wb32(pb, 0);  /* size */
    ffio_wfourcc(pb, "sv3d");

    svhd_pos = avio_tell(pb);
    avio_wb32(pb, 0);  /* size */
    ffio_wfourcc(pb, "svhd");
    avio_wb32(pb, 0); /* version = 0 & flags = 0 */
    avio_put_str(pb, metadata_source);
    update_size(pb, svhd_pos);

    proj_pos = avio_tell(pb);
    avio_wb32(pb, 0); /* size */
    ffio_wfourcc(pb, "proj");

    avio_wb32(pb, 24); /* size */
    ffio_wfourcc(pb, "prhd");
    avio_wb32(pb, 0); /* version = 0 & flags = 0 */
    avio_wb32(pb, spherical_mapping->yaw);
    avio_wb32(pb, spherical_mapping->pitch);
    avio_wb32(pb, spherical_mapping->roll);

    switch (spherical_mapping->projection) {
    case AV_SPHERICAL_EQUIRECTANGULAR:
    case AV_SPHERICAL_EQUIRECTANGULAR_TILE:
        avio_wb32(pb, 28);    /* size */
        ffio_wfourcc(pb, "equi");
        avio_wb32(pb, 0); /* version = 0 & flags = 0 */
        avio_wb32(pb, spherical_mapping->bound_top);
        avio_wb32(pb, spherical_mapping->bound_bottom);
        avio_wb32(pb, spherical_mapping->bound_left);
        avio_wb32(pb, spherical_mapping->bound_right);
        break;
    case AV_SPHERICAL_CUBEMAP:
        avio_wb32(pb, 20);    /* size */
        ffio_wfourcc(pb, "cbmp");
        avio_wb32(pb, 0); /* version = 0 & flags = 0 */
        avio_wb32(pb, 0); /* layout */
        avio_wb32(pb, spherical_mapping->padding); /* padding */
        break;
    }
    update_size(pb, proj_pos);

    return update_size(pb, sv3d_pos);
}

static int mov_write_dvcc_dvvc_tag(AVFormatContext *s, AVIOContext *pb, AVDOVIDecoderConfigurationRecord *dovi)
{
    uint8_t buf[ISOM_DVCC_DVVC_SIZE];

    avio_wb32(pb, 32); /* size = 8 + 24 */
    if (dovi->dv_profile > 10)
        ffio_wfourcc(pb, "dvwC");
    else if (dovi->dv_profile > 7)
        ffio_wfourcc(pb, "dvvC");
    else
        ffio_wfourcc(pb, "dvcC");

    ff_isom_put_dvcc_dvvc(s, buf, dovi);
    avio_write(pb, buf, sizeof(buf));

    return 32; /* 8 + 24 */
}

static int mov_write_clap_tag(AVIOContext *pb, MOVTrack *track)
{
    avio_wb32(pb, 40);
    ffio_wfourcc(pb, "clap");
    avio_wb32(pb, track->par->width); /* apertureWidth_N */
    avio_wb32(pb, 1); /* apertureWidth_D (= 1) */
    avio_wb32(pb, track->height); /* apertureHeight_N */
    avio_wb32(pb, 1); /* apertureHeight_D (= 1) */
    avio_wb32(pb, 0); /* horizOff_N (= 0) */
    avio_wb32(pb, 1); /* horizOff_D (= 1) */
    avio_wb32(pb, 0); /* vertOff_N (= 0) */
    avio_wb32(pb, 1); /* vertOff_D (= 1) */
    return 40;
}

static int mov_write_pasp_tag(AVIOContext *pb, MOVTrack *track)
{
    AVRational sar;
    av_reduce(&sar.num, &sar.den, track->par->sample_aspect_ratio.num,
              track->par->sample_aspect_ratio.den, INT_MAX);

    avio_wb32(pb, 16);
    ffio_wfourcc(pb, "pasp");
    avio_wb32(pb, sar.num);
    avio_wb32(pb, sar.den);
    return 16;
}

static int mov_write_gama_tag(AVFormatContext *s, AVIOContext *pb, MOVTrack *track, double gamma)
{
    uint32_t gama = 0;
    if (gamma <= 0.0)
        gamma = av_csp_approximate_trc_gamma(track->par->color_trc);
    av_log(s, AV_LOG_DEBUG, "gamma value %g\n", gamma);

    if (gamma > 1e-6) {
        gama = (uint32_t)lrint((double)(1<<16) * gamma);
        av_log(s, AV_LOG_DEBUG, "writing gama value %"PRId32"\n", gama);

        av_assert0(track->mode == MODE_MOV);
        avio_wb32(pb, 12);
        ffio_wfourcc(pb, "gama");
        avio_wb32(pb, gama);
        return 12;
    } else {
        av_log(s, AV_LOG_WARNING, "gamma value unknown, unable to write gama atom\n");
    }
    return 0;
}

static int mov_write_colr_tag(AVIOContext *pb, MOVTrack *track, int prefer_icc)
{
    int64_t pos = avio_tell(pb);

    // Ref (MOV): https://developer.apple.com/library/mac/technotes/tn2162/_index.html#//apple_ref/doc/uid/DTS40013070-CH1-TNTAG9
    // Ref (MP4): ISO/IEC 14496-12:2012

    if (prefer_icc) {
        const AVPacketSideData *sd = av_packet_side_data_get(track->st->codecpar->coded_side_data,
                                                             track->st->codecpar->nb_coded_side_data,
                                                             AV_PKT_DATA_ICC_PROFILE);

        if (sd) {
            avio_wb32(pb, 12 + sd->size);
            ffio_wfourcc(pb, "colr");
            ffio_wfourcc(pb, "prof");
            avio_write(pb, sd->data, sd->size);
            return 12 + sd->size;
        }
        else {
            av_log(NULL, AV_LOG_INFO, "no ICC profile found, will write nclx/nclc colour info instead\n");
        }
    }

    /* We should only ever be called for MOV, MP4 and AVIF. */
    av_assert0(track->mode == MODE_MOV || track->mode == MODE_MP4 ||
               track->mode == MODE_AVIF);

    avio_wb32(pb, 0); /* size */
    ffio_wfourcc(pb, "colr");
    if (track->mode == MODE_MP4 || track->mode == MODE_AVIF)
        ffio_wfourcc(pb, "nclx");
    else
        ffio_wfourcc(pb, "nclc");
    // Do not try to guess the color info if it is AVCOL_PRI_UNSPECIFIED.
    // e.g., Dolby Vision for Apple devices should be set to AVCOL_PRI_UNSPECIFIED. See
    // https://developer.apple.com/av-foundation/High-Dynamic-Range-Metadata-for-Apple-Devices.pdf
    avio_wb16(pb, track->par->color_primaries);
    avio_wb16(pb, track->par->color_trc);
    avio_wb16(pb, track->par->color_space);
    if (track->mode == MODE_MP4 || track->mode == MODE_AVIF) {
        int full_range = track->par->color_range == AVCOL_RANGE_JPEG;
        avio_w8(pb, full_range << 7);
    }

    return update_size(pb, pos);
}

static int mov_write_clli_tag(AVIOContext *pb, MOVTrack *track)
{
    const AVPacketSideData *side_data;
    const AVContentLightMetadata *content_light_metadata;

    side_data = av_packet_side_data_get(track->st->codecpar->coded_side_data,
                                        track->st->codecpar->nb_coded_side_data,
                                        AV_PKT_DATA_CONTENT_LIGHT_LEVEL);
    if (!side_data) {
        return 0;
    }
    content_light_metadata = (const AVContentLightMetadata*)side_data->data;

    avio_wb32(pb, 12); // size
    ffio_wfourcc(pb, "clli");
    avio_wb16(pb, content_light_metadata->MaxCLL);
    avio_wb16(pb, content_light_metadata->MaxFALL);
    return 12;
}

static inline int64_t rescale_rational(AVRational q, int b)
{
    return av_rescale(q.num, b, q.den);
}

static int mov_write_mdcv_tag(AVIOContext *pb, MOVTrack *track)
{
    const int chroma_den = 50000;
    const int luma_den = 10000;
    const AVPacketSideData *side_data;
    const AVMasteringDisplayMetadata *metadata = NULL;

    side_data = av_packet_side_data_get(track->st->codecpar->coded_side_data,
                                        track->st->codecpar->nb_coded_side_data,
                                        AV_PKT_DATA_MASTERING_DISPLAY_METADATA);
    if (side_data)
        metadata = (const AVMasteringDisplayMetadata*)side_data->data;
    if (!metadata || !metadata->has_primaries || !metadata->has_luminance) {
        return 0;
    }

    avio_wb32(pb, 32); // size
    ffio_wfourcc(pb, "mdcv");
    avio_wb16(pb, rescale_rational(metadata->display_primaries[1][0], chroma_den));
    avio_wb16(pb, rescale_rational(metadata->display_primaries[1][1], chroma_den));
    avio_wb16(pb, rescale_rational(metadata->display_primaries[2][0], chroma_den));
    avio_wb16(pb, rescale_rational(metadata->display_primaries[2][1], chroma_den));
    avio_wb16(pb, rescale_rational(metadata->display_primaries[0][0], chroma_den));
    avio_wb16(pb, rescale_rational(metadata->display_primaries[0][1], chroma_den));
    avio_wb16(pb, rescale_rational(metadata->white_point[0], chroma_den));
    avio_wb16(pb, rescale_rational(metadata->white_point[1], chroma_den));
    avio_wb32(pb, rescale_rational(metadata->max_luminance, luma_den));
    avio_wb32(pb, rescale_rational(metadata->min_luminance, luma_den));
    return 32;
}

static int mov_write_amve_tag(AVIOContext *pb, MOVTrack *track)
{
    const int illuminance_den = 10000;
    const int ambient_den = 50000;
    const AVPacketSideData *side_data;
    const AVAmbientViewingEnvironment *ambient;


    side_data = av_packet_side_data_get(track->st->codecpar->coded_side_data,
                                        track->st->codecpar->nb_coded_side_data,
                                        AV_PKT_DATA_AMBIENT_VIEWING_ENVIRONMENT);

    if (!side_data)
        return 0;

    ambient = (const AVAmbientViewingEnvironment*)side_data->data;
    if (!ambient || !ambient->ambient_illuminance.num)
        return 0;

    avio_wb32(pb, 16); // size
    ffio_wfourcc(pb, "amve");
    avio_wb32(pb, rescale_rational(ambient->ambient_illuminance, illuminance_den));
    avio_wb16(pb, rescale_rational(ambient->ambient_light_x, ambient_den));
    avio_wb16(pb, rescale_rational(ambient->ambient_light_y, ambient_den));
    return 16;
}

static void find_compressor(char * compressor_name, int len, MOVTrack *track)
{
    AVDictionaryEntry *encoder;
    int xdcam_res =  (track->par->width == 1280 && track->par->height == 720)
                  || (track->par->width == 1440 && track->par->height == 1080)
                  || (track->par->width == 1920 && track->par->height == 1080);

    if ((track->mode == MODE_AVIF ||
         track->mode == MODE_MOV ||
         track->mode == MODE_MP4) &&
        (encoder = av_dict_get(track->st->metadata, "encoder", NULL, 0))) {
        av_strlcpy(compressor_name, encoder->value, 32);
    } else if (track->par->codec_id == AV_CODEC_ID_MPEG2VIDEO && xdcam_res) {
        int interlaced = track->par->field_order > AV_FIELD_PROGRESSIVE;
        AVStream *st = track->st;
        int rate = defined_frame_rate(NULL, st);
        av_strlcatf(compressor_name, len, "XDCAM");
        if (track->par->format == AV_PIX_FMT_YUV422P) {
            av_strlcatf(compressor_name, len, " HD422");
        } else if(track->par->width == 1440) {
            av_strlcatf(compressor_name, len, " HD");
        } else
            av_strlcatf(compressor_name, len, " EX");

        av_strlcatf(compressor_name, len, " %d%c", track->par->height, interlaced ? 'i' : 'p');

        av_strlcatf(compressor_name, len, "%d", rate * (interlaced + 1));
    }
}

static int mov_write_ccst_tag(AVIOContext *pb)
{
    int64_t pos = avio_tell(pb);
    // Write sane defaults:
    // all_ref_pics_intra = 0 : all samples can use any type of reference.
    // intra_pred_used = 1 : intra prediction may or may not be used.
    // max_ref_per_pic = 15 : reserved value to indicate that any number of
    //                        reference images can be used.
    uint8_t ccstValue = (0 << 7) |  /* all_ref_pics_intra */
                        (1 << 6) |  /* intra_pred_used */
                        (15 << 2);  /* max_ref_per_pic */
    avio_wb32(pb, 0); /* size */
    ffio_wfourcc(pb, "ccst");
    avio_wb32(pb, 0); /* Version & flags */
    avio_w8(pb, ccstValue);
    avio_wb24(pb, 0);  /* reserved */
    return update_size(pb, pos);
}

static int mov_write_aux_tag(AVIOContext *pb, const char *aux_type)
{
    int64_t pos = avio_tell(pb);
    avio_wb32(pb, 0); /* size */
    ffio_wfourcc(pb, aux_type);
    avio_wb32(pb, 0); /* Version & flags */
    avio_write(pb, "urn:mpeg:mpegB:cicp:systems:auxiliary:alpha\0", 44);
    return update_size(pb, pos);
}

static int mov_write_video_tag(AVFormatContext *s, AVIOContext *pb, MOVMuxContext *mov, MOVTrack *track)
{
    int ret = AVERROR_BUG;
    int64_t pos = avio_tell(pb);
    char compressor_name[32] = { 0 };
    int avid = 0;

    int uncompressed_ycbcr = ((track->par->codec_id == AV_CODEC_ID_RAWVIDEO && track->par->format == AV_PIX_FMT_UYVY422)
                           || (track->par->codec_id == AV_CODEC_ID_RAWVIDEO && track->par->format == AV_PIX_FMT_YUYV422)
                           ||  track->par->codec_id == AV_CODEC_ID_V308
                           ||  track->par->codec_id == AV_CODEC_ID_V408
                           ||  track->par->codec_id == AV_CODEC_ID_V410
                           ||  track->par->codec_id == AV_CODEC_ID_V210);

    avio_wb32(pb, 0); /* size */
    if (mov->encryption_scheme != MOV_ENC_NONE) {
        ffio_wfourcc(pb, "encv");
    } else {
        avio_wl32(pb, track->tag); // store it byteswapped
    }
    avio_wb32(pb, 0); /* Reserved */
    avio_wb16(pb, 0); /* Reserved */
    avio_wb16(pb, 1); /* Data-reference index */

    if (uncompressed_ycbcr) {
        avio_wb16(pb, 2); /* Codec stream version */
    } else {
        avio_wb16(pb, 0); /* Codec stream version */
    }
    avio_wb16(pb, 0); /* Codec stream revision (=0) */
    if (track->mode == MODE_MOV) {
        ffio_wfourcc(pb, "FFMP"); /* Vendor */
        if (track->par->codec_id == AV_CODEC_ID_RAWVIDEO || uncompressed_ycbcr) {
            avio_wb32(pb, 0); /* Temporal Quality */
            avio_wb32(pb, 0x400); /* Spatial Quality = lossless*/
        } else {
            avio_wb32(pb, 0x200); /* Temporal Quality = normal */
            avio_wb32(pb, 0x200); /* Spatial Quality = normal */
        }
    } else {
        ffio_fill(pb, 0, 3 * 4); /* Reserved */
    }
    avio_wb16(pb, track->par->width); /* Video width */
    avio_wb16(pb, track->height); /* Video height */
    avio_wb32(pb, 0x00480000); /* Horizontal resolution 72dpi */
    avio_wb32(pb, 0x00480000); /* Vertical resolution 72dpi */
    avio_wb32(pb, 0); /* Data size (= 0) */
    avio_wb16(pb, 1); /* Frame count (= 1) */

    find_compressor(compressor_name, 32, track);
    avio_w8(pb, strlen(compressor_name));
    avio_write(pb, compressor_name, 31);

    if (track->mode == MODE_MOV &&
       (track->par->codec_id == AV_CODEC_ID_V410 || track->par->codec_id == AV_CODEC_ID_V210))
        avio_wb16(pb, 0x18);
    else if (track->mode == MODE_MOV && track->par->bits_per_coded_sample)
        avio_wb16(pb, track->par->bits_per_coded_sample |
                  (track->par->format == AV_PIX_FMT_GRAY8 ? 0x20 : 0));
    else
        avio_wb16(pb, 0x18); /* Reserved */

    if (track->mode == MODE_MOV && track->par->format == AV_PIX_FMT_PAL8) {
        int pal_size, i;
        avio_wb16(pb, 0);             /* Color table ID */
        avio_wb32(pb, 0);             /* Color table seed */
        avio_wb16(pb, 0x8000);        /* Color table flags */
        if (track->par->bits_per_coded_sample < 0 || track->par->bits_per_coded_sample > 8)
            return AVERROR(EINVAL);
        pal_size = 1 << track->par->bits_per_coded_sample;
        avio_wb16(pb, pal_size - 1);  /* Color table size (zero-relative) */
        for (i = 0; i < pal_size; i++) {
            uint32_t rgb = track->palette[i];
            uint16_t r = (rgb >> 16) & 0xff;
            uint16_t g = (rgb >> 8)  & 0xff;
            uint16_t b = rgb         & 0xff;
            avio_wb16(pb, 0);
            avio_wb16(pb, (r << 8) | r);
            avio_wb16(pb, (g << 8) | g);
            avio_wb16(pb, (b << 8) | b);
        }
    } else
        avio_wb16(pb, 0xffff); /* Reserved */

    if (track->tag == MKTAG('m','p','4','v'))
        mov_write_esds_tag(pb, track);
    else if (track->par->codec_id == AV_CODEC_ID_H263)
        mov_write_d263_tag(pb);
    else if (track->par->codec_id == AV_CODEC_ID_AVUI ||
            track->par->codec_id == AV_CODEC_ID_SVQ3) {
        mov_write_extradata_tag(pb, track);
        avio_wb32(pb, 0);
    } else if (track->par->codec_id == AV_CODEC_ID_DNXHD) {
        mov_write_avid_tag(pb, track);
        avid = 1;
    } else if (track->par->codec_id == AV_CODEC_ID_HEVC)
        mov_write_hvcc_tag(pb, track);
    else if (track->par->codec_id == AV_CODEC_ID_VVC)
        mov_write_vvcc_tag(pb, track);
    else if (track->par->codec_id == AV_CODEC_ID_H264 && !TAG_IS_AVCI(track->tag)) {
        mov_write_avcc_tag(pb, track);
        if (track->mode == MODE_IPOD)
            mov_write_uuid_tag_ipod(pb);
    }
    else if (track->par->codec_id ==AV_CODEC_ID_EVC) {
        mov_write_evcc_tag(pb, track);
    } else if (track->par->codec_id == AV_CODEC_ID_VP9) {
        mov_write_vpcc_tag(mov->fc, pb, track);
    } else if (track->par->codec_id == AV_CODEC_ID_AV1) {
        mov_write_av1c_tag(pb, track);
    } else if (track->par->codec_id == AV_CODEC_ID_VC1 && track->vos_len > 0)
        mov_write_dvc1_tag(pb, track);
    else if (track->par->codec_id == AV_CODEC_ID_VP6F ||
             track->par->codec_id == AV_CODEC_ID_VP6A) {
        /* Don't write any potential extradata here - the cropping
         * is signalled via the normal width/height fields. */
    } else if (track->par->codec_id == AV_CODEC_ID_R10K) {
        if (track->par->codec_tag == MKTAG('R','1','0','k'))
            mov_write_dpxe_tag(pb, track);
    } else if (track->vos_len > 0)
        mov_write_glbl_tag(pb, track);

    if (track->par->codec_id != AV_CODEC_ID_H264 &&
        track->par->codec_id != AV_CODEC_ID_MPEG4 &&
        track->par->codec_id != AV_CODEC_ID_DNXHD) {
        int field_order = track->par->field_order;

        if (field_order != AV_FIELD_UNKNOWN)
            mov_write_fiel_tag(pb, track, field_order);
    }

    if (mov->flags & FF_MOV_FLAG_WRITE_GAMA) {
        if (track->mode == MODE_MOV)
            mov_write_gama_tag(s, pb, track, mov->gamma);
        else
            av_log(mov->fc, AV_LOG_WARNING, "Not writing 'gama' atom. Format is not MOV.\n");
    }
    if (track->mode == MODE_MOV || track->mode == MODE_MP4 || track->mode == MODE_AVIF) {
        int has_color_info = track->par->color_primaries != AVCOL_PRI_UNSPECIFIED &&
                             track->par->color_trc != AVCOL_TRC_UNSPECIFIED &&
                             track->par->color_space != AVCOL_SPC_UNSPECIFIED;
        if (has_color_info || mov->flags & FF_MOV_FLAG_WRITE_COLR ||
            av_packet_side_data_get(track->st->codecpar->coded_side_data,  track->st->codecpar->nb_coded_side_data,
                                    AV_PKT_DATA_ICC_PROFILE)) {
            int prefer_icc = mov->flags & FF_MOV_FLAG_PREFER_ICC || !has_color_info;
            mov_write_colr_tag(pb, track, prefer_icc);
        }
    } else if (mov->flags & FF_MOV_FLAG_WRITE_COLR) {
        av_log(mov->fc, AV_LOG_WARNING, "Not writing 'colr' atom. Format is not MOV or MP4 or AVIF.\n");
    }

    if (track->mode == MODE_MOV || track->mode == MODE_MP4) {
        mov_write_clli_tag(pb, track);
        mov_write_mdcv_tag(pb, track);
        mov_write_amve_tag(pb, track);
    }

    if (track->mode == MODE_MP4 && mov->fc->strict_std_compliance <= FF_COMPLIANCE_UNOFFICIAL) {
        const AVPacketSideData *stereo_3d = av_packet_side_data_get(track->st->codecpar->coded_side_data,
                                                                    track->st->codecpar->nb_coded_side_data,
                                                                    AV_PKT_DATA_STEREO3D);
        const AVPacketSideData *spherical_mapping = av_packet_side_data_get(track->st->codecpar->coded_side_data,
                                                                            track->st->codecpar->nb_coded_side_data,
                                                                            AV_PKT_DATA_SPHERICAL);
        const AVPacketSideData *dovi = av_packet_side_data_get(track->st->codecpar->coded_side_data,
                                                               track->st->codecpar->nb_coded_side_data,
                                                               AV_PKT_DATA_DOVI_CONF);

        if (stereo_3d)
            mov_write_st3d_tag(s, pb, (AVStereo3D*)stereo_3d->data);
        if (spherical_mapping)
            mov_write_sv3d_tag(mov->fc, pb, (AVSphericalMapping*)spherical_mapping->data);
        if (dovi)
            mov_write_dvcc_dvvc_tag(s, pb, (AVDOVIDecoderConfigurationRecord *)dovi->data);
    }

    if (track->par->sample_aspect_ratio.den && track->par->sample_aspect_ratio.num) {
        mov_write_pasp_tag(pb, track);
    }

    if (uncompressed_ycbcr){
        mov_write_clap_tag(pb, track);
    }

    if (mov->encryption_scheme != MOV_ENC_NONE) {
        ff_mov_cenc_write_sinf_tag(track, pb, mov->encryption_kid);
    }

    if (mov->write_btrt &&
            ((ret = mov_write_btrt_tag(pb, track)) < 0))
        return ret;

    /* extra padding for avid stsd */
    /* https://developer.apple.com/library/mac/documentation/QuickTime/QTFF/QTFFChap2/qtff2.html#//apple_ref/doc/uid/TP40000939-CH204-61112 */
    if (avid)
        avio_wb32(pb, 0);

    if (track->mode == MODE_AVIF) {
        mov_write_ccst_tag(pb);
        if (mov->nb_streams > 0 && track == &mov->tracks[1])
            mov_write_aux_tag(pb, "auxi");
    }

    return update_size(pb, pos);
}

static int mov_write_rtp_tag(AVIOContext *pb, MOVTrack *track)
{
    int64_t pos = avio_tell(pb);
    avio_wb32(pb, 0); /* size */
    ffio_wfourcc(pb, "rtp ");
    avio_wb32(pb, 0); /* Reserved */
    avio_wb16(pb, 0); /* Reserved */
    avio_wb16(pb, 1); /* Data-reference index */

    avio_wb16(pb, 1); /* Hint track version */
    avio_wb16(pb, 1); /* Highest compatible version */
    avio_wb32(pb, track->max_packet_size); /* Max packet size */

    avio_wb32(pb, 12); /* size */
    ffio_wfourcc(pb, "tims");
    avio_wb32(pb, track->timescale);

    return update_size(pb, pos);
}

static int mov_write_source_reference_tag(AVIOContext *pb, MOVTrack *track, const char *reel_name)
{
    uint64_t str_size =strlen(reel_name);
    int64_t pos = avio_tell(pb);

    if (str_size >= UINT16_MAX){
        av_log(NULL, AV_LOG_ERROR, "reel_name length %"PRIu64" is too large\n", str_size);
        avio_wb16(pb, 0);
        return AVERROR(EINVAL);
    }

    avio_wb32(pb, 0);                              /* size */
    ffio_wfourcc(pb, "name");                      /* Data format */
    avio_wb16(pb, str_size);                       /* string size */
    avio_wb16(pb, track->language);                /* langcode */
    avio_write(pb, reel_name, str_size);           /* reel name */
    return update_size(pb,pos);
}

static int mov_write_tmcd_tag(AVIOContext *pb, MOVTrack *track)
{
    int64_t pos = avio_tell(pb);
#if 1
    int frame_duration;
    int nb_frames;
    AVDictionaryEntry *t = NULL;

    if (!track->st->avg_frame_rate.num || !track->st->avg_frame_rate.den) {
        av_log(NULL, AV_LOG_ERROR, "avg_frame_rate not set for tmcd track.\n");
        return AVERROR(EINVAL);
    } else {
        frame_duration = av_rescale(track->timescale, track->st->avg_frame_rate.den, track->st->avg_frame_rate.num);
        nb_frames      = ROUNDED_DIV(track->st->avg_frame_rate.num, track->st->avg_frame_rate.den);
    }

    if (nb_frames > 255) {
        av_log(NULL, AV_LOG_ERROR, "fps %d is too large\n", nb_frames);
        return AVERROR(EINVAL);
    }

    avio_wb32(pb, 0); /* size */
    ffio_wfourcc(pb, "tmcd");               /* Data format */
    avio_wb32(pb, 0);                       /* Reserved */
    avio_wb32(pb, 1);                       /* Data reference index */
    avio_wb32(pb, 0);                       /* Flags */
    avio_wb32(pb, track->timecode_flags);   /* Flags (timecode) */
    avio_wb32(pb, track->timescale);        /* Timescale */
    avio_wb32(pb, frame_duration);          /* Frame duration */
    avio_w8(pb, nb_frames);                 /* Number of frames */
    avio_w8(pb, 0);                         /* Reserved */

    t = av_dict_get(track->st->metadata, "reel_name", NULL, 0);
    if (t && utf8len(t->value) && track->mode != MODE_MP4)
        mov_write_source_reference_tag(pb, track, t->value);
    else
        avio_wb16(pb, 0); /* zero size */
#else

    avio_wb32(pb, 0); /* size */
    ffio_wfourcc(pb, "tmcd");               /* Data format */
    avio_wb32(pb, 0);                       /* Reserved */
    avio_wb32(pb, 1);                       /* Data reference index */
    if (track->par->extradata_size)
        avio_write(pb, track->par->extradata, track->par->extradata_size);
#endif
    return update_size(pb, pos);
}

static int mov_write_gpmd_tag(AVIOContext *pb, const MOVTrack *track)
{
    int64_t pos = avio_tell(pb);
    avio_wb32(pb, 0); /* size */
    ffio_wfourcc(pb, "gpmd");
    avio_wb32(pb, 0); /* Reserved */
    avio_wb16(pb, 0); /* Reserved */
    avio_wb16(pb, 1); /* Data-reference index */
    avio_wb32(pb, 0); /* Reserved */
    return update_size(pb, pos);
}

static int mov_write_stsd_tag(AVFormatContext *s, AVIOContext *pb, MOVMuxContext *mov, MOVTrack *track)
{
    int64_t pos = avio_tell(pb);
    int ret = 0;
    avio_wb32(pb, 0); /* size */
    ffio_wfourcc(pb, "stsd");
    avio_wb32(pb, 0); /* version & flags */
    avio_wb32(pb, 1); /* entry count */
    if (track->par->codec_type == AVMEDIA_TYPE_VIDEO)
        ret = mov_write_video_tag(s, pb, mov, track);
    else if (track->par->codec_type == AVMEDIA_TYPE_AUDIO)
        ret = mov_write_audio_tag(s, pb, mov, track);
    else if (track->par->codec_type == AVMEDIA_TYPE_SUBTITLE)
        ret = mov_write_subtitle_tag(s, pb, track);
    else if (track->par->codec_tag == MKTAG('r','t','p',' '))
        ret = mov_write_rtp_tag(pb, track);
    else if (track->par->codec_tag == MKTAG('t','m','c','d'))
        ret = mov_write_tmcd_tag(pb, track);
    else if (track->par->codec_tag == MKTAG('g','p','m','d'))
        ret = mov_write_gpmd_tag(pb, track);

    if (ret < 0)
        return ret;

    return update_size(pb, pos);
}

static int mov_write_ctts_tag(AVFormatContext *s, AVIOContext *pb, MOVTrack *track)
{
    MOVMuxContext *mov = s->priv_data;
    MOVCtts *ctts_entries;
    uint32_t entries = 0;
    uint32_t atom_size;
    int i;

    ctts_entries = av_malloc_array((track->entry + 1), sizeof(*ctts_entries)); /* worst case */
    if (!ctts_entries)
        return AVERROR(ENOMEM);
    ctts_entries[0].count = 1;
    ctts_entries[0].duration = track->cluster[0].cts;
    for (i = 1; i < track->entry; i++) {
        if (track->cluster[i].cts == ctts_entries[entries].duration) {
            ctts_entries[entries].count++; /* compress */
        } else {
            entries++;
            ctts_entries[entries].duration = track->cluster[i].cts;
            ctts_entries[entries].count = 1;
        }
    }
    entries++; /* last one */
    atom_size = 16 + (entries * 8);
    avio_wb32(pb, atom_size); /* size */
    ffio_wfourcc(pb, "ctts");
    if (mov->flags & FF_MOV_FLAG_NEGATIVE_CTS_OFFSETS)
        avio_w8(pb, 1); /* version */
    else
        avio_w8(pb, 0); /* version */
    avio_wb24(pb, 0); /* flags */
    avio_wb32(pb, entries); /* entry count */
    for (i = 0; i < entries; i++) {
        avio_wb32(pb, ctts_entries[i].count);
        avio_wb32(pb, ctts_entries[i].duration);
    }
    av_free(ctts_entries);
    return atom_size;
}

/* Time to sample atom */
static int mov_write_stts_tag(AVIOContext *pb, MOVTrack *track)
{
    MOVStts *stts_entries = NULL;
    uint32_t entries = -1;
    uint32_t atom_size;
    int i;

    if (track->par->codec_type == AVMEDIA_TYPE_AUDIO && !track->audio_vbr) {
        stts_entries = av_malloc(sizeof(*stts_entries)); /* one entry */
        if (!stts_entries)
            return AVERROR(ENOMEM);
        stts_entries[0].count = track->sample_count;
        stts_entries[0].duration = 1;
        entries = 1;
    } else {
        if (track->entry) {
            stts_entries = av_malloc_array(track->entry, sizeof(*stts_entries)); /* worst case */
            if (!stts_entries)
                return AVERROR(ENOMEM);
        }
        for (i = 0; i < track->entry; i++) {
            int duration = get_cluster_duration(track, i);
            if (i && duration == stts_entries[entries].duration) {
                stts_entries[entries].count++; /* compress */
            } else {
                entries++;
                stts_entries[entries].duration = duration;
                stts_entries[entries].count = 1;
            }
        }
        entries++; /* last one */
    }
    atom_size = 16 + (entries * 8);
    avio_wb32(pb, atom_size); /* size */
    ffio_wfourcc(pb, "stts");
    avio_wb32(pb, 0); /* version & flags */
    avio_wb32(pb, entries); /* entry count */
    for (i = 0; i < entries; i++) {
        avio_wb32(pb, stts_entries[i].count);
        avio_wb32(pb, stts_entries[i].duration);
    }
    av_free(stts_entries);
    return atom_size;
}

static int mov_write_dref_tag(AVIOContext *pb)
{
    avio_wb32(pb, 28); /* size */
    ffio_wfourcc(pb, "dref");
    avio_wb32(pb, 0); /* version & flags */
    avio_wb32(pb, 1); /* entry count */

    avio_wb32(pb, 0xc); /* size */
    //FIXME add the alis and rsrc atom
    ffio_wfourcc(pb, "url ");
    avio_wb32(pb, 1); /* version & flags */

    return 28;
}

static int mov_preroll_write_stbl_atoms(AVIOContext *pb, MOVTrack *track)
{
    struct sgpd_entry {
        int count;
        int16_t roll_distance;
        int group_description_index;
    };

    struct sgpd_entry *sgpd_entries = NULL;
    int entries = -1;
    int group = 0;
    int i, j;

    const int OPUS_SEEK_PREROLL_MS = 80;
    int roll_samples = av_rescale_q(OPUS_SEEK_PREROLL_MS,
                                    (AVRational){1, 1000},
                                    (AVRational){1, 48000});

    if (!track->entry)
        return 0;

    sgpd_entries = av_malloc_array(track->entry, sizeof(*sgpd_entries));
    if (!sgpd_entries)
        return AVERROR(ENOMEM);

    av_assert0(track->par->codec_id == AV_CODEC_ID_OPUS || track->par->codec_id == AV_CODEC_ID_AAC);

    if (track->par->codec_id == AV_CODEC_ID_OPUS) {
        for (i = 0; i < track->entry; i++) {
            int roll_samples_remaining = roll_samples;
            int distance = 0;
            for (j = i - 1; j >= 0; j--) {
                roll_samples_remaining -= get_cluster_duration(track, j);
                distance++;
                if (roll_samples_remaining <= 0)
                    break;
            }
            /* We don't have enough preceeding samples to compute a valid
               roll_distance here, so this sample can't be independently
               decoded. */
            if (roll_samples_remaining > 0)
                distance = 0;
            /* Verify distance is a maximum of 32 (2.5ms) packets. */
            if (distance > 32)
                return AVERROR_INVALIDDATA;
            if (i && distance == sgpd_entries[entries].roll_distance) {
                sgpd_entries[entries].count++;
            } else {
                entries++;
                sgpd_entries[entries].count = 1;
                sgpd_entries[entries].roll_distance = distance;
                sgpd_entries[entries].group_description_index = distance ? ++group : 0;
            }
        }
    } else {
        entries++;
        sgpd_entries[entries].count = track->sample_count;
        sgpd_entries[entries].roll_distance = 1;
        sgpd_entries[entries].group_description_index = ++group;
    }
    entries++;

    if (!group) {
        av_free(sgpd_entries);
        return 0;
    }

    /* Write sgpd tag */
    avio_wb32(pb, 24 + (group * 2)); /* size */
    ffio_wfourcc(pb, "sgpd");
    avio_wb32(pb, 1 << 24); /* fullbox */
    ffio_wfourcc(pb, "roll");
    avio_wb32(pb, 2); /* default_length */
    avio_wb32(pb, group); /* entry_count */
    for (i = 0; i < entries; i++) {
        if (sgpd_entries[i].group_description_index) {
            avio_wb16(pb, -sgpd_entries[i].roll_distance); /* roll_distance */
        }
    }

    /* Write sbgp tag */
    avio_wb32(pb, 20 + (entries * 8)); /* size */
    ffio_wfourcc(pb, "sbgp");
    avio_wb32(pb, 0); /* fullbox */
    ffio_wfourcc(pb, "roll");
    avio_wb32(pb, entries); /* entry_count */
    for (i = 0; i < entries; i++) {
        avio_wb32(pb, sgpd_entries[i].count); /* sample_count */
        avio_wb32(pb, sgpd_entries[i].group_description_index); /* group_description_index */
    }

    av_free(sgpd_entries);
    return 0;
}

static int mov_write_stbl_tag(AVFormatContext *s, AVIOContext *pb, MOVMuxContext *mov, MOVTrack *track)
{
    int64_t pos = avio_tell(pb);
    int ret = 0;

    avio_wb32(pb, 0); /* size */
    ffio_wfourcc(pb, "stbl");
    if ((ret = mov_write_stsd_tag(s, pb, mov, track)) < 0)
        return ret;
    mov_write_stts_tag(pb, track);
    if ((track->par->codec_type == AVMEDIA_TYPE_VIDEO ||
         track->par->codec_id == AV_CODEC_ID_TRUEHD ||
         track->par->codec_id == AV_CODEC_ID_MPEGH_3D_AUDIO ||
         track->par->codec_tag == MKTAG('r','t','p',' ')) &&
        track->has_keyframes && track->has_keyframes < track->entry)
        mov_write_stss_tag(pb, track, MOV_SYNC_SAMPLE);
    if (track->par->codec_type == AVMEDIA_TYPE_VIDEO && track->has_disposable)
        mov_write_sdtp_tag(pb, track);
    if (track->mode == MODE_MOV && track->flags & MOV_TRACK_STPS)
        mov_write_stss_tag(pb, track, MOV_PARTIAL_SYNC_SAMPLE);
    if (track->par->codec_type == AVMEDIA_TYPE_VIDEO &&
        track->flags & MOV_TRACK_CTTS && track->entry) {

        if ((ret = mov_write_ctts_tag(s, pb, track)) < 0)
            return ret;
    }
    mov_write_stsc_tag(pb, track);
    mov_write_stsz_tag(pb, track);
    mov_write_stco_tag(pb, track);
    if (track->cenc.aes_ctr) {
        ff_mov_cenc_write_stbl_atoms(&track->cenc, pb);
    }
    if (track->par->codec_id == AV_CODEC_ID_OPUS || track->par->codec_id == AV_CODEC_ID_AAC) {
        mov_preroll_write_stbl_atoms(pb, track);
    }
    return update_size(pb, pos);
}

static int mov_write_dinf_tag(AVIOContext *pb)
{
    int64_t pos = avio_tell(pb);
    avio_wb32(pb, 0); /* size */
    ffio_wfourcc(pb, "dinf");
    mov_write_dref_tag(pb);
    return update_size(pb, pos);
}

static int mov_write_nmhd_tag(AVIOContext *pb)
{
    avio_wb32(pb, 12);
    ffio_wfourcc(pb, "nmhd");
    avio_wb32(pb, 0);
    return 12;
}

static int mov_write_sthd_tag(AVIOContext *pb)
{
    avio_wb32(pb, 12);
    ffio_wfourcc(pb, "sthd");
    avio_wb32(pb, 0);
    return 12;
}

static int mov_write_tcmi_tag(AVIOContext *pb, MOVTrack *track)
{
    int64_t pos = avio_tell(pb);
    const char *font = "Lucida Grande";
    avio_wb32(pb, 0);                   /* size */
    ffio_wfourcc(pb, "tcmi");           /* timecode media information atom */
    avio_wb32(pb, 0);                   /* version & flags */
    avio_wb16(pb, 0);                   /* text font */
    avio_wb16(pb, 0);                   /* text face */
    avio_wb16(pb, 12);                  /* text size */
    avio_wb16(pb, 0);                   /* (unknown, not in the QT specs...) */
    avio_wb16(pb, 0x0000);              /* text color (red) */
    avio_wb16(pb, 0x0000);              /* text color (green) */
    avio_wb16(pb, 0x0000);              /* text color (blue) */
    avio_wb16(pb, 0xffff);              /* background color (red) */
    avio_wb16(pb, 0xffff);              /* background color (green) */
    avio_wb16(pb, 0xffff);              /* background color (blue) */
    avio_w8(pb, strlen(font));          /* font len (part of the pascal string) */
    avio_write(pb, font, strlen(font)); /* font name */
    return update_size(pb, pos);
}

static int mov_write_gmhd_tag(AVIOContext *pb, MOVTrack *track)
{
    int64_t pos = avio_tell(pb);
    avio_wb32(pb, 0);      /* size */
    ffio_wfourcc(pb, "gmhd");
    avio_wb32(pb, 0x18);   /* gmin size */
    ffio_wfourcc(pb, "gmin");/* generic media info */
    avio_wb32(pb, 0);      /* version & flags */
    avio_wb16(pb, 0x40);   /* graphics mode = */
    avio_wb16(pb, 0x8000); /* opColor (r?) */
    avio_wb16(pb, 0x8000); /* opColor (g?) */
    avio_wb16(pb, 0x8000); /* opColor (b?) */
    avio_wb16(pb, 0);      /* balance */
    avio_wb16(pb, 0);      /* reserved */

    /*
     * This special text atom is required for
     * Apple Quicktime chapters. The contents
     * don't appear to be documented, so the
     * bytes are copied verbatim.
     */
    if (track->tag != MKTAG('c','6','0','8')) {
        avio_wb32(pb, 0x2C);   /* size */
        ffio_wfourcc(pb, "text");
        avio_wb16(pb, 0x01);
        avio_wb32(pb, 0x00);
        avio_wb32(pb, 0x00);
        avio_wb32(pb, 0x00);
        avio_wb32(pb, 0x01);
        avio_wb32(pb, 0x00);
        avio_wb32(pb, 0x00);
        avio_wb32(pb, 0x00);
        avio_wb32(pb, 0x00004000);
        avio_wb16(pb, 0x0000);
    }

    if (track->par->codec_tag == MKTAG('t','m','c','d')) {
        int64_t tmcd_pos = avio_tell(pb);
        avio_wb32(pb, 0); /* size */
        ffio_wfourcc(pb, "tmcd");
        mov_write_tcmi_tag(pb, track);
        update_size(pb, tmcd_pos);
    } else if (track->par->codec_tag == MKTAG('g','p','m','d')) {
        int64_t gpmd_pos = avio_tell(pb);
        avio_wb32(pb, 0); /* size */
        ffio_wfourcc(pb, "gpmd");
        avio_wb32(pb, 0); /* version */
        update_size(pb, gpmd_pos);
    }
    return update_size(pb, pos);
}

static int mov_write_smhd_tag(AVIOContext *pb)
{
    avio_wb32(pb, 16); /* size */
    ffio_wfourcc(pb, "smhd");
    avio_wb32(pb, 0); /* version & flags */
    avio_wb16(pb, 0); /* reserved (balance, normally = 0) */
    avio_wb16(pb, 0); /* reserved */
    return 16;
}

static int mov_write_vmhd_tag(AVIOContext *pb)
{
    avio_wb32(pb, 0x14); /* size (always 0x14) */
    ffio_wfourcc(pb, "vmhd");
    avio_wb32(pb, 0x01); /* version & flags */
    avio_wb64(pb, 0); /* reserved (graphics mode = copy) */
    return 0x14;
}

static int is_clcp_track(MOVTrack *track)
{
    return track->tag == MKTAG('c','7','0','8') ||
           track->tag == MKTAG('c','6','0','8');
}

static int mov_write_hdlr_tag(AVFormatContext *s, AVIOContext *pb, MOVTrack *track)
{
    MOVMuxContext *mov = s->priv_data;
    const char *hdlr, *descr = NULL, *hdlr_type = NULL;
    int64_t pos = avio_tell(pb);
    size_t descr_len;

    hdlr      = "dhlr";
    hdlr_type = "url ";
    descr     = "DataHandler";

    if (track) {
        hdlr = (track->mode == MODE_MOV) ? "mhlr" : "\0\0\0\0";
        if (track->par->codec_type == AVMEDIA_TYPE_VIDEO) {
            if (track->mode == MODE_AVIF) {
                hdlr_type = (track == &mov->tracks[0]) ? "pict" : "auxv";
                descr     = "PictureHandler";
            } else {
                hdlr_type = "vide";
                descr     = "VideoHandler";
            }
        } else if (track->par->codec_type == AVMEDIA_TYPE_AUDIO) {
            hdlr_type = "soun";
            descr     = "SoundHandler";
        } else if (track->par->codec_type == AVMEDIA_TYPE_SUBTITLE) {
            if (is_clcp_track(track)) {
                hdlr_type = "clcp";
                descr = "ClosedCaptionHandler";
            } else {
                if (track->tag == MKTAG('t','x','3','g')) {
                    hdlr_type = "sbtl";
                } else if (track->tag == MKTAG('m','p','4','s')) {
                    hdlr_type = "subp";
                } else if (track->tag == MOV_MP4_TTML_TAG) {
                    hdlr_type = "subt";
                } else {
                    hdlr_type = "text";
                }
                descr = "SubtitleHandler";
            }
        } else if (track->par->codec_tag == MKTAG('r','t','p',' ')) {
            hdlr_type = "hint";
            descr     = "HintHandler";
        } else if (track->par->codec_tag == MKTAG('t','m','c','d')) {
            hdlr_type = "tmcd";
            descr = "TimeCodeHandler";
        } else if (track->par->codec_tag == MKTAG('g','p','m','d')) {
            hdlr_type = "meta";
            descr = "GoPro MET"; // GoPro Metadata
        } else {
            av_log(s, AV_LOG_WARNING,
                   "Unknown hdlr_type for %s, writing dummy values\n",
                   av_fourcc2str(track->par->codec_tag));
        }
        if (track->st) {
            // hdlr.name is used by some players to identify the content title
            // of the track. So if an alternate handler description is
            // specified, use it.
            AVDictionaryEntry *t;
            t = av_dict_get(track->st->metadata, "handler_name", NULL, 0);
            if (t && utf8len(t->value))
                descr = t->value;
        }
    }

    if (mov->empty_hdlr_name) /* expressly allowed by QTFF and not prohibited in ISO 14496-12 8.4.3.3 */
        descr = "";

    avio_wb32(pb, 0); /* size */
    ffio_wfourcc(pb, "hdlr");
    avio_wb32(pb, 0); /* Version & flags */
    avio_write(pb, hdlr, 4); /* handler */
    ffio_wfourcc(pb, hdlr_type); /* handler type */
    avio_wb32(pb, 0); /* reserved */
    avio_wb32(pb, 0); /* reserved */
    avio_wb32(pb, 0); /* reserved */
    descr_len = strlen(descr);
    if (!track || track->mode == MODE_MOV)
        avio_w8(pb, descr_len); /* pascal string */
    avio_write(pb, descr, descr_len); /* handler description */
    if (track && track->mode != MODE_MOV)
        avio_w8(pb, 0); /* c string */
    return update_size(pb, pos);
}

static int mov_write_pitm_tag(AVIOContext *pb, int item_id)
{
    int64_t pos = avio_tell(pb);
    avio_wb32(pb, 0); /* size */
    ffio_wfourcc(pb, "pitm");
    avio_wb32(pb, 0); /* Version & flags */
    avio_wb16(pb, item_id); /* item_id */
    return update_size(pb, pos);
}

static int mov_write_iloc_tag(AVIOContext *pb, MOVMuxContext *mov, AVFormatContext *s)
{
    int64_t pos = avio_tell(pb);
    avio_wb32(pb, 0); /* size */
    ffio_wfourcc(pb, "iloc");
    avio_wb32(pb, 0); /* Version & flags */
    avio_w8(pb, (4 << 4) + 4); /* offset_size(4) and length_size(4) */
    avio_w8(pb, 0); /* base_offset_size(4) and reserved(4) */
    avio_wb16(pb, mov->nb_streams); /* item_count */

    for (int i = 0; i < mov->nb_streams; i++) {
        avio_wb16(pb, i + 1); /* item_id */
        avio_wb16(pb, 0); /* data_reference_index */
        avio_wb16(pb, 1); /* extent_count */
        mov->avif_extent_pos[i] = avio_tell(pb);
        avio_wb32(pb, 0); /* extent_offset (written later) */
        // For animated AVIF, we simply write the first packet's size.
        avio_wb32(pb, mov->avif_extent_length[i]); /* extent_length */
    }

    return update_size(pb, pos);
}

static int mov_write_iinf_tag(AVIOContext *pb, MOVMuxContext *mov, AVFormatContext *s)
{
    int64_t iinf_pos = avio_tell(pb);
    avio_wb32(pb, 0); /* size */
    ffio_wfourcc(pb, "iinf");
    avio_wb32(pb, 0); /* Version & flags */
    avio_wb16(pb, mov->nb_streams); /* entry_count */

    for (int i = 0; i < mov->nb_streams; i++) {
        int64_t infe_pos = avio_tell(pb);
        avio_wb32(pb, 0); /* size */
        ffio_wfourcc(pb, "infe");
        avio_w8(pb, 0x2); /* Version */
        avio_wb24(pb, 0); /* flags */
        avio_wb16(pb, i + 1); /* item_id */
        avio_wb16(pb, 0); /* item_protection_index */
        avio_write(pb, "av01", 4); /* item_type */
        avio_write(pb, !i ? "Color\0" : "Alpha\0", 6); /* item_name */
        update_size(pb, infe_pos);
    }

    return update_size(pb, iinf_pos);
}


static int mov_write_iref_tag(AVIOContext *pb, MOVMuxContext *mov, AVFormatContext *s)
{
    int64_t auxl_pos;
    int64_t iref_pos = avio_tell(pb);
    avio_wb32(pb, 0); /* size */
    ffio_wfourcc(pb, "iref");
    avio_wb32(pb, 0); /* Version & flags */

    auxl_pos = avio_tell(pb);
    avio_wb32(pb, 0); /* size */
    ffio_wfourcc(pb, "auxl");
    avio_wb16(pb, 2); /* from_item_ID */
    avio_wb16(pb, 1); /* reference_count */
    avio_wb16(pb, 1); /* to_item_ID */
    update_size(pb, auxl_pos);

    return update_size(pb, iref_pos);
}

static int mov_write_ispe_tag(AVIOContext *pb, MOVMuxContext *mov, AVFormatContext *s,
                              int stream_index)
{
    int64_t pos = avio_tell(pb);
    avio_wb32(pb, 0); /* size */
    ffio_wfourcc(pb, "ispe");
    avio_wb32(pb, 0); /* Version & flags */
    avio_wb32(pb, s->streams[stream_index]->codecpar->width); /* image_width */
    avio_wb32(pb, s->streams[stream_index]->codecpar->height); /* image_height */
    return update_size(pb, pos);
}

static int mov_write_pixi_tag(AVIOContext *pb, MOVMuxContext *mov, AVFormatContext *s,
                              int stream_index)
{
    int64_t pos = avio_tell(pb);
    const AVPixFmtDescriptor *pixdesc =
        av_pix_fmt_desc_get(s->streams[stream_index]->codecpar->format);
    avio_wb32(pb, 0); /* size */
    ffio_wfourcc(pb, "pixi");
    avio_wb32(pb, 0); /* Version & flags */
    avio_w8(pb, pixdesc->nb_components); /* num_channels */
    for (int i = 0; i < pixdesc->nb_components; ++i) {
      avio_w8(pb, pixdesc->comp[i].depth); /* bits_per_channel */
    }
    return update_size(pb, pos);
}

static int mov_write_ipco_tag(AVIOContext *pb, MOVMuxContext *mov, AVFormatContext *s)
{
    int64_t pos = avio_tell(pb);
    avio_wb32(pb, 0); /* size */
    ffio_wfourcc(pb, "ipco");
    for (int i = 0; i < mov->nb_streams; i++) {
        mov_write_ispe_tag(pb, mov, s, i);
        mov_write_pixi_tag(pb, mov, s, i);
        mov_write_av1c_tag(pb, &mov->tracks[i]);
        if (!i)
            mov_write_colr_tag(pb, &mov->tracks[0], 0);
        else
            mov_write_aux_tag(pb, "auxC");
    }
    return update_size(pb, pos);
}

static int mov_write_ipma_tag(AVIOContext *pb, MOVMuxContext *mov, AVFormatContext *s)
{
    int64_t pos = avio_tell(pb);
    avio_wb32(pb, 0); /* size */
    ffio_wfourcc(pb, "ipma");
    avio_wb32(pb, 0); /* Version & flags */
    avio_wb32(pb, mov->nb_streams); /* entry_count */

    for (int i = 0, index = 1; i < mov->nb_streams; i++) {
        avio_wb16(pb, i + 1); /* item_ID */
        avio_w8(pb, 4); /* association_count */

        // ispe association.
        avio_w8(pb, index++); /* essential and property_index */
        // pixi association.
        avio_w8(pb, index++); /* essential and property_index */
        // av1C association.
        avio_w8(pb, 0x80 | index++); /* essential and property_index */
        // colr/auxC association.
        avio_w8(pb, index++); /* essential and property_index */
    }
    return update_size(pb, pos);
}

static int mov_write_iprp_tag(AVIOContext *pb, MOVMuxContext *mov, AVFormatContext *s)
{
    int64_t pos = avio_tell(pb);
    avio_wb32(pb, 0); /* size */
    ffio_wfourcc(pb, "iprp");
    mov_write_ipco_tag(pb, mov, s);
    mov_write_ipma_tag(pb, mov, s);
    return update_size(pb, pos);
}

static int mov_write_hmhd_tag(AVIOContext *pb)
{
    /* This atom must be present, but leaving the values at zero
     * seems harmless. */
    avio_wb32(pb, 28); /* size */
    ffio_wfourcc(pb, "hmhd");
    avio_wb32(pb, 0); /* version, flags */
    avio_wb16(pb, 0); /* maxPDUsize */
    avio_wb16(pb, 0); /* avgPDUsize */
    avio_wb32(pb, 0); /* maxbitrate */
    avio_wb32(pb, 0); /* avgbitrate */
    avio_wb32(pb, 0); /* reserved */
    return 28;
}

static int mov_write_minf_tag(AVFormatContext *s, AVIOContext *pb, MOVMuxContext *mov, MOVTrack *track)
{
    int64_t pos = avio_tell(pb);
    int ret;

    avio_wb32(pb, 0); /* size */
    ffio_wfourcc(pb, "minf");
    if (track->par->codec_type == AVMEDIA_TYPE_VIDEO)
        mov_write_vmhd_tag(pb);
    else if (track->par->codec_type == AVMEDIA_TYPE_AUDIO)
        mov_write_smhd_tag(pb);
    else if (track->par->codec_type == AVMEDIA_TYPE_SUBTITLE) {
        if (track->tag == MKTAG('t','e','x','t') || is_clcp_track(track)) {
            mov_write_gmhd_tag(pb, track);
        } else if (track->tag == MOV_MP4_TTML_TAG) {
            mov_write_sthd_tag(pb);
        } else {
            mov_write_nmhd_tag(pb);
        }
    } else if (track->tag == MKTAG('r','t','p',' ')) {
        mov_write_hmhd_tag(pb);
    } else if (track->tag == MKTAG('t','m','c','d')) {
        if (track->mode != MODE_MOV)
            mov_write_nmhd_tag(pb);
        else
            mov_write_gmhd_tag(pb, track);
    } else if (track->tag == MKTAG('g','p','m','d')) {
        mov_write_gmhd_tag(pb, track);
    }
    if (track->mode == MODE_MOV) /* ISO 14496-12 8.4.3.1 specifies hdlr only within mdia or meta boxes */
        mov_write_hdlr_tag(s, pb, NULL);
    mov_write_dinf_tag(pb);
    if ((ret = mov_write_stbl_tag(s, pb, mov, track)) < 0)
        return ret;
    return update_size(pb, pos);
}

static void get_pts_range(MOVMuxContext *mov, MOVTrack *track,
                          int64_t *start, int64_t *end)
{
    if (track->tag == MKTAG('t','m','c','d') && mov->nb_meta_tmcd) {
        // tmcd tracks gets track_duration set in mov_write_moov_tag from
        // another track's duration, while the end_pts may be left at zero.
        // Calculate the pts duration for that track instead.
        get_pts_range(mov, &mov->tracks[track->src_track], start, end);
        *start = av_rescale(*start, track->timescale,
                            mov->tracks[track->src_track].timescale);
        *end   = av_rescale(*end, track->timescale,
                            mov->tracks[track->src_track].timescale);
        return;
    }
    if (track->end_pts != AV_NOPTS_VALUE &&
        track->start_dts != AV_NOPTS_VALUE &&
        track->start_cts != AV_NOPTS_VALUE) {
        *start = track->start_dts + track->start_cts;
        *end   = track->end_pts;
        return;
    }
    *start = 0;
    *end   = track->track_duration;
}

static int64_t calc_samples_pts_duration(MOVMuxContext *mov, MOVTrack *track)
{
    int64_t start, end;
    get_pts_range(mov, track, &start, &end);
    return end - start;
}

// Calculate the actual duration of the track, after edits.
// If it starts with a pts < 0, that is removed by the edit list.
// If it starts with a pts > 0, the edit list adds a delay before that.
// Thus, with edit lists enabled, the post-edit output of the file is
// starting with pts=0.
static int64_t calc_pts_duration(MOVMuxContext *mov, MOVTrack *track)
{
    int64_t start, end;
    get_pts_range(mov, track, &start, &end);
    if (mov->use_editlist != 0)
        start = 0;
    return end - start;
}

static int mov_mdhd_mvhd_tkhd_version(MOVMuxContext *mov, MOVTrack *track, int64_t duration)
{
    if (track && track->mode == MODE_ISM)
        return 1;
    if (duration < INT32_MAX)
        return 0;
    return 1;
}

static int mov_write_mdhd_tag(AVIOContext *pb, MOVMuxContext *mov,
                              MOVTrack *track)
{
    int64_t duration = calc_samples_pts_duration(mov, track);
    int version = mov_mdhd_mvhd_tkhd_version(mov, track, duration);

    (version == 1) ? avio_wb32(pb, 44) : avio_wb32(pb, 32); /* size */
    ffio_wfourcc(pb, "mdhd");
    avio_w8(pb, version);
    avio_wb24(pb, 0); /* flags */
    if (version == 1) {
        avio_wb64(pb, track->time);
        avio_wb64(pb, track->time);
    } else {
        avio_wb32(pb, track->time); /* creation time */
        avio_wb32(pb, track->time); /* modification time */
    }
    avio_wb32(pb, track->timescale); /* time scale (sample rate for audio) */
    if (!track->entry && mov->mode == MODE_ISM)
        (version == 1) ? avio_wb64(pb, UINT64_C(0xffffffffffffffff)) : avio_wb32(pb, 0xffffffff);
    else if (!track->entry)
        (version == 1) ? avio_wb64(pb, 0) : avio_wb32(pb, 0);
    else
        (version == 1) ? avio_wb64(pb, duration) : avio_wb32(pb, duration); /* duration */
    avio_wb16(pb, track->language); /* language */
    avio_wb16(pb, 0); /* reserved (quality) */

    if (version != 0 && track->mode == MODE_MOV) {
        av_log(NULL, AV_LOG_ERROR,
               "FATAL error, file duration too long for timebase, this file will not be\n"
               "playable with QuickTime. Choose a different timebase with "
               "-video_track_timescale or a different container format\n");
    }

    return 32;
}

static int mov_write_mdia_tag(AVFormatContext *s, AVIOContext *pb,
                              MOVMuxContext *mov, MOVTrack *track)
{
    int64_t pos = avio_tell(pb);
    int ret;

    avio_wb32(pb, 0); /* size */
    ffio_wfourcc(pb, "mdia");
    mov_write_mdhd_tag(pb, mov, track);
    mov_write_hdlr_tag(s, pb, track);
    if ((ret = mov_write_minf_tag(s, pb, mov, track)) < 0)
        return ret;
    return update_size(pb, pos);
}

/* transformation matrix
     |a  b  u|
     |c  d  v|
     |tx ty w| */
static void write_matrix(AVIOContext *pb, int16_t a, int16_t b, int16_t c,
                         int16_t d, int16_t tx, int16_t ty)
{
    avio_wb32(pb, a << 16);  /* 16.16 format */
    avio_wb32(pb, b << 16);  /* 16.16 format */
    avio_wb32(pb, 0);        /* u in 2.30 format */
    avio_wb32(pb, c << 16);  /* 16.16 format */
    avio_wb32(pb, d << 16);  /* 16.16 format */
    avio_wb32(pb, 0);        /* v in 2.30 format */
    avio_wb32(pb, tx << 16); /* 16.16 format */
    avio_wb32(pb, ty << 16); /* 16.16 format */
    avio_wb32(pb, 1 << 30);  /* w in 2.30 format */
}

static int mov_write_tkhd_tag(AVIOContext *pb, MOVMuxContext *mov,
                              MOVTrack *track, AVStream *st)
{
    int64_t duration = av_rescale_rnd(calc_pts_duration(mov, track),
                                      mov->movie_timescale, track->timescale,
                                      AV_ROUND_UP);
    int version;
    int flags   = MOV_TKHD_FLAG_IN_MOVIE;
    int group   = 0;

    uint32_t *display_matrix = NULL;
    int       i;

    if (mov->mode == MODE_AVIF)
        if (!mov->avif_loop_count)
            duration = INT64_MAX;
        else
            duration *= mov->avif_loop_count;

    if (st) {
        const AVPacketSideData *sd;
        if (mov->per_stream_grouping)
            group = st->index;
        else
            group = st->codecpar->codec_type;

        sd = av_packet_side_data_get(st->codecpar->coded_side_data,
                                     st->codecpar->nb_coded_side_data,
                                     AV_PKT_DATA_DISPLAYMATRIX);
        if (sd && sd->size == 9 * sizeof(*display_matrix))
            display_matrix = (uint32_t *)sd->data;
    }

    if (track->flags & MOV_TRACK_ENABLED)
        flags |= MOV_TKHD_FLAG_ENABLED;

    version = mov_mdhd_mvhd_tkhd_version(mov, track, duration);

    (version == 1) ? avio_wb32(pb, 104) : avio_wb32(pb, 92); /* size */
    ffio_wfourcc(pb, "tkhd");
    avio_w8(pb, version);
    avio_wb24(pb, flags);
    if (version == 1) {
        avio_wb64(pb, track->time);
        avio_wb64(pb, track->time);
    } else {
        avio_wb32(pb, track->time); /* creation time */
        avio_wb32(pb, track->time); /* modification time */
    }
    avio_wb32(pb, track->track_id); /* track-id */
    avio_wb32(pb, 0); /* reserved */
    if (!track->entry && mov->mode == MODE_ISM)
        (version == 1) ? avio_wb64(pb, UINT64_C(0xffffffffffffffff)) : avio_wb32(pb, 0xffffffff);
    else if (!track->entry)
        (version == 1) ? avio_wb64(pb, 0) : avio_wb32(pb, 0);
    else
        (version == 1) ? avio_wb64(pb, duration) : avio_wb32(pb, duration);

    avio_wb32(pb, 0); /* reserved */
    avio_wb32(pb, 0); /* reserved */
    avio_wb16(pb, 0); /* layer */
    avio_wb16(pb, group); /* alternate group) */
    /* Volume, only for audio */
    if (track->par->codec_type == AVMEDIA_TYPE_AUDIO)
        avio_wb16(pb, 0x0100);
    else
        avio_wb16(pb, 0);
    avio_wb16(pb, 0); /* reserved */

    /* Matrix structure */
    if (display_matrix) {
        for (i = 0; i < 9; i++)
            avio_wb32(pb, display_matrix[i]);
    } else {
        write_matrix(pb,  1,  0,  0,  1, 0, 0);
    }
    /* Track width and height, for visual only */
    if (st && (track->par->codec_type == AVMEDIA_TYPE_VIDEO ||
               track->par->codec_type == AVMEDIA_TYPE_SUBTITLE)) {
        int64_t track_width_1616;
        if (track->mode == MODE_MOV || track->mode == MODE_AVIF) {
            track_width_1616 = track->par->width * 0x10000ULL;
        } else {
            track_width_1616 = av_rescale(st->sample_aspect_ratio.num,
                                                  track->par->width * 0x10000LL,
                                                  st->sample_aspect_ratio.den);
            if (!track_width_1616 ||
                track->height != track->par->height ||
                track_width_1616 > UINT32_MAX)
                track_width_1616 = track->par->width * 0x10000ULL;
        }
        if (track_width_1616 > UINT32_MAX) {
            av_log(mov->fc, AV_LOG_WARNING, "track width is too large\n");
            track_width_1616 = 0;
        }
        avio_wb32(pb, track_width_1616);
        if (track->height > 0xFFFF) {
            av_log(mov->fc, AV_LOG_WARNING, "track height is too large\n");
            avio_wb32(pb, 0);
        } else
            avio_wb32(pb, track->height * 0x10000U);
    } else {
        avio_wb32(pb, 0);
        avio_wb32(pb, 0);
    }
    return 0x5c;
}

static int mov_write_tapt_tag(AVIOContext *pb, MOVTrack *track)
{
    int32_t width = av_rescale(track->par->sample_aspect_ratio.num, track->par->width,
                               track->par->sample_aspect_ratio.den);

    int64_t pos = avio_tell(pb);

    avio_wb32(pb, 0); /* size */
    ffio_wfourcc(pb, "tapt");

    avio_wb32(pb, 20);
    ffio_wfourcc(pb, "clef");
    avio_wb32(pb, 0);
    avio_wb32(pb, width << 16);
    avio_wb32(pb, track->par->height << 16);

    avio_wb32(pb, 20);
    ffio_wfourcc(pb, "prof");
    avio_wb32(pb, 0);
    avio_wb32(pb, width << 16);
    avio_wb32(pb, track->par->height << 16);

    avio_wb32(pb, 20);
    ffio_wfourcc(pb, "enof");
    avio_wb32(pb, 0);
    avio_wb32(pb, track->par->width << 16);
    avio_wb32(pb, track->par->height << 16);

    return update_size(pb, pos);
}

// This box is written in the following cases:
//   * Seems important for the psp playback. Without it the movie seems to hang.
//   * Used for specifying the looping behavior of animated AVIF (as specified
//   in Section 9.6 of the HEIF specification ISO/IEC 23008-12).
static int mov_write_edts_tag(AVIOContext *pb, MOVMuxContext *mov,
                              MOVTrack *track)
{
    int64_t duration = av_rescale_rnd(calc_samples_pts_duration(mov, track),
                                      mov->movie_timescale, track->timescale,
                                      AV_ROUND_UP);
    int version = duration < INT32_MAX ? 0 : 1;
    int entry_size, entry_count, size;
    int64_t delay, start_ct = track->start_cts;
    int64_t start_dts = track->start_dts;
    int flags = 0;

    if (track->entry) {
        if (start_dts != track->cluster[0].dts || start_ct != track->cluster[0].cts) {

            av_log(mov->fc, AV_LOG_DEBUG,
                   "EDTS using dts:%"PRId64" cts:%d instead of dts:%"PRId64" cts:%"PRId64" tid:%d\n",
                   track->cluster[0].dts, track->cluster[0].cts,
                   start_dts, start_ct, track->track_id);
            start_dts = track->cluster[0].dts;
            start_ct  = track->cluster[0].cts;
        }
    }

    delay = av_rescale_rnd(start_dts + start_ct, mov->movie_timescale,
                           track->timescale, AV_ROUND_DOWN);

    if (mov->mode == MODE_AVIF) {
        delay = 0;
        // Section 9.6.3 of ISO/IEC 23008-12: flags specifies repetition of the
        // edit list as follows: (flags & 1) equal to 0 specifies that the edit
        // list is not repeated, while (flags & 1) equal to 1 specifies that the
        // edit list is repeated.
        flags = mov->avif_loop_count != 1;
        start_ct = 0;
    }

    version |= delay < INT32_MAX ? 0 : 1;

    entry_size = (version == 1) ? 20 : 12;
    entry_count = 1 + (delay > 0);
    size = 24 + entry_count * entry_size;

    /* write the atom data */
    avio_wb32(pb, size);
    ffio_wfourcc(pb, "edts");
    avio_wb32(pb, size - 8);
    ffio_wfourcc(pb, "elst");
    avio_w8(pb, version);
    avio_wb24(pb, flags); /* flags */

    avio_wb32(pb, entry_count);
    if (delay > 0) { /* add an empty edit to delay presentation */
        /* In the positive delay case, the delay includes the cts
         * offset, and the second edit list entry below trims out
         * the same amount from the actual content. This makes sure
         * that the offset last sample is included in the edit
         * list duration as well. */
        if (version == 1) {
            avio_wb64(pb, delay);
            avio_wb64(pb, -1);
        } else {
            avio_wb32(pb, delay);
            avio_wb32(pb, -1);
        }
        avio_wb32(pb, 0x00010000);
    } else if (mov->mode != MODE_AVIF) {
        /* Avoid accidentally ending up with start_ct = -1 which has got a
         * special meaning. Normally start_ct should end up positive or zero
         * here, but use FFMIN in case dts is a small positive integer
         * rounded to 0 when represented in movie timescale units. */
        av_assert0(av_rescale_rnd(start_dts, mov->movie_timescale, track->timescale, AV_ROUND_DOWN) <= 0);
        start_ct  = -FFMIN(start_dts, 0);
        /* Note, this delay is calculated from the pts of the first sample,
         * ensuring that we don't reduce the duration for cases with
         * dts<0 pts=0. */
        duration += delay;
    }

    /* For fragmented files, we don't know the full length yet. Setting
     * duration to 0 allows us to only specify the offset, including
     * the rest of the content (from all future fragments) without specifying
     * an explicit duration. */
    if (mov->flags & FF_MOV_FLAG_FRAGMENT)
        duration = 0;

    /* duration */
    if (version == 1) {
        avio_wb64(pb, duration);
        avio_wb64(pb, start_ct);
    } else {
        avio_wb32(pb, duration);
        avio_wb32(pb, start_ct);
    }
    avio_wb32(pb, 0x00010000);
    return size;
}

static int mov_write_tref_tag(AVIOContext *pb, MOVTrack *track)
{
    avio_wb32(pb, 20);   // size
    ffio_wfourcc(pb, "tref");
    avio_wb32(pb, 12);   // size (subatom)
    avio_wl32(pb, track->tref_tag);
    avio_wb32(pb, track->tref_id);
    return 20;
}

// goes at the end of each track!  ... Critical for PSP playback ("Incompatible data" without it)
static int mov_write_uuid_tag_psp(AVIOContext *pb, MOVTrack *mov)
{
    avio_wb32(pb, 0x34); /* size ... reports as 28 in mp4box! */
    ffio_wfourcc(pb, "uuid");
    ffio_wfourcc(pb, "USMT");
    avio_wb32(pb, 0x21d24fce);
    avio_wb32(pb, 0xbb88695c);
    avio_wb32(pb, 0xfac9c740);
    avio_wb32(pb, 0x1c);     // another size here!
    ffio_wfourcc(pb, "MTDT");
    avio_wb32(pb, 0x00010012);
    avio_wb32(pb, 0x0a);
    avio_wb32(pb, 0x55c40000);
    avio_wb32(pb, 0x1);
    avio_wb32(pb, 0x0);
    return 0x34;
}

static int mov_write_udta_sdp(AVIOContext *pb, MOVTrack *track)
{
    AVFormatContext *ctx = track->rtp_ctx;
    char buf[1000] = "";
    int len;

    ff_sdp_write_media(buf, sizeof(buf), ctx->streams[0], track->src_track,
                       NULL, NULL, 0, 0, ctx);
    av_strlcatf(buf, sizeof(buf), "a=control:streamid=%d\r\n", track->track_id);
    len = strlen(buf);

    avio_wb32(pb, len + 24);
    ffio_wfourcc(pb, "udta");
    avio_wb32(pb, len + 16);
    ffio_wfourcc(pb, "hnti");
    avio_wb32(pb, len + 8);
    ffio_wfourcc(pb, "sdp ");
    avio_write(pb, buf, len);
    return len + 24;
}

static int mov_write_track_metadata(AVIOContext *pb, AVStream *st,
                                    const char *tag, const char *str)
{
    int64_t pos = avio_tell(pb);
    AVDictionaryEntry *t = av_dict_get(st->metadata, str, NULL, 0);
    if (!t || !utf8len(t->value))
        return 0;

    avio_wb32(pb, 0);   /* size */
    ffio_wfourcc(pb, tag); /* type */
    avio_write(pb, t->value, strlen(t->value)); /* UTF8 string value */
    return update_size(pb, pos);
}

static int mov_write_track_kind(AVIOContext *pb, const char *scheme_uri,
                                const char *value)
{
    int64_t pos = avio_tell(pb);

    /* Box|FullBox basics */
    avio_wb32(pb, 0); /* size placeholder */
    ffio_wfourcc(pb, (const unsigned char *)"kind");
    avio_w8(pb, 0);   /* version = 0 */
    avio_wb24(pb, 0); /* flags = 0 */

    /* Required null-terminated scheme URI */
    avio_write(pb, (const unsigned char *)scheme_uri,
               strlen(scheme_uri));
    avio_w8(pb, 0);

    /* Optional value string */
    if (value && value[0])
        avio_write(pb, (const unsigned char *)value,
                   strlen(value));

    avio_w8(pb, 0);

    return update_size(pb, pos);
}

static int mov_write_track_kinds(AVIOContext *pb, AVStream *st)
{
    int ret = AVERROR_BUG;

    for (int i = 0; ff_mov_track_kind_table[i].scheme_uri; i++) {
        const struct MP4TrackKindMapping map = ff_mov_track_kind_table[i];

        for (int j = 0; map.value_maps[j].disposition; j++) {
            const struct MP4TrackKindValueMapping value_map = map.value_maps[j];
            if (!(st->disposition & value_map.disposition))
                continue;

            if ((ret = mov_write_track_kind(pb, map.scheme_uri, value_map.value)) < 0)
                return ret;
        }
    }

    return 0;
}

static int mov_write_track_udta_tag(AVIOContext *pb, MOVMuxContext *mov,
                                    AVStream *st)
{
    AVIOContext *pb_buf;
    int ret, size;
    uint8_t *buf;

    if (!st)
        return 0;

    ret = avio_open_dyn_buf(&pb_buf);
    if (ret < 0)
        return ret;

    if (mov->mode & (MODE_MP4|MODE_MOV))
        mov_write_track_metadata(pb_buf, st, "name", "title");

    if (mov->mode & MODE_MP4) {
        if ((ret = mov_write_track_kinds(pb_buf, st)) < 0)
            return ret;
    }

    if ((size = avio_get_dyn_buf(pb_buf, &buf)) > 0) {
        avio_wb32(pb, size + 8);
        ffio_wfourcc(pb, "udta");
        avio_write(pb, buf, size);
    }
    ffio_free_dyn_buf(&pb_buf);

    return 0;
}

static int mov_write_trak_tag(AVFormatContext *s, AVIOContext *pb, MOVMuxContext *mov,
                              MOVTrack *track, AVStream *st)
{
    int64_t pos = avio_tell(pb);
    int entry_backup = track->entry;
    int chunk_backup = track->chunkCount;
    int ret;

    /* If we want to have an empty moov, but some samples already have been
     * buffered (delay_moov), pretend that no samples have been written yet. */
    if (mov->flags & FF_MOV_FLAG_EMPTY_MOOV)
        track->chunkCount = track->entry = 0;

    avio_wb32(pb, 0); /* size */
    ffio_wfourcc(pb, "trak");
    mov_write_tkhd_tag(pb, mov, track, st);

    av_assert2(mov->use_editlist >= 0);

    if (track->start_dts != AV_NOPTS_VALUE) {
        if (mov->use_editlist)
            mov_write_edts_tag(pb, mov, track);  // PSP Movies and several other cases require edts box
        else if ((track->entry && track->cluster[0].dts) || track->mode == MODE_PSP || is_clcp_track(track))
            av_log(mov->fc, AV_LOG_WARNING,
                   "Not writing any edit list even though one would have been required\n");
    }

    if (mov->is_animated_avif)
        mov_write_edts_tag(pb, mov, track);

    if (track->tref_tag)
        mov_write_tref_tag(pb, track);

    if ((ret = mov_write_mdia_tag(s, pb, mov, track)) < 0)
        return ret;
    if (track->mode == MODE_PSP)
        mov_write_uuid_tag_psp(pb, track); // PSP Movies require this uuid box
    if (track->tag == MKTAG('r','t','p',' '))
        mov_write_udta_sdp(pb, track);
    if (track->mode == MODE_MOV) {
        if (track->par->codec_type == AVMEDIA_TYPE_VIDEO) {
            double sample_aspect_ratio = av_q2d(st->sample_aspect_ratio);
            if (st->sample_aspect_ratio.num && 1.0 != sample_aspect_ratio) {
                mov_write_tapt_tag(pb, track);
            }
        }
        if (is_clcp_track(track) && st->sample_aspect_ratio.num) {
            mov_write_tapt_tag(pb, track);
        }
    }
    mov_write_track_udta_tag(pb, mov, st);
    track->entry = entry_backup;
    track->chunkCount = chunk_backup;
    return update_size(pb, pos);
}

static int mov_write_iods_tag(AVIOContext *pb, MOVMuxContext *mov)
{
    int i, has_audio = 0, has_video = 0;
    int64_t pos = avio_tell(pb);
    int audio_profile = mov->iods_audio_profile;
    int video_profile = mov->iods_video_profile;
    for (i = 0; i < mov->nb_tracks; i++) {
        if (mov->tracks[i].entry > 0 || mov->flags & FF_MOV_FLAG_EMPTY_MOOV) {
            has_audio |= mov->tracks[i].par->codec_type == AVMEDIA_TYPE_AUDIO;
            has_video |= mov->tracks[i].par->codec_type == AVMEDIA_TYPE_VIDEO;
        }
    }
    if (audio_profile < 0)
        audio_profile = 0xFF - has_audio;
    if (video_profile < 0)
        video_profile = 0xFF - has_video;
    avio_wb32(pb, 0x0); /* size */
    ffio_wfourcc(pb, "iods");
    avio_wb32(pb, 0);    /* version & flags */
    put_descr(pb, 0x10, 7);
    avio_wb16(pb, 0x004f);
    avio_w8(pb, 0xff);
    avio_w8(pb, 0xff);
    avio_w8(pb, audio_profile);
    avio_w8(pb, video_profile);
    avio_w8(pb, 0xff);
    return update_size(pb, pos);
}

static int mov_write_trex_tag(AVIOContext *pb, MOVTrack *track)
{
    avio_wb32(pb, 0x20); /* size */
    ffio_wfourcc(pb, "trex");
    avio_wb32(pb, 0);   /* version & flags */
    avio_wb32(pb, track->track_id); /* track ID */
    avio_wb32(pb, 1);   /* default sample description index */
    avio_wb32(pb, 0);   /* default sample duration */
    avio_wb32(pb, 0);   /* default sample size */
    avio_wb32(pb, 0);   /* default sample flags */
    return 0;
}

static int mov_write_mvex_tag(AVIOContext *pb, MOVMuxContext *mov)
{
    int64_t pos = avio_tell(pb);
    int i;
    avio_wb32(pb, 0x0); /* size */
    ffio_wfourcc(pb, "mvex");
    for (i = 0; i < mov->nb_tracks; i++)
        mov_write_trex_tag(pb, &mov->tracks[i]);
    return update_size(pb, pos);
}

static int mov_write_mvhd_tag(AVIOContext *pb, MOVMuxContext *mov)
{
    int max_track_id = 1, i;
    int64_t max_track_len = 0;
    int version;
    int timescale;

    for (i = 0; i < mov->nb_tracks; i++) {
        if (mov->tracks[i].entry > 0 && mov->tracks[i].timescale) {
            int64_t max_track_len_temp = av_rescale_rnd(
                                                calc_pts_duration(mov, &mov->tracks[i]),
                                                mov->movie_timescale,
                                                mov->tracks[i].timescale,
                                                AV_ROUND_UP);
            if (max_track_len < max_track_len_temp)
                max_track_len = max_track_len_temp;
            if (max_track_id < mov->tracks[i].track_id)
                max_track_id = mov->tracks[i].track_id;
        }
    }
    /* If using delay_moov, make sure the output is the same as if no
     * samples had been written yet. */
    if (mov->flags & FF_MOV_FLAG_EMPTY_MOOV) {
        max_track_len = 0;
        max_track_id  = 1;
    }

    version = mov_mdhd_mvhd_tkhd_version(mov, NULL, max_track_len);
    avio_wb32(pb, version == 1 ? 120 : 108); /* size */

    ffio_wfourcc(pb, "mvhd");
    avio_w8(pb, version);
    avio_wb24(pb, 0); /* flags */
    if (version == 1) {
        avio_wb64(pb, mov->time);
        avio_wb64(pb, mov->time);
    } else {
        avio_wb32(pb, mov->time); /* creation time */
        avio_wb32(pb, mov->time); /* modification time */
    }

    timescale = mov->movie_timescale;
    if (mov->mode == MODE_AVIF && !timescale)
        timescale = mov->tracks[0].timescale;

    avio_wb32(pb, timescale);
    (version == 1) ? avio_wb64(pb, max_track_len) : avio_wb32(pb, max_track_len); /* duration of longest track */

    avio_wb32(pb, 0x00010000); /* reserved (preferred rate) 1.0 = normal */
    avio_wb16(pb, 0x0100); /* reserved (preferred volume) 1.0 = normal */
    ffio_fill(pb, 0, 2 + 2 * 4); /* reserved */

    /* Matrix structure */
    write_matrix(pb, 1, 0, 0, 1, 0, 0);

    avio_wb32(pb, 0); /* reserved (preview time) */
    avio_wb32(pb, 0); /* reserved (preview duration) */
    avio_wb32(pb, 0); /* reserved (poster time) */
    avio_wb32(pb, 0); /* reserved (selection time) */
    avio_wb32(pb, 0); /* reserved (selection duration) */
    avio_wb32(pb, 0); /* reserved (current time) */
    avio_wb32(pb, max_track_id + 1); /* Next track id */
    return 0x6c;
}

static int mov_write_itunes_hdlr_tag(AVIOContext *pb, MOVMuxContext *mov,
                                     AVFormatContext *s)
{
    avio_wb32(pb, 33); /* size */
    ffio_wfourcc(pb, "hdlr");
    avio_wb32(pb, 0);
    avio_wb32(pb, 0);
    ffio_wfourcc(pb, "mdir");
    ffio_wfourcc(pb, "appl");
    avio_wb32(pb, 0);
    avio_wb32(pb, 0);
    avio_w8(pb, 0);
    return 33;
}

/* helper function to write a data tag with the specified string as data */
static int mov_write_string_data_tag(AVIOContext *pb, const char *data, int lang, int long_style)
{
    size_t data_len = strlen(data);
    if (long_style) {
        int size = 16 + data_len;
        avio_wb32(pb, size); /* size */
        ffio_wfourcc(pb, "data");
        avio_wb32(pb, 1);
        avio_wb32(pb, 0);
        avio_write(pb, data, data_len);
        return size;
    } else {
        avio_wb16(pb, data_len); /* string length */
        if (!lang)
            lang = ff_mov_iso639_to_lang("und", 1);
        avio_wb16(pb, lang);
        avio_write(pb, data, data_len);
        return data_len + 4;
    }
}

static int mov_write_string_tag(AVIOContext *pb, const char *name,
                                const char *value, int lang, int long_style)
{
    int size = 0;
    if (value && value[0]) {
        int64_t pos = avio_tell(pb);
        avio_wb32(pb, 0); /* size */
        ffio_wfourcc(pb, name);
        mov_write_string_data_tag(pb, value, lang, long_style);
        size = update_size(pb, pos);
    }
    return size;
}

static AVDictionaryEntry *get_metadata_lang(AVFormatContext *s,
                                            const char *tag, int *lang)
{
    int l, len, len2;
    AVDictionaryEntry *t, *t2 = NULL;
    char tag2[16];

    *lang = 0;

    if (!(t = av_dict_get(s->metadata, tag, NULL, 0)))
        return NULL;

    len = strlen(t->key);
    snprintf(tag2, sizeof(tag2), "%s-", tag);
    while ((t2 = av_dict_get(s->metadata, tag2, t2, AV_DICT_IGNORE_SUFFIX))) {
        len2 = strlen(t2->key);
        if (len2 == len + 4 && !strcmp(t->value, t2->value)
            && (l = ff_mov_iso639_to_lang(&t2->key[len2 - 3], 1)) >= 0) {
            *lang = l;
            return t;
        }
    }
    return t;
}

static int mov_write_string_metadata(AVFormatContext *s, AVIOContext *pb,
                                     const char *name, const char *tag,
                                     int long_style)
{
    int lang;
    AVDictionaryEntry *t = get_metadata_lang(s, tag, &lang);
    if (!t)
        return 0;
    return mov_write_string_tag(pb, name, t->value, lang, long_style);
}

/* iTunes bpm number */
static int mov_write_tmpo_tag(AVIOContext *pb, AVFormatContext *s)
{
    AVDictionaryEntry *t = av_dict_get(s->metadata, "tmpo", NULL, 0);
    int size = 0, tmpo = t ? atoi(t->value) : 0;
    if (tmpo) {
        size = 26;
        avio_wb32(pb, size);
        ffio_wfourcc(pb, "tmpo");
        avio_wb32(pb, size-8); /* size */
        ffio_wfourcc(pb, "data");
        avio_wb32(pb, 0x15);  //type specifier
        avio_wb32(pb, 0);
        avio_wb16(pb, tmpo);        // data
    }
    return size;
}

/* 3GPP TS 26.244 */
static int mov_write_loci_tag(AVFormatContext *s, AVIOContext *pb)
{
    int lang;
    int64_t pos = avio_tell(pb);
    double latitude, longitude, altitude;
    int32_t latitude_fix, longitude_fix, altitude_fix;
    AVDictionaryEntry *t = get_metadata_lang(s, "location", &lang);
    const char *ptr, *place = "";
    char *end;
    static const char *astronomical_body = "earth";
    if (!t)
        return 0;

    ptr = t->value;
    latitude = strtod(ptr, &end);
    if (end == ptr) {
        av_log(s, AV_LOG_WARNING, "malformed location metadata\n");
        return 0;
    }
    ptr = end;
    longitude = strtod(ptr, &end);
    if (end == ptr) {
        av_log(s, AV_LOG_WARNING, "malformed location metadata\n");
        return 0;
    }
    ptr = end;
    altitude = strtod(ptr, &end);
    /* If no altitude was present, the default 0 should be fine */
    if (*end == '/')
        place = end + 1;

    latitude_fix  = (int32_t) ((1 << 16) * latitude);
    longitude_fix = (int32_t) ((1 << 16) * longitude);
    altitude_fix  = (int32_t) ((1 << 16) * altitude);

    avio_wb32(pb, 0);         /* size */
    ffio_wfourcc(pb, "loci"); /* type */
    avio_wb32(pb, 0);         /* version + flags */
    avio_wb16(pb, lang);
    avio_write(pb, place, strlen(place) + 1);
    avio_w8(pb, 0);           /* role of place (0 == shooting location, 1 == real location, 2 == fictional location) */
    avio_wb32(pb, longitude_fix);
    avio_wb32(pb, latitude_fix);
    avio_wb32(pb, altitude_fix);
    avio_write(pb, astronomical_body, strlen(astronomical_body) + 1);
    avio_w8(pb, 0);           /* additional notes, null terminated string */

    return update_size(pb, pos);
}

/* iTunes track or disc number */
static int mov_write_trkn_tag(AVIOContext *pb, MOVMuxContext *mov,
                              AVFormatContext *s, int disc)
{
    AVDictionaryEntry *t = av_dict_get(s->metadata,
                                       disc ? "disc" : "track",
                                       NULL, 0);
    int size = 0, track = t ? atoi(t->value) : 0;
    if (track) {
        int tracks = 0;
        char *slash = strchr(t->value, '/');
        if (slash)
            tracks = atoi(slash + 1);
        avio_wb32(pb, 32); /* size */
        ffio_wfourcc(pb, disc ? "disk" : "trkn");
        avio_wb32(pb, 24); /* size */
        ffio_wfourcc(pb, "data");
        avio_wb32(pb, 0);        // 8 bytes empty
        avio_wb32(pb, 0);
        avio_wb16(pb, 0);        // empty
        avio_wb16(pb, track);    // track / disc number
        avio_wb16(pb, tracks);   // total track / disc number
        avio_wb16(pb, 0);        // empty
        size = 32;
    }
    return size;
}

static int mov_write_int8_metadata(AVFormatContext *s, AVIOContext *pb,
                                   const char *name, const char *tag,
                                   int len)
{
    AVDictionaryEntry *t = NULL;
    uint8_t num;
    int size = 24 + len;

    if (len != 1 && len != 4)
        return -1;

    if (!(t = av_dict_get(s->metadata, tag, NULL, 0)))
        return 0;
    num = atoi(t->value);

    avio_wb32(pb, size);
    ffio_wfourcc(pb, name);
    avio_wb32(pb, size - 8);
    ffio_wfourcc(pb, "data");
    avio_wb32(pb, 0x15);
    avio_wb32(pb, 0);
    if (len==4) avio_wb32(pb, num);
    else        avio_w8 (pb, num);

    return size;
}

static int mov_write_covr(AVIOContext *pb, AVFormatContext *s)
{
    MOVMuxContext *mov = s->priv_data;
    int64_t pos = 0;

    for (int i = 0; i < mov->nb_streams; i++) {
        MOVTrack *trk = &mov->tracks[i];

        if (!is_cover_image(trk->st) || trk->cover_image->size <= 0)
            continue;

        if (!pos) {
            pos = avio_tell(pb);
            avio_wb32(pb, 0);
            ffio_wfourcc(pb, "covr");
        }
        avio_wb32(pb, 16 + trk->cover_image->size);
        ffio_wfourcc(pb, "data");
        avio_wb32(pb, trk->tag);
        avio_wb32(pb , 0);
        avio_write(pb, trk->cover_image->data, trk->cover_image->size);
    }

    return pos ? update_size(pb, pos) : 0;
}

/* iTunes meta data list */
static int mov_write_ilst_tag(AVIOContext *pb, MOVMuxContext *mov,
                              AVFormatContext *s)
{
    int64_t pos = avio_tell(pb);
    avio_wb32(pb, 0); /* size */
    ffio_wfourcc(pb, "ilst");
    mov_write_string_metadata(s, pb, "\251nam", "title"    , 1);
    mov_write_string_metadata(s, pb, "\251ART", "artist"   , 1);
    mov_write_string_metadata(s, pb, "aART", "album_artist", 1);
    mov_write_string_metadata(s, pb, "\251wrt", "composer" , 1);
    mov_write_string_metadata(s, pb, "\251alb", "album"    , 1);
    mov_write_string_metadata(s, pb, "\251day", "date"     , 1);
    if (!mov_write_string_metadata(s, pb, "\251too", "encoding_tool", 1)) {
        if (!(s->flags & AVFMT_FLAG_BITEXACT))
            mov_write_string_tag(pb, "\251too", LIBAVFORMAT_IDENT, 0, 1);
    }
    mov_write_string_metadata(s, pb, "\251cmt", "comment"  , 1);
    mov_write_string_metadata(s, pb, "\251gen", "genre"    , 1);
    mov_write_string_metadata(s, pb, "cprt",    "copyright", 1);
    mov_write_string_metadata(s, pb, "\251grp", "grouping" , 1);
    mov_write_string_metadata(s, pb, "\251lyr", "lyrics"   , 1);
    mov_write_string_metadata(s, pb, "desc",    "description",1);
    mov_write_string_metadata(s, pb, "ldes",    "synopsis" , 1);
    mov_write_string_metadata(s, pb, "tvsh",    "show"     , 1);
    mov_write_string_metadata(s, pb, "tven",    "episode_id",1);
    mov_write_string_metadata(s, pb, "tvnn",    "network"  , 1);
    mov_write_string_metadata(s, pb, "keyw",    "keywords"  , 1);
    mov_write_int8_metadata  (s, pb, "tves",    "episode_sort",4);
    mov_write_int8_metadata  (s, pb, "tvsn",    "season_number",4);
    mov_write_int8_metadata  (s, pb, "stik",    "media_type",1);
    mov_write_int8_metadata  (s, pb, "hdvd",    "hd_video",  1);
    mov_write_int8_metadata  (s, pb, "pgap",    "gapless_playback",1);
    mov_write_int8_metadata  (s, pb, "cpil",    "compilation", 1);
    mov_write_covr(pb, s);
    mov_write_trkn_tag(pb, mov, s, 0); // track number
    mov_write_trkn_tag(pb, mov, s, 1); // disc number
    mov_write_tmpo_tag(pb, s);
    return update_size(pb, pos);
}

static int mov_write_mdta_hdlr_tag(AVIOContext *pb, MOVMuxContext *mov,
                                   AVFormatContext *s)
{
    avio_wb32(pb, 33); /* size */
    ffio_wfourcc(pb, "hdlr");
    avio_wb32(pb, 0);
    avio_wb32(pb, 0);
    ffio_wfourcc(pb, "mdta");
    avio_wb32(pb, 0);
    avio_wb32(pb, 0);
    avio_wb32(pb, 0);
    avio_w8(pb, 0);
    return 33;
}

static int mov_write_mdta_keys_tag(AVIOContext *pb, MOVMuxContext *mov,
                                   AVFormatContext *s)
{
    const AVDictionaryEntry *t = NULL;
    int64_t pos = avio_tell(pb);
    int64_t curpos, entry_pos;
    int count = 0;

    avio_wb32(pb, 0); /* size */
    ffio_wfourcc(pb, "keys");
    avio_wb32(pb, 0);
    entry_pos = avio_tell(pb);
    avio_wb32(pb, 0); /* entry count */

    while (t = av_dict_iterate(s->metadata, t)) {
        size_t key_len = strlen(t->key);
        avio_wb32(pb, key_len + 8);
        ffio_wfourcc(pb, "mdta");
        avio_write(pb, t->key, key_len);
        count += 1;
    }
    curpos = avio_tell(pb);
    avio_seek(pb, entry_pos, SEEK_SET);
    avio_wb32(pb, count); // rewrite entry count
    avio_seek(pb, curpos, SEEK_SET);

    return update_size(pb, pos);
}

static int mov_write_mdta_ilst_tag(AVIOContext *pb, MOVMuxContext *mov,
                                   AVFormatContext *s)
{
    const AVDictionaryEntry *t = NULL;
    int64_t pos = avio_tell(pb);
    int count = 1; /* keys are 1-index based */

    avio_wb32(pb, 0); /* size */
    ffio_wfourcc(pb, "ilst");

    while (t = av_dict_iterate(s->metadata, t)) {
        int64_t entry_pos = avio_tell(pb);
        avio_wb32(pb, 0); /* size */
        avio_wb32(pb, count); /* key */
        mov_write_string_data_tag(pb, t->value, 0, 1);
        update_size(pb, entry_pos);
        count += 1;
    }
    return update_size(pb, pos);
}

/* meta data tags */
static int mov_write_meta_tag(AVIOContext *pb, MOVMuxContext *mov,
                              AVFormatContext *s)
{
    int size = 0;
    int64_t pos = avio_tell(pb);
    avio_wb32(pb, 0); /* size */
    ffio_wfourcc(pb, "meta");
    avio_wb32(pb, 0);
    if (mov->flags & FF_MOV_FLAG_USE_MDTA) {
        mov_write_mdta_hdlr_tag(pb, mov, s);
        mov_write_mdta_keys_tag(pb, mov, s);
        mov_write_mdta_ilst_tag(pb, mov, s);
    } else if (mov->mode == MODE_AVIF) {
        mov_write_hdlr_tag(s, pb, &mov->tracks[0]);
        // We always write the primary item id as 1 since only one track is
        // supported for AVIF.
        mov_write_pitm_tag(pb, 1);
        mov_write_iloc_tag(pb, mov, s);
        mov_write_iinf_tag(pb, mov, s);
        if (mov->nb_streams > 1)
            mov_write_iref_tag(pb, mov, s);
        mov_write_iprp_tag(pb, mov, s);
    } else {
        /* iTunes metadata tag */
        mov_write_itunes_hdlr_tag(pb, mov, s);
        mov_write_ilst_tag(pb, mov, s);
    }
    size = update_size(pb, pos);
    return size;
}

static int mov_write_raw_metadata_tag(AVFormatContext *s, AVIOContext *pb,
                                      const char *name, const char *key)
{
    int len;
    AVDictionaryEntry *t;

    if (!(t = av_dict_get(s->metadata, key, NULL, 0)))
        return 0;

    len = strlen(t->value);
    if (len > 0) {
        int size = len + 8;
        avio_wb32(pb, size);
        ffio_wfourcc(pb, name);
        avio_write(pb, t->value, len);
        return size;
    }
    return 0;
}

static int ascii_to_wc(AVIOContext *pb, const uint8_t *b)
{
    int val;
    while (*b) {
        GET_UTF8(val, *b++, return -1;)
        avio_wb16(pb, val);
    }
    avio_wb16(pb, 0x00);
    return 0;
}

static uint16_t language_code(const char *str)
{
    return (((str[0] - 0x60) & 0x1F) << 10) +
           (((str[1] - 0x60) & 0x1F) <<  5) +
           (( str[2] - 0x60) & 0x1F);
}

static int mov_write_3gp_udta_tag(AVIOContext *pb, AVFormatContext *s,
                                  const char *tag, const char *str)
{
    int64_t pos = avio_tell(pb);
    AVDictionaryEntry *t = av_dict_get(s->metadata, str, NULL, 0);
    if (!t || !utf8len(t->value))
        return 0;
    avio_wb32(pb, 0);   /* size */
    ffio_wfourcc(pb, tag); /* type */
    avio_wb32(pb, 0);   /* version + flags */
    if (!strcmp(tag, "yrrc"))
        avio_wb16(pb, atoi(t->value));
    else {
        avio_wb16(pb, language_code("eng")); /* language */
        avio_write(pb, t->value, strlen(t->value) + 1); /* UTF8 string value */
        if (!strcmp(tag, "albm") &&
            (t = av_dict_get(s->metadata, "track", NULL, 0)))
            avio_w8(pb, atoi(t->value));
    }
    return update_size(pb, pos);
}

static int mov_write_chpl_tag(AVIOContext *pb, AVFormatContext *s)
{
    int64_t pos = avio_tell(pb);
    int i, nb_chapters = FFMIN(s->nb_chapters, 255);

    avio_wb32(pb, 0);            // size
    ffio_wfourcc(pb, "chpl");
    avio_wb32(pb, 0x01000000);   // version + flags
    avio_wb32(pb, 0);            // unknown
    avio_w8(pb, nb_chapters);

    for (i = 0; i < nb_chapters; i++) {
        AVChapter *c = s->chapters[i];
        AVDictionaryEntry *t;
        avio_wb64(pb, av_rescale_q(c->start, c->time_base, (AVRational){1,10000000}));

        if ((t = av_dict_get(c->metadata, "title", NULL, 0))) {
            int len = FFMIN(strlen(t->value), 255);
            avio_w8(pb, len);
            avio_write(pb, t->value, len);
        } else
            avio_w8(pb, 0);
    }
    return update_size(pb, pos);
}

static int mov_write_udta_tag(AVIOContext *pb, MOVMuxContext *mov,
                              AVFormatContext *s)
{
    AVIOContext *pb_buf;
    int ret, size;
    uint8_t *buf;

    ret = avio_open_dyn_buf(&pb_buf);
    if (ret < 0)
        return ret;

    if (mov->mode & MODE_3GP) {
        mov_write_3gp_udta_tag(pb_buf, s, "perf", "artist");
        mov_write_3gp_udta_tag(pb_buf, s, "titl", "title");
        mov_write_3gp_udta_tag(pb_buf, s, "auth", "author");
        mov_write_3gp_udta_tag(pb_buf, s, "gnre", "genre");
        mov_write_3gp_udta_tag(pb_buf, s, "dscp", "comment");
        mov_write_3gp_udta_tag(pb_buf, s, "albm", "album");
        mov_write_3gp_udta_tag(pb_buf, s, "cprt", "copyright");
        mov_write_3gp_udta_tag(pb_buf, s, "yrrc", "date");
        mov_write_loci_tag(s, pb_buf);
    } else if (mov->mode == MODE_MOV && !(mov->flags & FF_MOV_FLAG_USE_MDTA)) { // the title field breaks gtkpod with mp4 and my suspicion is that stuff is not valid in mp4
        mov_write_string_metadata(s, pb_buf, "\251ART", "artist",      0);
        mov_write_string_metadata(s, pb_buf, "\251nam", "title",       0);
        mov_write_string_metadata(s, pb_buf, "\251aut", "author",      0);
        mov_write_string_metadata(s, pb_buf, "\251alb", "album",       0);
        mov_write_string_metadata(s, pb_buf, "\251day", "date",        0);
        mov_write_string_metadata(s, pb_buf, "\251swr", "encoder",     0);
        // currently ignored by mov.c
        mov_write_string_metadata(s, pb_buf, "\251des", "comment",     0);
        // add support for libquicktime, this atom is also actually read by mov.c
        mov_write_string_metadata(s, pb_buf, "\251cmt", "comment",     0);
        mov_write_string_metadata(s, pb_buf, "\251gen", "genre",       0);
        mov_write_string_metadata(s, pb_buf, "\251cpy", "copyright",   0);
        mov_write_string_metadata(s, pb_buf, "\251mak", "make",        0);
        mov_write_string_metadata(s, pb_buf, "\251mod", "model",       0);
        mov_write_string_metadata(s, pb_buf, "\251xyz", "location",    0);
        mov_write_string_metadata(s, pb_buf, "\251key", "keywords",    0);
        mov_write_raw_metadata_tag(s, pb_buf, "XMP_", "xmp");
    } else {
        /* iTunes meta data */
        mov_write_meta_tag(pb_buf, mov, s);
        mov_write_loci_tag(s, pb_buf);
    }

    if (s->nb_chapters && !(mov->flags & FF_MOV_FLAG_DISABLE_CHPL))
        mov_write_chpl_tag(pb_buf, s);

    if ((size = avio_get_dyn_buf(pb_buf, &buf)) > 0) {
        avio_wb32(pb, size + 8);
        ffio_wfourcc(pb, "udta");
        avio_write(pb, buf, size);
    }
    ffio_free_dyn_buf(&pb_buf);

    return 0;
}

static void mov_write_psp_udta_tag(AVIOContext *pb,
                                   const char *str, const char *lang, int type)
{
    int len = utf8len(str) + 1;
    if (len <= 0)
        return;
    avio_wb16(pb, len * 2 + 10);        /* size */
    avio_wb32(pb, type);                /* type */
    avio_wb16(pb, language_code(lang)); /* language */
    avio_wb16(pb, 0x01);                /* ? */
    ascii_to_wc(pb, str);
}

static int mov_write_uuidusmt_tag(AVIOContext *pb, AVFormatContext *s)
{
    AVDictionaryEntry *title = av_dict_get(s->metadata, "title", NULL, 0);
    int64_t pos, pos2;

    if (title) {
        pos = avio_tell(pb);
        avio_wb32(pb, 0); /* size placeholder*/
        ffio_wfourcc(pb, "uuid");
        ffio_wfourcc(pb, "USMT");
        avio_wb32(pb, 0x21d24fce); /* 96 bit UUID */
        avio_wb32(pb, 0xbb88695c);
        avio_wb32(pb, 0xfac9c740);

        pos2 = avio_tell(pb);
        avio_wb32(pb, 0); /* size placeholder*/
        ffio_wfourcc(pb, "MTDT");
        avio_wb16(pb, 4);

        // ?
        avio_wb16(pb, 0x0C);                 /* size */
        avio_wb32(pb, 0x0B);                 /* type */
        avio_wb16(pb, language_code("und")); /* language */
        avio_wb16(pb, 0x0);                  /* ? */
        avio_wb16(pb, 0x021C);               /* data */

        if (!(s->flags & AVFMT_FLAG_BITEXACT))
            mov_write_psp_udta_tag(pb, LIBAVFORMAT_IDENT,      "eng", 0x04);
        mov_write_psp_udta_tag(pb, title->value,          "eng", 0x01);
        mov_write_psp_udta_tag(pb, "2006/04/01 11:11:11", "und", 0x03);

        update_size(pb, pos2);
        return update_size(pb, pos);
    }

    return 0;
}

static void build_chunks(MOVTrack *trk)
{
    int i;
    MOVIentry *chunk = &trk->cluster[0];
    uint64_t chunkSize = chunk->size;
    chunk->chunkNum = 1;
    if (trk->chunkCount)
        return;
    trk->chunkCount = 1;
    for (i = 1; i<trk->entry; i++){
        if (chunk->pos + chunkSize == trk->cluster[i].pos &&
            chunkSize + trk->cluster[i].size < (1<<20)){
            chunkSize             += trk->cluster[i].size;
            chunk->samples_in_chunk += trk->cluster[i].entries;
        } else {
            trk->cluster[i].chunkNum = chunk->chunkNum+1;
            chunk=&trk->cluster[i];
            chunkSize = chunk->size;
            trk->chunkCount++;
        }
    }
}

/**
 * Assign track ids. If option "use_stream_ids_as_track_ids" is set,
 * the stream ids are used as track ids.
 *
 * This assumes mov->tracks and s->streams are in the same order and
 * there are no gaps in either of them (so mov->tracks[n] refers to
 * s->streams[n]).
 *
 * As an exception, there can be more entries in
 * s->streams than in mov->tracks, in which case new track ids are
 * generated (starting after the largest found stream id).
 */
static int mov_setup_track_ids(MOVMuxContext *mov, AVFormatContext *s)
{
    int i;

    if (mov->track_ids_ok)
        return 0;

    if (mov->use_stream_ids_as_track_ids) {
        int next_generated_track_id = 0;
        for (i = 0; i < mov->nb_streams; i++) {
            AVStream *st = mov->tracks[i].st;
            if (st->id > next_generated_track_id)
                next_generated_track_id = st->id;
        }

        for (i = 0; i < mov->nb_tracks; i++) {
            if (mov->tracks[i].entry <= 0 && !(mov->flags & FF_MOV_FLAG_FRAGMENT))
                continue;

            mov->tracks[i].track_id = i >= mov->nb_streams ? ++next_generated_track_id : mov->tracks[i].st->id;
        }
    } else {
        for (i = 0; i < mov->nb_tracks; i++) {
            if (mov->tracks[i].entry <= 0 && !(mov->flags & FF_MOV_FLAG_FRAGMENT))
                continue;

            mov->tracks[i].track_id = i + 1;
        }
    }

    mov->track_ids_ok = 1;

    return 0;
}

static int mov_write_moov_tag(AVIOContext *pb, MOVMuxContext *mov,
                              AVFormatContext *s)
{
    int i;
    int64_t pos = avio_tell(pb);
    avio_wb32(pb, 0); /* size placeholder*/
    ffio_wfourcc(pb, "moov");

    mov_setup_track_ids(mov, s);

    for (i = 0; i < mov->nb_tracks; i++) {
        if (mov->tracks[i].entry <= 0 && !(mov->flags & FF_MOV_FLAG_FRAGMENT))
            continue;

        mov->tracks[i].time     = mov->time;

        if (mov->tracks[i].entry)
            build_chunks(&mov->tracks[i]);
    }

    if (mov->chapter_track)
        for (i = 0; i < mov->nb_streams; i++) {
            mov->tracks[i].tref_tag = MKTAG('c','h','a','p');
            mov->tracks[i].tref_id  = mov->tracks[mov->chapter_track].track_id;
        }
    for (i = 0; i < mov->nb_tracks; i++) {
        MOVTrack *track = &mov->tracks[i];
        if (track->tag == MKTAG('r','t','p',' ')) {
            track->tref_tag = MKTAG('h','i','n','t');
            track->tref_id = mov->tracks[track->src_track].track_id;
        } else if (track->par->codec_type == AVMEDIA_TYPE_AUDIO) {
            const AVPacketSideData *sd = av_packet_side_data_get(track->st->codecpar->coded_side_data,
                                                                 track->st->codecpar->nb_coded_side_data,
                                                                 AV_PKT_DATA_FALLBACK_TRACK );
            if (sd && sd->size == sizeof(int)) {
                int *fallback = (int *)sd->data;
                if (*fallback >= 0 && *fallback < mov->nb_tracks) {
                    track->tref_tag = MKTAG('f','a','l','l');
                    track->tref_id = mov->tracks[*fallback].track_id;
                }
            }
        }
    }
    for (i = 0; i < mov->nb_tracks; i++) {
        if (mov->tracks[i].tag == MKTAG('t','m','c','d')) {
            int src_trk = mov->tracks[i].src_track;
            mov->tracks[src_trk].tref_tag = mov->tracks[i].tag;
            mov->tracks[src_trk].tref_id  = mov->tracks[i].track_id;
            //src_trk may have a different timescale than the tmcd track
            mov->tracks[i].track_duration = av_rescale(mov->tracks[src_trk].track_duration,
                                                       mov->tracks[i].timescale,
                                                       mov->tracks[src_trk].timescale);
        }
    }

    mov_write_mvhd_tag(pb, mov);
    if (mov->mode != MODE_MOV && mov->mode != MODE_AVIF && !mov->iods_skip)
        mov_write_iods_tag(pb, mov);
    for (i = 0; i < mov->nb_tracks; i++) {
        if (mov->tracks[i].entry > 0 || mov->flags & FF_MOV_FLAG_FRAGMENT ||
            mov->mode == MODE_AVIF) {
            int ret = mov_write_trak_tag(s, pb, mov, &(mov->tracks[i]), i < mov->nb_streams ? mov->tracks[i].st : NULL);
            if (ret < 0)
                return ret;
        }
    }
    if (mov->flags & FF_MOV_FLAG_FRAGMENT)
        mov_write_mvex_tag(pb, mov); /* QuickTime requires trak to precede this */

    if (mov->mode == MODE_PSP)
        mov_write_uuidusmt_tag(pb, s);
    else if (mov->mode != MODE_AVIF)
        mov_write_udta_tag(pb, mov, s);

    return update_size(pb, pos);
}

static void param_write_int(AVIOContext *pb, const char *name, int value)
{
    avio_printf(pb, "<param name=\"%s\" value=\"%d\" valuetype=\"data\"/>\n", name, value);
}

static void param_write_string(AVIOContext *pb, const char *name, const char *value)
{
    avio_printf(pb, "<param name=\"%s\" value=\"%s\" valuetype=\"data\"/>\n", name, value);
}

static void param_write_hex(AVIOContext *pb, const char *name, const uint8_t *value, int len)
{
    char buf[150];
    len = FFMIN(sizeof(buf) / 2 - 1, len);
    ff_data_to_hex(buf, value, len, 0);
    avio_printf(pb, "<param name=\"%s\" value=\"%s\" valuetype=\"data\"/>\n", name, buf);
}

static int mov_write_isml_manifest(AVIOContext *pb, MOVMuxContext *mov, AVFormatContext *s)
{
    int64_t pos = avio_tell(pb);
    int i;

    static const AVUUID uuid = {
        0xa5, 0xd4, 0x0b, 0x30, 0xe8, 0x14, 0x11, 0xdd,
        0xba, 0x2f, 0x08, 0x00, 0x20, 0x0c, 0x9a, 0x66
    };

    avio_wb32(pb, 0);
    ffio_wfourcc(pb, "uuid");
    avio_write(pb, uuid, AV_UUID_LEN);
    avio_wb32(pb, 0);

    avio_printf(pb, "<?xml version=\"1.0\" encoding=\"utf-8\"?>\n");
    avio_printf(pb, "<smil xmlns=\"http://www.w3.org/2001/SMIL20/Language\">\n");
    avio_printf(pb, "<head>\n");
    if (!(mov->fc->flags & AVFMT_FLAG_BITEXACT))
        avio_printf(pb, "<meta name=\"creator\" content=\"%s\" />\n",
                    LIBAVFORMAT_IDENT);
    avio_printf(pb, "</head>\n");
    avio_printf(pb, "<body>\n");
    avio_printf(pb, "<switch>\n");

    mov_setup_track_ids(mov, s);

    for (i = 0; i < mov->nb_tracks; i++) {
        MOVTrack *track = &mov->tracks[i];
        struct mpeg4_bit_rate_values bit_rates =
            calculate_mpeg4_bit_rates(track);
        const char *type;
        int track_id = track->track_id;
        char track_name_buf[32] = { 0 };

        AVStream *st = track->st;
        AVDictionaryEntry *lang = av_dict_get(st->metadata, "language", NULL,0);

        if (track->par->codec_type == AVMEDIA_TYPE_VIDEO && !is_cover_image(st)) {
            type = "video";
        } else if (track->par->codec_type == AVMEDIA_TYPE_AUDIO) {
            type = "audio";
        } else {
            continue;
        }

        avio_printf(pb, "<%s systemBitrate=\"%"PRIu32"\">\n", type,
                    bit_rates.avg_bit_rate);
        param_write_int(pb, "systemBitrate", bit_rates.avg_bit_rate);
        param_write_int(pb, "trackID", track_id);
        param_write_string(pb, "systemLanguage", lang ? lang->value : "und");

        /* Build track name piece by piece: */
        /* 1. track type */
        av_strlcat(track_name_buf, type, sizeof(track_name_buf));
        /* 2. track language, if available */
        if (lang)
            av_strlcatf(track_name_buf, sizeof(track_name_buf),
                        "_%s", lang->value);
        /* 3. special type suffix */
        /* "_cc" = closed captions, "_ad" = audio_description */
        if (st->disposition & AV_DISPOSITION_HEARING_IMPAIRED)
            av_strlcat(track_name_buf, "_cc", sizeof(track_name_buf));
        else if (st->disposition & AV_DISPOSITION_VISUAL_IMPAIRED)
            av_strlcat(track_name_buf, "_ad", sizeof(track_name_buf));

        param_write_string(pb, "trackName", track_name_buf);

        if (track->par->codec_type == AVMEDIA_TYPE_VIDEO) {
            if (track->par->codec_id == AV_CODEC_ID_H264) {
                uint8_t *ptr;
                int size = track->par->extradata_size;
                if (!ff_avc_write_annexb_extradata(track->par->extradata, &ptr,
                                                   &size)) {
                    param_write_hex(pb, "CodecPrivateData",
                                    ptr ? ptr : track->par->extradata,
                                    size);
                    av_free(ptr);
                }
                param_write_string(pb, "FourCC", "H264");
            } else if (track->par->codec_id == AV_CODEC_ID_VC1) {
                param_write_string(pb, "FourCC", "WVC1");
                param_write_hex(pb, "CodecPrivateData", track->par->extradata,
                                track->par->extradata_size);
            }
            param_write_int(pb, "MaxWidth", track->par->width);
            param_write_int(pb, "MaxHeight", track->par->height);
            param_write_int(pb, "DisplayWidth", track->par->width);
            param_write_int(pb, "DisplayHeight", track->par->height);
        } else {
            if (track->par->codec_id == AV_CODEC_ID_AAC) {
                switch (track->par->profile) {
                case AV_PROFILE_AAC_HE_V2:
                    param_write_string(pb, "FourCC", "AACP");
                    break;
                case AV_PROFILE_AAC_HE:
                    param_write_string(pb, "FourCC", "AACH");
                    break;
                default:
                    param_write_string(pb, "FourCC", "AACL");
                }
            } else if (track->par->codec_id == AV_CODEC_ID_WMAPRO) {
                param_write_string(pb, "FourCC", "WMAP");
            }
            param_write_hex(pb, "CodecPrivateData", track->par->extradata,
                            track->par->extradata_size);
            param_write_int(pb, "AudioTag", ff_codec_get_tag(ff_codec_wav_tags,
                                                             track->par->codec_id));
            param_write_int(pb, "Channels", track->par->ch_layout.nb_channels);
            param_write_int(pb, "SamplingRate", track->par->sample_rate);
            param_write_int(pb, "BitsPerSample", 16);
            param_write_int(pb, "PacketSize", track->par->block_align ?
                                              track->par->block_align : 4);
        }
        avio_printf(pb, "</%s>\n", type);
    }
    avio_printf(pb, "</switch>\n");
    avio_printf(pb, "</body>\n");
    avio_printf(pb, "</smil>\n");

    return update_size(pb, pos);
}

static int mov_write_mfhd_tag(AVIOContext *pb, MOVMuxContext *mov)
{
    avio_wb32(pb, 16);
    ffio_wfourcc(pb, "mfhd");
    avio_wb32(pb, 0);
    avio_wb32(pb, mov->fragments);
    return 0;
}

static uint32_t get_sample_flags(MOVTrack *track, MOVIentry *entry)
{
    return entry->flags & MOV_SYNC_SAMPLE ? MOV_FRAG_SAMPLE_FLAG_DEPENDS_NO :
           (MOV_FRAG_SAMPLE_FLAG_DEPENDS_YES | MOV_FRAG_SAMPLE_FLAG_IS_NON_SYNC);
}

static int mov_write_tfhd_tag(AVIOContext *pb, MOVMuxContext *mov,
                              MOVTrack *track, int64_t moof_offset)
{
    int64_t pos = avio_tell(pb);
    uint32_t flags = MOV_TFHD_DEFAULT_SIZE | MOV_TFHD_DEFAULT_DURATION |
                     MOV_TFHD_BASE_DATA_OFFSET;
    if (!track->entry) {
        flags |= MOV_TFHD_DURATION_IS_EMPTY;
    } else {
        flags |= MOV_TFHD_DEFAULT_FLAGS;
    }
    if (mov->flags & FF_MOV_FLAG_OMIT_TFHD_OFFSET)
        flags &= ~MOV_TFHD_BASE_DATA_OFFSET;
    if (mov->flags & FF_MOV_FLAG_DEFAULT_BASE_MOOF) {
        flags &= ~MOV_TFHD_BASE_DATA_OFFSET;
        flags |= MOV_TFHD_DEFAULT_BASE_IS_MOOF;
    }
    /* CMAF requires all values to be explicit in tfhd atoms */
    if (mov->flags & FF_MOV_FLAG_CMAF)
        flags |= MOV_TFHD_STSD_ID;

    /* Don't set a default sample size, the silverlight player refuses
     * to play files with that set. Don't set a default sample duration,
     * WMP freaks out if it is set. Don't set a base data offset, PIFF
     * file format says it MUST NOT be set. */
    if (track->mode == MODE_ISM)
        flags &= ~(MOV_TFHD_DEFAULT_SIZE | MOV_TFHD_DEFAULT_DURATION |
                   MOV_TFHD_BASE_DATA_OFFSET | MOV_TFHD_STSD_ID);

    avio_wb32(pb, 0); /* size placeholder */
    ffio_wfourcc(pb, "tfhd");
    avio_w8(pb, 0); /* version */
    avio_wb24(pb, flags);

    avio_wb32(pb, track->track_id); /* track-id */
    if (flags & MOV_TFHD_BASE_DATA_OFFSET)
        avio_wb64(pb, moof_offset);
    if (flags & MOV_TFHD_STSD_ID) {
        avio_wb32(pb, 1);
    }
    if (flags & MOV_TFHD_DEFAULT_DURATION) {
        track->default_duration = get_cluster_duration(track, 0);
        avio_wb32(pb, track->default_duration);
    }
    if (flags & MOV_TFHD_DEFAULT_SIZE) {
        track->default_size = track->entry ? track->cluster[0].size : 1;
        avio_wb32(pb, track->default_size);
    } else
        track->default_size = -1;

    if (flags & MOV_TFHD_DEFAULT_FLAGS) {
        /* Set the default flags based on the second sample, if available.
         * If the first sample is different, that can be signaled via a separate field. */
        if (track->entry > 1)
            track->default_sample_flags = get_sample_flags(track, &track->cluster[1]);
        else
            track->default_sample_flags =
                track->par->codec_type == AVMEDIA_TYPE_VIDEO ?
                (MOV_FRAG_SAMPLE_FLAG_DEPENDS_YES | MOV_FRAG_SAMPLE_FLAG_IS_NON_SYNC) :
                MOV_FRAG_SAMPLE_FLAG_DEPENDS_NO;
        avio_wb32(pb, track->default_sample_flags);
    }

    return update_size(pb, pos);
}

static int mov_write_trun_tag(AVIOContext *pb, MOVMuxContext *mov,
                              MOVTrack *track, int moof_size,
                              int first, int end)
{
    int64_t pos = avio_tell(pb);
    uint32_t flags = MOV_TRUN_DATA_OFFSET;
    int i;

    for (i = first; i < end; i++) {
        if (get_cluster_duration(track, i) != track->default_duration)
            flags |= MOV_TRUN_SAMPLE_DURATION;
        if (track->cluster[i].size != track->default_size)
            flags |= MOV_TRUN_SAMPLE_SIZE;
        if (i > first && get_sample_flags(track, &track->cluster[i]) != track->default_sample_flags)
            flags |= MOV_TRUN_SAMPLE_FLAGS;
    }
    if (!(flags & MOV_TRUN_SAMPLE_FLAGS) && track->entry > first &&
         get_sample_flags(track, &track->cluster[first]) != track->default_sample_flags)
        flags |= MOV_TRUN_FIRST_SAMPLE_FLAGS;
    if (track->flags & MOV_TRACK_CTTS)
        flags |= MOV_TRUN_SAMPLE_CTS;

    avio_wb32(pb, 0); /* size placeholder */
    ffio_wfourcc(pb, "trun");
    if (mov->flags & FF_MOV_FLAG_NEGATIVE_CTS_OFFSETS)
        avio_w8(pb, 1); /* version */
    else
        avio_w8(pb, 0); /* version */
    avio_wb24(pb, flags);

    avio_wb32(pb, end - first); /* sample count */
    if (mov->flags & FF_MOV_FLAG_OMIT_TFHD_OFFSET &&
        !(mov->flags & FF_MOV_FLAG_DEFAULT_BASE_MOOF) &&
        !mov->first_trun)
        avio_wb32(pb, 0); /* Later tracks follow immediately after the previous one */
    else
        avio_wb32(pb, moof_size + 8 + track->data_offset +
                      track->cluster[first].pos); /* data offset */
    if (flags & MOV_TRUN_FIRST_SAMPLE_FLAGS)
        avio_wb32(pb, get_sample_flags(track, &track->cluster[first]));

    for (i = first; i < end; i++) {
        if (flags & MOV_TRUN_SAMPLE_DURATION)
            avio_wb32(pb, get_cluster_duration(track, i));
        if (flags & MOV_TRUN_SAMPLE_SIZE)
            avio_wb32(pb, track->cluster[i].size);
        if (flags & MOV_TRUN_SAMPLE_FLAGS)
            avio_wb32(pb, get_sample_flags(track, &track->cluster[i]));
        if (flags & MOV_TRUN_SAMPLE_CTS)
            avio_wb32(pb, track->cluster[i].cts);
    }

    mov->first_trun = 0;
    return update_size(pb, pos);
}

static int mov_write_tfxd_tag(AVIOContext *pb, MOVTrack *track)
{
    int64_t pos = avio_tell(pb);
    static const uint8_t uuid[] = {
        0x6d, 0x1d, 0x9b, 0x05, 0x42, 0xd5, 0x44, 0xe6,
        0x80, 0xe2, 0x14, 0x1d, 0xaf, 0xf7, 0x57, 0xb2
    };

    avio_wb32(pb, 0); /* size placeholder */
    ffio_wfourcc(pb, "uuid");
    avio_write(pb, uuid, AV_UUID_LEN);
    avio_w8(pb, 1);
    avio_wb24(pb, 0);
    avio_wb64(pb, track->cluster[0].dts + track->cluster[0].cts);
    avio_wb64(pb, track->end_pts -
                  (track->cluster[0].dts + track->cluster[0].cts));

    return update_size(pb, pos);
}

static int mov_write_tfrf_tag(AVIOContext *pb, MOVMuxContext *mov,
                              MOVTrack *track, int entry)
{
    int n = track->nb_frag_info - 1 - entry, i;
    int size = 8 + 16 + 4 + 1 + 16*n;
    static const uint8_t uuid[] = {
        0xd4, 0x80, 0x7e, 0xf2, 0xca, 0x39, 0x46, 0x95,
        0x8e, 0x54, 0x26, 0xcb, 0x9e, 0x46, 0xa7, 0x9f
    };

    if (entry < 0)
        return 0;

    avio_seek(pb, track->frag_info[entry].tfrf_offset, SEEK_SET);
    avio_wb32(pb, size);
    ffio_wfourcc(pb, "uuid");
    avio_write(pb, uuid, AV_UUID_LEN);
    avio_w8(pb, 1);
    avio_wb24(pb, 0);
    avio_w8(pb, n);
    for (i = 0; i < n; i++) {
        int index = entry + 1 + i;
        avio_wb64(pb, track->frag_info[index].time);
        avio_wb64(pb, track->frag_info[index].duration);
    }
    if (n < mov->ism_lookahead) {
        int free_size = 16 * (mov->ism_lookahead - n);
        avio_wb32(pb, free_size);
        ffio_wfourcc(pb, "free");
        ffio_fill(pb, 0, free_size - 8);
    }

    return 0;
}

static int mov_write_tfrf_tags(AVIOContext *pb, MOVMuxContext *mov,
                               MOVTrack *track)
{
    int64_t pos = avio_tell(pb);
    int i;
    for (i = 0; i < mov->ism_lookahead; i++) {
        /* Update the tfrf tag for the last ism_lookahead fragments,
         * nb_frag_info - 1 is the next fragment to be written. */
        mov_write_tfrf_tag(pb, mov, track, track->nb_frag_info - 2 - i);
    }
    avio_seek(pb, pos, SEEK_SET);
    return 0;
}

static int mov_add_tfra_entries(AVIOContext *pb, MOVMuxContext *mov, int tracks,
                                int size)
{
    int i;
    for (i = 0; i < mov->nb_tracks; i++) {
        MOVTrack *track = &mov->tracks[i];
        MOVFragmentInfo *info;
        if ((tracks >= 0 && i != tracks) || !track->entry)
            continue;
        track->nb_frag_info++;
        if (track->nb_frag_info >= track->frag_info_capacity) {
            unsigned new_capacity = track->nb_frag_info + MOV_FRAG_INFO_ALLOC_INCREMENT;
            if (av_reallocp_array(&track->frag_info,
                                  new_capacity,
                                  sizeof(*track->frag_info)))
                return AVERROR(ENOMEM);
            track->frag_info_capacity = new_capacity;
        }
        info = &track->frag_info[track->nb_frag_info - 1];
        info->offset   = avio_tell(pb);
        info->size     = size;
        // Try to recreate the original pts for the first packet
        // from the fields we have stored
        info->time     = track->cluster[0].dts + track->cluster[0].cts;
        info->duration = track->end_pts -
                         (track->cluster[0].dts + track->cluster[0].cts);
        // If the pts is less than zero, we will have trimmed
        // away parts of the media track using an edit list,
        // and the corresponding start presentation time is zero.
        if (info->time < 0) {
            info->duration += info->time;
            info->time = 0;
        }
        info->tfrf_offset = 0;
        mov_write_tfrf_tags(pb, mov, track);
    }
    return 0;
}

static void mov_prune_frag_info(MOVMuxContext *mov, int tracks, int max)
{
    int i;
    for (i = 0; i < mov->nb_tracks; i++) {
        MOVTrack *track = &mov->tracks[i];
        if ((tracks >= 0 && i != tracks) || !track->entry)
            continue;
        if (track->nb_frag_info > max) {
            memmove(track->frag_info, track->frag_info + (track->nb_frag_info - max), max * sizeof(*track->frag_info));
            track->nb_frag_info = max;
        }
    }
}

static int mov_write_tfdt_tag(AVIOContext *pb, MOVTrack *track)
{
    int64_t pos = avio_tell(pb);

    avio_wb32(pb, 0); /* size */
    ffio_wfourcc(pb, "tfdt");
    avio_w8(pb, 1); /* version */
    avio_wb24(pb, 0);
    avio_wb64(pb, track->cluster[0].dts - track->start_dts);
    return update_size(pb, pos);
}

static int mov_write_traf_tag(AVIOContext *pb, MOVMuxContext *mov,
                              MOVTrack *track, int64_t moof_offset,
                              int moof_size)
{
    int64_t pos = avio_tell(pb);
    int i, start = 0;
    avio_wb32(pb, 0); /* size placeholder */
    ffio_wfourcc(pb, "traf");

    mov_write_tfhd_tag(pb, mov, track, moof_offset);
    if (mov->mode != MODE_ISM)
        mov_write_tfdt_tag(pb, track);
    for (i = 1; i < track->entry; i++) {
        if (track->cluster[i].pos != track->cluster[i - 1].pos + track->cluster[i - 1].size) {
            mov_write_trun_tag(pb, mov, track, moof_size, start, i);
            start = i;
        }
    }
    mov_write_trun_tag(pb, mov, track, moof_size, start, track->entry);
    if (mov->mode == MODE_ISM) {
        mov_write_tfxd_tag(pb, track);

        if (mov->ism_lookahead) {
            int size = 16 + 4 + 1 + 16 * mov->ism_lookahead;

            if (track->nb_frag_info > 0) {
                MOVFragmentInfo *info = &track->frag_info[track->nb_frag_info - 1];
                if (!info->tfrf_offset)
                    info->tfrf_offset = avio_tell(pb);
            }
            avio_wb32(pb, 8 + size);
            ffio_wfourcc(pb, "free");
            ffio_fill(pb, 0, size);
        }
    }

    return update_size(pb, pos);
}

static int mov_write_moof_tag_internal(AVIOContext *pb, MOVMuxContext *mov,
                                       int tracks, int moof_size)
{
    int64_t pos = avio_tell(pb);
    int i;

    avio_wb32(pb, 0); /* size placeholder */
    ffio_wfourcc(pb, "moof");
    mov->first_trun = 1;

    mov_write_mfhd_tag(pb, mov);
    for (i = 0; i < mov->nb_tracks; i++) {
        MOVTrack *track = &mov->tracks[i];
        if (tracks >= 0 && i != tracks)
            continue;
        if (!track->entry)
            continue;
        mov_write_traf_tag(pb, mov, track, pos, moof_size);
    }

    return update_size(pb, pos);
}

static int mov_write_sidx_tag(AVIOContext *pb,
                              MOVTrack *track, int ref_size, int total_sidx_size)
{
    int64_t pos = avio_tell(pb), offset_pos, end_pos;
    int64_t presentation_time, duration, offset;
    unsigned starts_with_SAP;
    int i, entries;

    if (track->entry) {
        entries = 1;
        presentation_time = track->cluster[0].dts + track->cluster[0].cts -
                            track->start_dts - track->start_cts;
        duration = track->end_pts -
                   (track->cluster[0].dts + track->cluster[0].cts);
        starts_with_SAP = track->cluster[0].flags & MOV_SYNC_SAMPLE;

        // pts<0 should be cut away using edts
        if (presentation_time < 0) {
            duration += presentation_time;
            presentation_time = 0;
        }
    } else {
        entries = track->nb_frag_info;
        if (entries <= 0)
            return 0;
        presentation_time = track->frag_info[0].time;
        /* presentation_time <= 0 is handled by mov_add_tfra_entries() */
        if (presentation_time > 0)
            presentation_time -= track->start_dts + track->start_cts;
    }

    avio_wb32(pb, 0); /* size */
    ffio_wfourcc(pb, "sidx");
    avio_w8(pb, 1); /* version */
    avio_wb24(pb, 0);
    avio_wb32(pb, track->track_id); /* reference_ID */
    avio_wb32(pb, track->timescale); /* timescale */
    avio_wb64(pb, presentation_time); /* earliest_presentation_time */
    offset_pos = avio_tell(pb);
    avio_wb64(pb, 0); /* first_offset (offset to referenced moof) */
    avio_wb16(pb, 0); /* reserved */

    avio_wb16(pb, entries); /* reference_count */
    for (i = 0; i < entries; i++) {
        if (!track->entry) {
            if (i > 1 && track->frag_info[i].offset != track->frag_info[i - 1].offset + track->frag_info[i - 1].size) {
               av_log(NULL, AV_LOG_ERROR, "Non-consecutive fragments, writing incorrect sidx\n");
            }
            duration = track->frag_info[i].duration;
            ref_size = track->frag_info[i].size;
            starts_with_SAP = 1;
        }
        avio_wb32(pb, (0 << 31) | (ref_size & 0x7fffffff)); /* reference_type (0 = media) | referenced_size */
        avio_wb32(pb, duration); /* subsegment_duration */
        avio_wb32(pb, (starts_with_SAP << 31) | (0 << 28) | 0); /* starts_with_SAP | SAP_type | SAP_delta_time */
    }

    end_pos = avio_tell(pb);
    offset = pos + total_sidx_size - end_pos;
    avio_seek(pb, offset_pos, SEEK_SET);
    avio_wb64(pb, offset);
    avio_seek(pb, end_pos, SEEK_SET);
    return update_size(pb, pos);
}

static int mov_write_sidx_tags(AVIOContext *pb, MOVMuxContext *mov,
                               int tracks, int ref_size)
{
    int i, round, ret;
    AVIOContext *avio_buf;
    int total_size = 0;
    for (round = 0; round < 2; round++) {
        // First run one round to calculate the total size of all
        // sidx atoms.
        // This would be much simpler if we'd only write one sidx
        // atom, for the first track in the moof.
        if (round == 0) {
            if ((ret = ffio_open_null_buf(&avio_buf)) < 0)
                return ret;
        } else {
            avio_buf = pb;
        }
        for (i = 0; i < mov->nb_tracks; i++) {
            MOVTrack *track = &mov->tracks[i];
            if (tracks >= 0 && i != tracks)
                continue;
            // When writing a sidx for the full file, entry is 0, but
            // we want to include all tracks. ref_size is 0 in this case,
            // since we read it from frag_info instead.
            if (!track->entry && ref_size > 0)
                continue;
            total_size -= mov_write_sidx_tag(avio_buf, track, ref_size,
                                             total_size);
        }
        if (round == 0)
            total_size = ffio_close_null_buf(avio_buf);
    }
    return 0;
}

static int mov_write_prft_tag(AVIOContext *pb, MOVMuxContext *mov, int tracks)
{
    int64_t pos = avio_tell(pb), pts_us, ntp_ts;
    MOVTrack *first_track;
    int flags = 24;

    /* PRFT should be associated with at most one track. So, choosing only the
     * first track. */
    if (tracks > 0)
        return 0;
    first_track = &(mov->tracks[0]);

    if (!first_track->entry) {
        av_log(mov->fc, AV_LOG_WARNING, "Unable to write PRFT, no entries in the track\n");
        return 0;
    }

    if (first_track->cluster[0].pts == AV_NOPTS_VALUE) {
        av_log(mov->fc, AV_LOG_WARNING, "Unable to write PRFT, first PTS is invalid\n");
        return 0;
    }

    if (mov->write_prft == MOV_PRFT_SRC_WALLCLOCK) {
        if (first_track->cluster[0].prft.wallclock) {
            /* Round the NTP time to whole milliseconds. */
            ntp_ts = ff_get_formatted_ntp_time((first_track->cluster[0].prft.wallclock / 1000) * 1000 +
                                               NTP_OFFSET_US);
            flags = first_track->cluster[0].prft.flags;
        } else
            ntp_ts = ff_get_formatted_ntp_time(ff_ntp_time());
    } else if (mov->write_prft == MOV_PRFT_SRC_PTS) {
        pts_us = av_rescale_q(first_track->cluster[0].pts,
                              first_track->st->time_base, AV_TIME_BASE_Q);
        ntp_ts = ff_get_formatted_ntp_time(pts_us + NTP_OFFSET_US);
    } else {
        av_log(mov->fc, AV_LOG_WARNING, "Unsupported PRFT box configuration: %d\n",
               mov->write_prft);
        return 0;
    }

    avio_wb32(pb, 0);                           // Size place holder
    ffio_wfourcc(pb, "prft");                   // Type
    avio_w8(pb, 1);                             // Version
    avio_wb24(pb, flags);                       // Flags
    avio_wb32(pb, first_track->track_id);       // reference track ID
    avio_wb64(pb, ntp_ts);                      // NTP time stamp
    avio_wb64(pb, first_track->cluster[0].pts); //media time
    return update_size(pb, pos);
}

static int mov_write_moof_tag(AVIOContext *pb, MOVMuxContext *mov, int tracks,
                              int64_t mdat_size)
{
    AVIOContext *avio_buf;
    int ret, moof_size;

    if ((ret = ffio_open_null_buf(&avio_buf)) < 0)
        return ret;
    mov_write_moof_tag_internal(avio_buf, mov, tracks, 0);
    moof_size = ffio_close_null_buf(avio_buf);

    if (mov->flags & FF_MOV_FLAG_DASH &&
        !(mov->flags & (FF_MOV_FLAG_GLOBAL_SIDX | FF_MOV_FLAG_SKIP_SIDX)))
        mov_write_sidx_tags(pb, mov, tracks, moof_size + 8 + mdat_size);

    if (mov->write_prft > MOV_PRFT_NONE && mov->write_prft < MOV_PRFT_NB)
        mov_write_prft_tag(pb, mov, tracks);

    if (mov->flags & FF_MOV_FLAG_GLOBAL_SIDX ||
        !(mov->flags & FF_MOV_FLAG_SKIP_TRAILER) ||
        mov->ism_lookahead) {
        if ((ret = mov_add_tfra_entries(pb, mov, tracks, moof_size + 8 + mdat_size)) < 0)
            return ret;
        if (!(mov->flags & FF_MOV_FLAG_GLOBAL_SIDX) &&
            mov->flags & FF_MOV_FLAG_SKIP_TRAILER) {
            mov_prune_frag_info(mov, tracks, mov->ism_lookahead + 1);
        }
    }

    return mov_write_moof_tag_internal(pb, mov, tracks, moof_size);
}

static int mov_write_tfra_tag(AVIOContext *pb, MOVTrack *track)
{
    int64_t pos = avio_tell(pb);
    int i;

    avio_wb32(pb, 0); /* size placeholder */
    ffio_wfourcc(pb, "tfra");
    avio_w8(pb, 1); /* version */
    avio_wb24(pb, 0);

    avio_wb32(pb, track->track_id);
    avio_wb32(pb, 0); /* length of traf/trun/sample num */
    avio_wb32(pb, track->nb_frag_info);
    for (i = 0; i < track->nb_frag_info; i++) {
        avio_wb64(pb, track->frag_info[i].time);
        avio_wb64(pb, track->frag_info[i].offset + track->data_offset);
        avio_w8(pb, 1); /* traf number */
        avio_w8(pb, 1); /* trun number */
        avio_w8(pb, 1); /* sample number */
    }

    return update_size(pb, pos);
}

static int mov_write_mfra_tag(AVIOContext *pb, MOVMuxContext *mov)
{
    AVIOContext *mfra_pb;
    int i, ret, sz;
    uint8_t *buf;

    ret = avio_open_dyn_buf(&mfra_pb);
    if (ret < 0)
        return ret;

    avio_wb32(mfra_pb, 0); /* size placeholder */
    ffio_wfourcc(mfra_pb, "mfra");
    /* An empty mfra atom is enough to indicate to the publishing point that
     * the stream has ended. */
    if (mov->flags & FF_MOV_FLAG_ISML)
        goto done_mfra;

    for (i = 0; i < mov->nb_tracks; i++) {
        MOVTrack *track = &mov->tracks[i];
        if (track->nb_frag_info)
            mov_write_tfra_tag(mfra_pb, track);
    }

    avio_wb32(mfra_pb, 16);
    ffio_wfourcc(mfra_pb, "mfro");
    avio_wb32(mfra_pb, 0); /* version + flags */
    avio_wb32(mfra_pb, avio_tell(mfra_pb) + 4);

done_mfra:

    sz  = update_size(mfra_pb, 0);
    ret = avio_get_dyn_buf(mfra_pb, &buf);
    avio_write(pb, buf, ret);
    ffio_free_dyn_buf(&mfra_pb);

    return sz;
}

static int mov_write_mdat_tag(AVIOContext *pb, MOVMuxContext *mov)
{
    avio_wb32(pb, 8);    // placeholder for extended size field (64 bit)
    ffio_wfourcc(pb, mov->mode == MODE_MOV ? "wide" : "free");

    mov->mdat_pos = avio_tell(pb);
    avio_wb32(pb, 0); /* size placeholder*/
    ffio_wfourcc(pb, "mdat");
    return 0;
}

static void mov_write_ftyp_tag_internal(AVIOContext *pb, AVFormatContext *s,
                                        int has_h264, int has_video, int write_minor)
{
    MOVMuxContext *mov = s->priv_data;
    int minor = 0x200;

    if (mov->major_brand && strlen(mov->major_brand) >= 4)
        ffio_wfourcc(pb, mov->major_brand);
    else if (mov->mode == MODE_3GP) {
        ffio_wfourcc(pb, has_h264 ? "3gp6"  : "3gp4");
        minor =     has_h264 ?   0x100 :   0x200;
    } else if (mov->mode == MODE_AVIF) {
        ffio_wfourcc(pb, mov->is_animated_avif ? "avis" : "avif");
        minor = 0;
    } else if (mov->mode & MODE_3G2) {
        ffio_wfourcc(pb, has_h264 ? "3g2b"  : "3g2a");
        minor =     has_h264 ? 0x20000 : 0x10000;
    } else if (mov->mode == MODE_PSP)
        ffio_wfourcc(pb, "MSNV");
    else if (mov->mode == MODE_MP4 && mov->flags & FF_MOV_FLAG_FRAGMENT &&
                                      mov->flags & FF_MOV_FLAG_NEGATIVE_CTS_OFFSETS)
        ffio_wfourcc(pb, "iso6"); // Required when using signed CTS offsets in trun boxes
    else if (mov->mode == MODE_MP4 && mov->flags & FF_MOV_FLAG_DEFAULT_BASE_MOOF)
        ffio_wfourcc(pb, "iso5"); // Required when using default-base-is-moof
    else if (mov->mode == MODE_MP4 && mov->flags & FF_MOV_FLAG_NEGATIVE_CTS_OFFSETS)
        ffio_wfourcc(pb, "iso4");
    else if (mov->mode == MODE_MP4)
        ffio_wfourcc(pb, "isom");
    else if (mov->mode == MODE_IPOD)
        ffio_wfourcc(pb, has_video ? "M4V ":"M4A ");
    else if (mov->mode == MODE_ISM)
        ffio_wfourcc(pb, "isml");
    else if (mov->mode == MODE_F4V)
        ffio_wfourcc(pb, "f4v ");
    else
        ffio_wfourcc(pb, "qt  ");

    if (write_minor)
        avio_wb32(pb, minor);
}

static int mov_write_ftyp_tag(AVIOContext *pb, AVFormatContext *s)
{
    MOVMuxContext *mov = s->priv_data;
    int64_t pos = avio_tell(pb);
    int has_h264 = 0, has_av1 = 0, has_video = 0, has_dolby = 0;
    int has_iamf = 0;

#if CONFIG_IAMFENC
    for (int i = 0; i < s->nb_stream_groups; i++) {
        const AVStreamGroup *stg = s->stream_groups[i];

        if (stg->type == AV_STREAM_GROUP_PARAMS_IAMF_AUDIO_ELEMENT ||
            stg->type == AV_STREAM_GROUP_PARAMS_IAMF_MIX_PRESENTATION) {
            has_iamf = 1;
            break;
        }
    }
#endif
    for (int i = 0; i < mov->nb_streams; i++) {
        AVStream *st = mov->tracks[i].st;
        if (is_cover_image(st))
            continue;
        if (st->codecpar->codec_type == AVMEDIA_TYPE_VIDEO)
            has_video = 1;
        if (st->codecpar->codec_id == AV_CODEC_ID_H264)
            has_h264 = 1;
        if (st->codecpar->codec_id == AV_CODEC_ID_AV1)
            has_av1 = 1;
        if (st->codecpar->codec_id == AV_CODEC_ID_AC3 ||
            st->codecpar->codec_id == AV_CODEC_ID_EAC3 ||
            st->codecpar->codec_id == AV_CODEC_ID_TRUEHD ||
            av_packet_side_data_get(st->codecpar->coded_side_data,
                                    st->codecpar->nb_coded_side_data,
                                    AV_PKT_DATA_DOVI_CONF))
            has_dolby = 1;
    }

    avio_wb32(pb, 0); /* size */
    ffio_wfourcc(pb, "ftyp");

    // Write major brand
    mov_write_ftyp_tag_internal(pb, s, has_h264, has_video, 1);
    // Write the major brand as the first compatible brand as well
    mov_write_ftyp_tag_internal(pb, s, has_h264, has_video, 0);

    // Write compatible brands, ensuring that we don't write the major brand as a
    // compatible brand a second time.
    if (mov->mode == MODE_ISM) {
        ffio_wfourcc(pb, "piff");
    } else if (mov->mode == MODE_AVIF) {
        const AVPixFmtDescriptor *pix_fmt_desc =
            av_pix_fmt_desc_get(s->streams[0]->codecpar->format);
        const int depth = pix_fmt_desc->comp[0].depth;
        if (mov->is_animated_avif) {
            // For animated AVIF, major brand is "avis". Add "avif" as a
            // compatible brand.
            ffio_wfourcc(pb, "avif");
            ffio_wfourcc(pb, "msf1");
            ffio_wfourcc(pb, "iso8");
        }
        ffio_wfourcc(pb, "mif1");
        ffio_wfourcc(pb, "miaf");
        if (depth == 8 || depth == 10) {
            // MA1B and MA1A brands are based on AV1 profile. Short hand for
            // computing that is based on chroma subsampling type. 420 chroma
            // subsampling is MA1B.  444 chroma subsampling is MA1A.
            if (!pix_fmt_desc->log2_chroma_w && !pix_fmt_desc->log2_chroma_h) {
                // 444 chroma subsampling.
                ffio_wfourcc(pb, "MA1A");
            } else {
                // 420 chroma subsampling.
                ffio_wfourcc(pb, "MA1B");
            }
        }
    } else if (mov->mode != MODE_MOV) {
        // We add tfdt atoms when fragmenting, signal this with the iso6 compatible
        // brand, if not already the major brand. This is compatible with users that
        // don't understand tfdt.
        if (mov->mode == MODE_MP4) {
            if (mov->flags & FF_MOV_FLAG_CMAF)
                ffio_wfourcc(pb, "cmfc");
            if (mov->flags & FF_MOV_FLAG_FRAGMENT && !(mov->flags & FF_MOV_FLAG_NEGATIVE_CTS_OFFSETS))
                ffio_wfourcc(pb, "iso6");
            if (has_av1)
                ffio_wfourcc(pb, "av01");
            if (has_dolby)
                ffio_wfourcc(pb, "dby1");
            if (has_iamf)
                ffio_wfourcc(pb, "iamf");
        } else {
            if (mov->flags & FF_MOV_FLAG_FRAGMENT)
                ffio_wfourcc(pb, "iso6");
            if (mov->flags & FF_MOV_FLAG_DEFAULT_BASE_MOOF)
                ffio_wfourcc(pb, "iso5");
            else if (mov->flags & FF_MOV_FLAG_NEGATIVE_CTS_OFFSETS)
                ffio_wfourcc(pb, "iso4");
        }
        // Brands prior to iso5 can't be signaled when using default-base-is-moof
        if (!(mov->flags & FF_MOV_FLAG_DEFAULT_BASE_MOOF)) {
            // write isom for mp4 only if it it's not the major brand already.
            if (mov->mode != MODE_MP4 || mov->flags & FF_MOV_FLAG_NEGATIVE_CTS_OFFSETS)
                ffio_wfourcc(pb, "isom");
            ffio_wfourcc(pb, "iso2");
            if (has_h264)
                ffio_wfourcc(pb, "avc1");
        }
    }

    if (mov->mode == MODE_MP4)
        ffio_wfourcc(pb, "mp41");

    if (mov->flags & FF_MOV_FLAG_DASH && mov->flags & FF_MOV_FLAG_GLOBAL_SIDX)
        ffio_wfourcc(pb, "dash");

    return update_size(pb, pos);
}

static int mov_write_uuidprof_tag(AVIOContext *pb, AVFormatContext *s)
{
    AVStream       *video_st    = s->streams[0];
    AVCodecParameters *video_par = s->streams[0]->codecpar;
    AVCodecParameters *audio_par = s->streams[1]->codecpar;
    int audio_rate = audio_par->sample_rate;
    int64_t frame_rate = video_st->avg_frame_rate.den ?
                        (video_st->avg_frame_rate.num * 0x10000LL) / video_st->avg_frame_rate.den :
                        0;
    int audio_kbitrate = audio_par->bit_rate / 1000;
    int video_kbitrate = FFMIN(video_par->bit_rate / 1000, 800 - audio_kbitrate);

    if (frame_rate < 0 || frame_rate > INT32_MAX) {
        av_log(s, AV_LOG_ERROR, "Frame rate %f outside supported range\n", frame_rate / (double)0x10000);
        return AVERROR(EINVAL);
    }

    avio_wb32(pb, 0x94); /* size */
    ffio_wfourcc(pb, "uuid");
    ffio_wfourcc(pb, "PROF");

    avio_wb32(pb, 0x21d24fce); /* 96 bit UUID */
    avio_wb32(pb, 0xbb88695c);
    avio_wb32(pb, 0xfac9c740);

    avio_wb32(pb, 0x0);  /* ? */
    avio_wb32(pb, 0x3);  /* 3 sections ? */

    avio_wb32(pb, 0x14); /* size */
    ffio_wfourcc(pb, "FPRF");
    avio_wb32(pb, 0x0);  /* ? */
    avio_wb32(pb, 0x0);  /* ? */
    avio_wb32(pb, 0x0);  /* ? */

    avio_wb32(pb, 0x2c);  /* size */
    ffio_wfourcc(pb, "APRF"); /* audio */
    avio_wb32(pb, 0x0);
    avio_wb32(pb, 0x2);   /* TrackID */
    ffio_wfourcc(pb, "mp4a");
    avio_wb32(pb, 0x20f);
    avio_wb32(pb, 0x0);
    avio_wb32(pb, audio_kbitrate);
    avio_wb32(pb, audio_kbitrate);
    avio_wb32(pb, audio_rate);
    avio_wb32(pb, audio_par->ch_layout.nb_channels);

    avio_wb32(pb, 0x34);  /* size */
    ffio_wfourcc(pb, "VPRF");   /* video */
    avio_wb32(pb, 0x0);
    avio_wb32(pb, 0x1);    /* TrackID */
    if (video_par->codec_id == AV_CODEC_ID_H264) {
        ffio_wfourcc(pb, "avc1");
        avio_wb16(pb, 0x014D);
        avio_wb16(pb, 0x0015);
    } else {
        ffio_wfourcc(pb, "mp4v");
        avio_wb16(pb, 0x0000);
        avio_wb16(pb, 0x0103);
    }
    avio_wb32(pb, 0x0);
    avio_wb32(pb, video_kbitrate);
    avio_wb32(pb, video_kbitrate);
    avio_wb32(pb, frame_rate);
    avio_wb32(pb, frame_rate);
    avio_wb16(pb, video_par->width);
    avio_wb16(pb, video_par->height);
    avio_wb32(pb, 0x010001); /* ? */

    return 0;
}

static int mov_write_identification(AVIOContext *pb, AVFormatContext *s)
{
    MOVMuxContext *mov = s->priv_data;
    int i;

    mov_write_ftyp_tag(pb,s);
    if (mov->mode == MODE_PSP) {
        int video_streams_nb = 0, audio_streams_nb = 0, other_streams_nb = 0;
        for (i = 0; i < mov->nb_streams; i++) {
            AVStream *st = mov->tracks[i].st;
            if (is_cover_image(st))
                continue;
            if (st->codecpar->codec_type == AVMEDIA_TYPE_VIDEO)
                video_streams_nb++;
            else if (st->codecpar->codec_type == AVMEDIA_TYPE_AUDIO)
                audio_streams_nb++;
            else
                other_streams_nb++;
            }

        if (video_streams_nb != 1 || audio_streams_nb != 1 || other_streams_nb) {
            av_log(s, AV_LOG_ERROR, "PSP mode need one video and one audio stream\n");
            return AVERROR(EINVAL);
        }
        return mov_write_uuidprof_tag(pb, s);
    }
    return 0;
}

static int mov_parse_mpeg2_frame(AVPacket *pkt, uint32_t *flags)
{
    uint32_t c = -1;
    int i, closed_gop = 0;

    for (i = 0; i < pkt->size - 4; i++) {
        c = (c << 8) + pkt->data[i];
        if (c == 0x1b8) { // gop
            closed_gop = pkt->data[i + 4] >> 6 & 0x01;
        } else if (c == 0x100) { // pic
            int temp_ref = (pkt->data[i + 1] << 2) | (pkt->data[i + 2] >> 6);
            if (!temp_ref || closed_gop) // I picture is not reordered
                *flags = MOV_SYNC_SAMPLE;
            else
                *flags = MOV_PARTIAL_SYNC_SAMPLE;
            break;
        }
    }
    return 0;
}

static void mov_parse_vc1_frame(AVPacket *pkt, MOVTrack *trk)
{
    const uint8_t *start, *next, *end = pkt->data + pkt->size;
    int seq = 0, entry = 0;
    int key = pkt->flags & AV_PKT_FLAG_KEY;
    start = find_next_marker(pkt->data, end);
    for (next = start; next < end; start = next) {
        next = find_next_marker(start + 4, end);
        switch (AV_RB32(start)) {
        case VC1_CODE_SEQHDR:
            seq = 1;
            break;
        case VC1_CODE_ENTRYPOINT:
            entry = 1;
            break;
        case VC1_CODE_SLICE:
            trk->vc1_info.slices = 1;
            break;
        }
    }
    if (!trk->entry && trk->vc1_info.first_packet_seen)
        trk->vc1_info.first_frag_written = 1;
    if (!trk->entry && !trk->vc1_info.first_frag_written) {
        /* First packet in first fragment */
        trk->vc1_info.first_packet_seq   = seq;
        trk->vc1_info.first_packet_entry = entry;
        trk->vc1_info.first_packet_seen  = 1;
    } else if ((seq && !trk->vc1_info.packet_seq) ||
               (entry && !trk->vc1_info.packet_entry)) {
        int i;
        for (i = 0; i < trk->entry; i++)
            trk->cluster[i].flags &= ~MOV_SYNC_SAMPLE;
        trk->has_keyframes = 0;
        if (seq)
            trk->vc1_info.packet_seq = 1;
        if (entry)
            trk->vc1_info.packet_entry = 1;
        if (!trk->vc1_info.first_frag_written) {
            /* First fragment */
            if ((!seq   || trk->vc1_info.first_packet_seq) &&
                (!entry || trk->vc1_info.first_packet_entry)) {
                /* First packet had the same headers as this one, readd the
                 * sync sample flag. */
                trk->cluster[0].flags |= MOV_SYNC_SAMPLE;
                trk->has_keyframes = 1;
            }
        }
    }
    if (trk->vc1_info.packet_seq && trk->vc1_info.packet_entry)
        key = seq && entry;
    else if (trk->vc1_info.packet_seq)
        key = seq;
    else if (trk->vc1_info.packet_entry)
        key = entry;
    if (key) {
        trk->cluster[trk->entry].flags |= MOV_SYNC_SAMPLE;
        trk->has_keyframes++;
    }
}

static void mov_parse_truehd_frame(AVPacket *pkt, MOVTrack *trk)
{
    int length;

    if (pkt->size < 8)
        return;

    length = (AV_RB16(pkt->data) & 0xFFF) * 2;
    if (length < 8 || length > pkt->size)
        return;

    if (AV_RB32(pkt->data + 4) == 0xF8726FBA) {
        trk->cluster[trk->entry].flags |= MOV_SYNC_SAMPLE;
        trk->has_keyframes++;
    }

    return;
}

static int mov_flush_fragment_interleaving(AVFormatContext *s, MOVTrack *track)
{
    MOVMuxContext *mov = s->priv_data;
    int ret, buf_size;
    uint8_t *buf;
    int i, offset;

    if (!track->mdat_buf)
        return 0;
    if (!mov->mdat_buf) {
        if ((ret = avio_open_dyn_buf(&mov->mdat_buf)) < 0)
            return ret;
    }
    buf_size = avio_get_dyn_buf(track->mdat_buf, &buf);

    offset = avio_tell(mov->mdat_buf);
    avio_write(mov->mdat_buf, buf, buf_size);
    ffio_free_dyn_buf(&track->mdat_buf);

    for (i = track->entries_flushed; i < track->entry; i++)
        track->cluster[i].pos += offset;
    track->entries_flushed = track->entry;
    return 0;
}

static int mov_write_squashed_packet(AVFormatContext *s, MOVTrack *track)
{
    MOVMuxContext *mov = s->priv_data;
    AVPacket *squashed_packet = mov->pkt;
    int ret = AVERROR_BUG;

    switch (track->st->codecpar->codec_id) {
    case AV_CODEC_ID_TTML: {
        int had_packets = !!track->squashed_packet_queue.head;

        if ((ret = ff_mov_generate_squashed_ttml_packet(s, track, squashed_packet)) < 0) {
            goto finish_squash;
        }

        // We have generated a padding packet (no actual input packets in
        // queue) and its duration is zero. Skipping writing it.
        if (!had_packets && squashed_packet->duration == 0) {
            goto finish_squash;
        }

        track->end_reliable = 1;
        break;
    }
    default:
        ret = AVERROR(EINVAL);
        goto finish_squash;
    }

    squashed_packet->stream_index = track->st->index;

    ret = mov_write_single_packet(s, squashed_packet);

finish_squash:
    av_packet_unref(squashed_packet);

    return ret;
}

static int mov_write_squashed_packets(AVFormatContext *s)
{
    MOVMuxContext *mov = s->priv_data;

    for (int i = 0; i < mov->nb_streams; i++) {
        MOVTrack *track = &mov->tracks[i];
        int ret = AVERROR_BUG;

        if (track->squash_fragment_samples_to_one && !track->entry) {
            if ((ret = mov_write_squashed_packet(s, track)) < 0) {
                av_log(s, AV_LOG_ERROR,
                       "Failed to write squashed packet for %s stream with "
                       "index %d and track id %d. Error: %s\n",
                       avcodec_get_name(track->st->codecpar->codec_id),
                       track->st->index, track->track_id,
                       av_err2str(ret));
                return ret;
            }
        }
    }

    return 0;
}

static int mov_flush_fragment(AVFormatContext *s, int force)
{
    MOVMuxContext *mov = s->priv_data;
    int i, first_track = -1;
    int64_t mdat_size = 0;
    int ret;
    int has_video = 0, starts_with_key = 0, first_video_track = 1;

    if (!(mov->flags & FF_MOV_FLAG_FRAGMENT))
        return 0;

    // Check if we have any tracks that require squashing.
    // In that case, we'll have to write the packet here.
    if ((ret = mov_write_squashed_packets(s)) < 0)
        return ret;

    // Try to fill in the duration of the last packet in each stream
    // from queued packets in the interleave queues. If the flushing
    // of fragments was triggered automatically by an AVPacket, we
    // already have reliable info for the end of that track, but other
    // tracks may need to be filled in.
    for (i = 0; i < mov->nb_streams; i++) {
        MOVTrack *track = &mov->tracks[i];
        if (!track->end_reliable) {
            const AVPacket *pkt = ff_interleaved_peek(s, i);
            if (pkt) {
                int64_t offset, dts, pts;
                ff_get_muxer_ts_offset(s, i, &offset);
                pts = pkt->pts + offset;
                dts = pkt->dts + offset;
                if (track->dts_shift != AV_NOPTS_VALUE)
                    dts += track->dts_shift;
                track->track_duration = dts - track->start_dts;
                if (pts != AV_NOPTS_VALUE)
                    track->end_pts = pts;
                else
                    track->end_pts = dts;
            }
        }
    }

    for (i = 0; i < mov->nb_tracks; i++) {
        MOVTrack *track = &mov->tracks[i];
        if (track->entry <= 1)
            continue;
        // Sample durations are calculated as the diff of dts values,
        // but for the last sample in a fragment, we don't know the dts
        // of the first sample in the next fragment, so we have to rely
        // on what was set as duration in the AVPacket. Not all callers
        // set this though, so we might want to replace it with an
        // estimate if it currently is zero.
        if (get_cluster_duration(track, track->entry - 1) != 0)
            continue;
        // Use the duration (i.e. dts diff) of the second last sample for
        // the last one. This is a wild guess (and fatal if it turns out
        // to be too long), but probably the best we can do - having a zero
        // duration is bad as well.
        track->track_duration += get_cluster_duration(track, track->entry - 2);
        track->end_pts        += get_cluster_duration(track, track->entry - 2);
        if (!mov->missing_duration_warned) {
            av_log(s, AV_LOG_WARNING,
                   "Estimating the duration of the last packet in a "
                   "fragment, consider setting the duration field in "
                   "AVPacket instead.\n");
            mov->missing_duration_warned = 1;
        }
    }

    if (!mov->moov_written) {
        int64_t pos = avio_tell(s->pb);
        uint8_t *buf;
        int buf_size, moov_size;

        for (i = 0; i < mov->nb_tracks; i++)
            if (!mov->tracks[i].entry && !is_cover_image(mov->tracks[i].st))
                break;
        /* Don't write the initial moov unless all tracks have data */
        if (i < mov->nb_tracks && !force)
            return 0;

        moov_size = get_moov_size(s);
        for (i = 0; i < mov->nb_tracks; i++)
            mov->tracks[i].data_offset = pos + moov_size + 8;

        avio_write_marker(s->pb, AV_NOPTS_VALUE, AVIO_DATA_MARKER_HEADER);
        if (mov->flags & FF_MOV_FLAG_DELAY_MOOV)
            mov_write_identification(s->pb, s);
        if ((ret = mov_write_moov_tag(s->pb, mov, s)) < 0)
            return ret;

        if (mov->flags & FF_MOV_FLAG_DELAY_MOOV) {
            if (mov->flags & FF_MOV_FLAG_GLOBAL_SIDX)
                mov->reserved_header_pos = avio_tell(s->pb);
            avio_write_marker(s->pb, AV_NOPTS_VALUE, AVIO_DATA_MARKER_FLUSH_POINT);
            mov->moov_written = 1;
            return 0;
        }

        buf_size = avio_get_dyn_buf(mov->mdat_buf, &buf);
        avio_wb32(s->pb, buf_size + 8);
        ffio_wfourcc(s->pb, "mdat");
        avio_write(s->pb, buf, buf_size);
        ffio_free_dyn_buf(&mov->mdat_buf);

        if (mov->flags & FF_MOV_FLAG_GLOBAL_SIDX)
            mov->reserved_header_pos = avio_tell(s->pb);

        mov->moov_written = 1;
        mov->mdat_size = 0;
        for (i = 0; i < mov->nb_tracks; i++) {
            mov->tracks[i].entry = 0;
            mov->tracks[i].end_reliable = 0;
        }
        avio_write_marker(s->pb, AV_NOPTS_VALUE, AVIO_DATA_MARKER_FLUSH_POINT);
        return 0;
    }

    if (mov->frag_interleave) {
        for (i = 0; i < mov->nb_tracks; i++) {
            MOVTrack *track = &mov->tracks[i];
            int ret;
            if ((ret = mov_flush_fragment_interleaving(s, track)) < 0)
                return ret;
        }

        if (!mov->mdat_buf)
            return 0;
        mdat_size = avio_tell(mov->mdat_buf);
    }

    for (i = 0; i < mov->nb_tracks; i++) {
        MOVTrack *track = &mov->tracks[i];
        if (mov->flags & FF_MOV_FLAG_SEPARATE_MOOF || mov->frag_interleave)
            track->data_offset = 0;
        else
            track->data_offset = mdat_size;
        if (track->par->codec_type == AVMEDIA_TYPE_VIDEO) {
            has_video = 1;
            if (first_video_track) {
                if (track->entry)
                    starts_with_key = track->cluster[0].flags & MOV_SYNC_SAMPLE;
                first_video_track = 0;
            }
        }
        if (!track->entry)
            continue;
        if (track->mdat_buf)
            mdat_size += avio_tell(track->mdat_buf);
        if (first_track < 0)
            first_track = i;
    }

    if (!mdat_size)
        return 0;

    avio_write_marker(s->pb,
                      av_rescale(mov->tracks[first_track].cluster[0].dts, AV_TIME_BASE, mov->tracks[first_track].timescale),
                      (has_video ? starts_with_key : mov->tracks[first_track].cluster[0].flags & MOV_SYNC_SAMPLE) ? AVIO_DATA_MARKER_SYNC_POINT : AVIO_DATA_MARKER_BOUNDARY_POINT);

    for (i = 0; i < mov->nb_tracks; i++) {
        MOVTrack *track = &mov->tracks[i];
        int buf_size, write_moof = 1, moof_tracks = -1;
        uint8_t *buf;

        if (mov->flags & FF_MOV_FLAG_SEPARATE_MOOF) {
            if (!track->entry)
                continue;
            mdat_size = avio_tell(track->mdat_buf);
            moof_tracks = i;
        } else {
            write_moof = i == first_track;
        }

        if (write_moof) {
            avio_write_marker(s->pb, AV_NOPTS_VALUE, AVIO_DATA_MARKER_FLUSH_POINT);

            mov_write_moof_tag(s->pb, mov, moof_tracks, mdat_size);
            mov->fragments++;

            avio_wb32(s->pb, mdat_size + 8);
            ffio_wfourcc(s->pb, "mdat");
        }

        track->entry = 0;
        track->entries_flushed = 0;
        track->end_reliable = 0;
        if (!mov->frag_interleave) {
            if (!track->mdat_buf)
                continue;
            buf_size = avio_close_dyn_buf(track->mdat_buf, &buf);
            track->mdat_buf = NULL;
        } else {
            if (!mov->mdat_buf)
                continue;
            buf_size = avio_close_dyn_buf(mov->mdat_buf, &buf);
            mov->mdat_buf = NULL;
        }

        avio_write(s->pb, buf, buf_size);
        av_free(buf);
    }

    mov->mdat_size = 0;

    avio_write_marker(s->pb, AV_NOPTS_VALUE, AVIO_DATA_MARKER_FLUSH_POINT);
    return 0;
}

static int mov_auto_flush_fragment(AVFormatContext *s, int force)
{
    MOVMuxContext *mov = s->priv_data;
    int had_moov = mov->moov_written;
    int ret = mov_flush_fragment(s, force);
    if (ret < 0)
        return ret;
    // If using delay_moov, the first flush only wrote the moov,
    // not the actual moof+mdat pair, thus flush once again.
    if (!had_moov && mov->flags & FF_MOV_FLAG_DELAY_MOOV)
        ret = mov_flush_fragment(s, force);
    return ret;
}

static int check_pkt(AVFormatContext *s, MOVTrack *trk, AVPacket *pkt)
{
    int64_t ref;
    uint64_t duration;

    if (trk->entry) {
        ref = trk->cluster[trk->entry - 1].dts;
    } else if (   trk->start_dts != AV_NOPTS_VALUE
               && !trk->frag_discont) {
        ref = trk->start_dts + trk->track_duration;
    } else
        ref = pkt->dts; // Skip tests for the first packet

    if (trk->dts_shift != AV_NOPTS_VALUE) {
        /* With negative CTS offsets we have set an offset to the DTS,
         * reverse this for the check. */
        ref -= trk->dts_shift;
    }

    duration = pkt->dts - ref;
    if (pkt->dts < ref || duration >= INT_MAX) {
        av_log(s, AV_LOG_WARNING, "Packet duration: %"PRId64" / dts: %"PRId64" is out of range\n",
               duration, pkt->dts);

        pkt->dts = ref + 1;
        pkt->pts = AV_NOPTS_VALUE;
    }

    if (pkt->duration < 0 || pkt->duration > INT_MAX) {
        av_log(s, AV_LOG_ERROR, "Application provided duration: %"PRId64" is invalid\n", pkt->duration);
        return AVERROR(EINVAL);
    }
    return 0;
}

int ff_mov_write_packet(AVFormatContext *s, AVPacket *pkt)
{
    MOVMuxContext *mov = s->priv_data;
    AVIOContext *pb = s->pb;
    MOVTrack *trk;
    AVCodecParameters *par;
    AVProducerReferenceTime *prft;
    unsigned int samples_in_chunk = 0;
    int size = pkt->size, ret = 0, offset = 0;
    size_t prft_size;
    uint8_t *reformatted_data = NULL;

    if (pkt->stream_index < s->nb_streams)
        trk = s->streams[pkt->stream_index]->priv_data;
    else // Timecode or chapter
        trk = &mov->tracks[pkt->stream_index];
    par = trk->par;

    ret = check_pkt(s, trk, pkt);
    if (ret < 0)
        return ret;

    if (pkt->pts != AV_NOPTS_VALUE &&
        (uint64_t)pkt->dts - pkt->pts != (int32_t)((uint64_t)pkt->dts - pkt->pts)) {
        av_log(s, AV_LOG_WARNING, "pts/dts pair unsupported\n");
        return AVERROR_PATCHWELCOME;
    }

    if (mov->flags & FF_MOV_FLAG_FRAGMENT || mov->mode == MODE_AVIF) {
        int ret;
        if (mov->moov_written || mov->flags & FF_MOV_FLAG_EMPTY_MOOV) {
            if (mov->frag_interleave && mov->fragments > 0) {
                if (trk->entry - trk->entries_flushed >= mov->frag_interleave) {
                    if ((ret = mov_flush_fragment_interleaving(s, trk)) < 0)
                        return ret;
                }
            }

            if (!trk->mdat_buf) {
                if ((ret = avio_open_dyn_buf(&trk->mdat_buf)) < 0)
                    return ret;
            }
            pb = trk->mdat_buf;
        } else {
            if (!mov->mdat_buf) {
                if ((ret = avio_open_dyn_buf(&mov->mdat_buf)) < 0)
                    return ret;
            }
            pb = mov->mdat_buf;
        }
    }

    if (par->codec_id == AV_CODEC_ID_AMR_NB) {
        /* We must find out how many AMR blocks there are in one packet */
        static const uint16_t packed_size[16] =
            {13, 14, 16, 18, 20, 21, 27, 32, 6, 0, 0, 0, 0, 0, 0, 1};
        int len = 0;

        while (len < size && samples_in_chunk < 100) {
            len += packed_size[(pkt->data[len] >> 3) & 0x0F];
            samples_in_chunk++;
        }
        if (samples_in_chunk > 1) {
            av_log(s, AV_LOG_ERROR, "fatal error, input is not a single packet, implement a AVParser for it\n");
            return -1;
        }
    } else if (par->codec_id == AV_CODEC_ID_ADPCM_MS ||
               par->codec_id == AV_CODEC_ID_ADPCM_IMA_WAV) {
        samples_in_chunk = trk->par->frame_size;
    } else if (trk->sample_size)
        samples_in_chunk = size / trk->sample_size;
    else
        samples_in_chunk = 1;

    if (samples_in_chunk < 1) {
        av_log(s, AV_LOG_ERROR, "fatal error, input packet contains no samples\n");
        return AVERROR_PATCHWELCOME;
    }

    /* copy extradata if it exists */
    if (trk->vos_len == 0 && par->extradata_size > 0 &&
        !TAG_IS_AVCI(trk->tag) &&
        (par->codec_id != AV_CODEC_ID_DNXHD)) {
        trk->vos_len  = par->extradata_size;
        trk->vos_data = av_malloc(trk->vos_len + AV_INPUT_BUFFER_PADDING_SIZE);
        if (!trk->vos_data) {
            ret = AVERROR(ENOMEM);
            goto err;
        }
        memcpy(trk->vos_data, par->extradata, trk->vos_len);
        memset(trk->vos_data + trk->vos_len, 0, AV_INPUT_BUFFER_PADDING_SIZE);
    }

    if ((par->codec_id == AV_CODEC_ID_DNXHD ||
         par->codec_id == AV_CODEC_ID_H264 ||
         par->codec_id == AV_CODEC_ID_HEVC ||
         par->codec_id == AV_CODEC_ID_VVC ||
         par->codec_id == AV_CODEC_ID_VP9 ||
         par->codec_id == AV_CODEC_ID_EVC ||
         par->codec_id == AV_CODEC_ID_TRUEHD) && !trk->vos_len &&
         !TAG_IS_AVCI(trk->tag)) {
        /* copy frame to create needed atoms */
        trk->vos_len  = size;
        trk->vos_data = av_malloc(size + AV_INPUT_BUFFER_PADDING_SIZE);
        if (!trk->vos_data) {
            ret = AVERROR(ENOMEM);
            goto err;
        }
        memcpy(trk->vos_data, pkt->data, size);
        memset(trk->vos_data + size, 0, AV_INPUT_BUFFER_PADDING_SIZE);
    }

    if (par->codec_id == AV_CODEC_ID_AAC && pkt->size > 2 &&
        (AV_RB16(pkt->data) & 0xfff0) == 0xfff0) {
        if (!trk->st->nb_frames) {
            av_log(s, AV_LOG_ERROR, "Malformed AAC bitstream detected: "
                   "use the audio bitstream filter 'aac_adtstoasc' to fix it "
                   "('-bsf:a aac_adtstoasc' option with ffmpeg)\n");
            return -1;
        }
        av_log(s, AV_LOG_WARNING, "aac bitstream error\n");
    }
    if (par->codec_id == AV_CODEC_ID_H264 && trk->vos_len > 0 && *(uint8_t *)trk->vos_data != 1 && !TAG_IS_AVCI(trk->tag)) {
        /* from x264 or from bytestream H.264 */
        /* NAL reformatting needed */
        if (trk->hint_track >= 0 && trk->hint_track < mov->nb_tracks) {
            ret = ff_avc_parse_nal_units_buf(pkt->data, &reformatted_data,
                                             &size);
            if (ret < 0)
                return ret;
            avio_write(pb, reformatted_data, size);
        } else {
            if (trk->cenc.aes_ctr) {
                size = ff_mov_cenc_avc_parse_nal_units(&trk->cenc, pb, pkt->data, size);
                if (size < 0) {
                    ret = size;
                    goto err;
                }
            } else {
                size = ff_avc_parse_nal_units(pb, pkt->data, pkt->size);
            }
        }
    } else if (par->codec_id == AV_CODEC_ID_HEVC && trk->vos_len > 6 &&
               (AV_RB24(trk->vos_data) == 1 || AV_RB32(trk->vos_data) == 1)) {
        /* extradata is Annex B, assume the bitstream is too and convert it */
        if (trk->hint_track >= 0 && trk->hint_track < mov->nb_tracks) {
            ret = ff_hevc_annexb2mp4_buf(pkt->data, &reformatted_data,
                                         &size, 0, NULL);
            if (ret < 0)
                return ret;
            avio_write(pb, reformatted_data, size);
        } else {
            if (trk->cenc.aes_ctr) {
                size = ff_mov_cenc_avc_parse_nal_units(&trk->cenc, pb, pkt->data, size);
                if (size < 0) {
                    ret = size;
                    goto err;
                }
            } else {
                size = ff_hevc_annexb2mp4(pb, pkt->data, pkt->size, 0, NULL);
            }
        }
    } else if (par->codec_id == AV_CODEC_ID_VVC && trk->vos_len > 6 &&
<<<<<<< HEAD
               (AV_RB24(trk->vos_data) == 1 || AV_RB32(trk->vos_data) == 1)) {
      /* extradata is Annex B, assume the bitstream is too and convert it */
      if (trk->hint_track >= 0 && trk->hint_track < mov->nb_tracks) {
            ret = ff_vvc_annexb2mp4_buf(pkt->data, &reformatted_data,
                                         &size, 0, NULL);
            if (ret < 0)
                return ret;
            avio_write(pb, reformatted_data, size);
      } else {
          size = ff_vvc_annexb2mp4(pb, pkt->data, pkt->size, 0, NULL);
      }
=======
             (AV_RB24(trk->vos_data) == 1 || AV_RB32(trk->vos_data) == 1)) {
        /* extradata is Annex B, assume the bitstream is too and convert it */
        if (trk->hint_track >= 0 && trk->hint_track < mov->nb_tracks) {
            ret = ff_vvc_annexb2mp4_buf(pkt->data, &reformatted_data,
                                        &size, 0, NULL);
            if (ret < 0)
                return ret;
            avio_write(pb, reformatted_data, size);
        } else {
            size = ff_vvc_annexb2mp4(pb, pkt->data, pkt->size, 0, NULL);
        }
>>>>>>> 2d33d6bf
    } else if (par->codec_id == AV_CODEC_ID_AV1) {
        if (trk->hint_track >= 0 && trk->hint_track < mov->nb_tracks) {
            ret = ff_av1_filter_obus_buf(pkt->data, &reformatted_data,
                                         &size, &offset);
            if (ret < 0)
                return ret;
            avio_write(pb, reformatted_data, size);
        } else {
            size = ff_av1_filter_obus(pb, pkt->data, pkt->size);
            if (trk->mode == MODE_AVIF && !mov->avif_extent_length[pkt->stream_index]) {
                mov->avif_extent_length[pkt->stream_index] = size;
            }
        }

    } else if (par->codec_id == AV_CODEC_ID_AC3 ||
               par->codec_id == AV_CODEC_ID_EAC3) {
        size = handle_eac3(mov, pkt, trk);
        if (size < 0)
            return size;
        else if (!size)
            goto end;
        avio_write(pb, pkt->data, size);
    } else if (par->codec_id == AV_CODEC_ID_EIA_608) {
        size = 8;

        for (int i = 0; i < pkt->size; i += 3) {
            if (pkt->data[i] == 0xFC) {
                size += 2;
            }
        }
        avio_wb32(pb, size);
        ffio_wfourcc(pb, "cdat");
        for (int i = 0; i < pkt->size; i += 3) {
            if (pkt->data[i] == 0xFC) {
                avio_w8(pb, pkt->data[i + 1]);
                avio_w8(pb, pkt->data[i + 2]);
            }
        }
    } else {
        if (trk->cenc.aes_ctr) {
            if (par->codec_id == AV_CODEC_ID_H264 && par->extradata_size > 4) {
                int nal_size_length = (par->extradata[4] & 0x3) + 1;
                ret = ff_mov_cenc_avc_write_nal_units(s, &trk->cenc, nal_size_length, pb, pkt->data, size);
            } else if(par->codec_id == AV_CODEC_ID_HEVC && par->extradata_size > 21) {
                int nal_size_length = (par->extradata[21] & 0x3) + 1;
                ret = ff_mov_cenc_avc_write_nal_units(s, &trk->cenc, nal_size_length, pb, pkt->data, size);
            } else if(par->codec_id == AV_CODEC_ID_VVC) {
                ret = AVERROR_PATCHWELCOME;
            } else {
                ret = ff_mov_cenc_write_packet(&trk->cenc, pb, pkt->data, size);
            }

            if (ret) {
                goto err;
            }
        } else {
            avio_write(pb, pkt->data, size);
        }
    }

    if (trk->entry >= trk->cluster_capacity) {
        unsigned new_capacity = trk->entry + MOV_INDEX_CLUSTER_SIZE;
        void *cluster = av_realloc_array(trk->cluster, new_capacity, sizeof(*trk->cluster));
        if (!cluster) {
            ret = AVERROR(ENOMEM);
            goto err;
        }
        trk->cluster          = cluster;
        trk->cluster_capacity = new_capacity;
    }

    trk->cluster[trk->entry].pos              = avio_tell(pb) - size;
    trk->cluster[trk->entry].samples_in_chunk = samples_in_chunk;
    trk->cluster[trk->entry].chunkNum         = 0;
    trk->cluster[trk->entry].size             = size;
    trk->cluster[trk->entry].entries          = samples_in_chunk;
    trk->cluster[trk->entry].dts              = pkt->dts;
    trk->cluster[trk->entry].pts              = pkt->pts;
    if (!trk->squash_fragment_samples_to_one &&
        !trk->entry && trk->start_dts != AV_NOPTS_VALUE) {
        if (!trk->frag_discont) {
            /* First packet of a new fragment. We already wrote the duration
             * of the last packet of the previous fragment based on track_duration,
             * which might not exactly match our dts. Therefore adjust the dts
             * of this packet to be what the previous packets duration implies. */
            trk->cluster[trk->entry].dts = trk->start_dts + trk->track_duration;
            /* We also may have written the pts and the corresponding duration
             * in sidx/tfrf/tfxd tags; make sure the sidx pts and duration match up with
             * the next fragment. This means the cts of the first sample must
             * be the same in all fragments, unless end_pts was updated by
             * the packet causing the fragment to be written. */
            if ((mov->flags & FF_MOV_FLAG_DASH &&
                !(mov->flags & (FF_MOV_FLAG_GLOBAL_SIDX | FF_MOV_FLAG_SKIP_SIDX))) ||
                mov->mode == MODE_ISM)
                pkt->pts = pkt->dts + trk->end_pts - trk->cluster[trk->entry].dts;
        } else {
            /* New fragment, but discontinuous from previous fragments.
             * Pretend the duration sum of the earlier fragments is
             * pkt->dts - trk->start_dts. */
            trk->end_pts = AV_NOPTS_VALUE;
            trk->frag_discont = 0;
        }
    }

    if (!trk->entry && trk->start_dts == AV_NOPTS_VALUE && !mov->use_editlist &&
        s->avoid_negative_ts == AVFMT_AVOID_NEG_TS_MAKE_ZERO) {
        /* Not using edit lists and shifting the first track to start from zero.
         * If the other streams start from a later timestamp, we won't be able
         * to signal the difference in starting time without an edit list.
         * Thus move the timestamp for this first sample to 0, increasing
         * its duration instead. */
        trk->cluster[trk->entry].dts = trk->start_dts = 0;
    }
    if (trk->start_dts == AV_NOPTS_VALUE) {
        trk->start_dts = pkt->dts;
        if (trk->frag_discont) {
            if (mov->use_editlist) {
                /* Pretend the whole stream started at pts=0, with earlier fragments
                 * already written. If the stream started at pts=0, the duration sum
                 * of earlier fragments would have been pkt->pts. */
                trk->start_dts  = pkt->dts - pkt->pts;
            } else {
                /* Pretend the whole stream started at dts=0, with earlier fragments
                 * already written, with a duration summing up to pkt->dts. */
                trk->start_dts  = 0;
            }
            trk->frag_discont = 0;
        } else if (pkt->dts && mov->moov_written)
            av_log(s, AV_LOG_WARNING,
                   "Track %d starts with a nonzero dts %"PRId64", while the moov "
                   "already has been written. Set the delay_moov flag to handle "
                   "this case.\n",
                   pkt->stream_index, pkt->dts);
    }
    trk->track_duration = pkt->dts - trk->start_dts + pkt->duration;
    trk->last_sample_is_subtitle_end = 0;

    if (pkt->pts == AV_NOPTS_VALUE) {
        av_log(s, AV_LOG_WARNING, "pts has no value\n");
        pkt->pts = pkt->dts;
    }
    if (pkt->dts != pkt->pts)
        trk->flags |= MOV_TRACK_CTTS;
    trk->cluster[trk->entry].cts   = pkt->pts - pkt->dts;
    trk->cluster[trk->entry].flags = 0;
    if (trk->start_cts == AV_NOPTS_VALUE)
        trk->start_cts = pkt->pts - pkt->dts;
    if (trk->end_pts == AV_NOPTS_VALUE)
        trk->end_pts = trk->cluster[trk->entry].dts +
                       trk->cluster[trk->entry].cts + pkt->duration;
    else
        trk->end_pts = FFMAX(trk->end_pts, trk->cluster[trk->entry].dts +
                                           trk->cluster[trk->entry].cts +
                                           pkt->duration);

    if (par->codec_id == AV_CODEC_ID_VC1) {
        mov_parse_vc1_frame(pkt, trk);
    } else if (par->codec_id == AV_CODEC_ID_TRUEHD) {
        mov_parse_truehd_frame(pkt, trk);
    } else if (pkt->flags & AV_PKT_FLAG_KEY) {
        if (mov->mode == MODE_MOV && par->codec_id == AV_CODEC_ID_MPEG2VIDEO &&
            trk->entry > 0) { // force sync sample for the first key frame
            mov_parse_mpeg2_frame(pkt, &trk->cluster[trk->entry].flags);
            if (trk->cluster[trk->entry].flags & MOV_PARTIAL_SYNC_SAMPLE)
                trk->flags |= MOV_TRACK_STPS;
        } else {
            trk->cluster[trk->entry].flags = MOV_SYNC_SAMPLE;
        }
        if (trk->cluster[trk->entry].flags & MOV_SYNC_SAMPLE)
            trk->has_keyframes++;
    }
    if (pkt->flags & AV_PKT_FLAG_DISPOSABLE) {
        trk->cluster[trk->entry].flags |= MOV_DISPOSABLE_SAMPLE;
        trk->has_disposable++;
    }

    prft = (AVProducerReferenceTime *)av_packet_get_side_data(pkt, AV_PKT_DATA_PRFT, &prft_size);
    if (prft && prft_size == sizeof(AVProducerReferenceTime))
        memcpy(&trk->cluster[trk->entry].prft, prft, prft_size);
    else
        memset(&trk->cluster[trk->entry].prft, 0, sizeof(AVProducerReferenceTime));

    trk->entry++;
    trk->sample_count += samples_in_chunk;
    mov->mdat_size    += size;

    if (trk->hint_track >= 0 && trk->hint_track < mov->nb_tracks)
        ff_mov_add_hinted_packet(s, pkt, trk->hint_track, trk->entry,
                                 reformatted_data ? reformatted_data + offset
                                                  : NULL, size);

end:
err:

    if (pkt->data != reformatted_data)
        av_free(reformatted_data);
    return ret;
}

static int mov_write_single_packet(AVFormatContext *s, AVPacket *pkt)
{
    MOVMuxContext *mov = s->priv_data;
    MOVTrack *trk = s->streams[pkt->stream_index]->priv_data;
    AVCodecParameters *par = trk->par;
    int64_t frag_duration = 0;
    int size = pkt->size;

    int ret = check_pkt(s, trk, pkt);
    if (ret < 0)
        return ret;

    if (mov->flags & FF_MOV_FLAG_FRAG_DISCONT) {
        for (int i = 0; i < mov->nb_streams; i++)
            mov->tracks[i].frag_discont = 1;
        mov->flags &= ~FF_MOV_FLAG_FRAG_DISCONT;
    }

    if (mov->flags & FF_MOV_FLAG_NEGATIVE_CTS_OFFSETS) {
        if (trk->dts_shift == AV_NOPTS_VALUE)
            trk->dts_shift = pkt->pts - pkt->dts;
        pkt->dts += trk->dts_shift;
    }

    if (trk->par->codec_id == AV_CODEC_ID_MP4ALS ||
            trk->par->codec_id == AV_CODEC_ID_AAC ||
            trk->par->codec_id == AV_CODEC_ID_AV1 ||
            trk->par->codec_id == AV_CODEC_ID_FLAC) {
        size_t side_size;
        uint8_t *side = av_packet_get_side_data(pkt, AV_PKT_DATA_NEW_EXTRADATA, &side_size);
        if (side && side_size > 0 && (side_size != par->extradata_size || memcmp(side, par->extradata, side_size))) {
            void *newextra = av_mallocz(side_size + AV_INPUT_BUFFER_PADDING_SIZE);
            if (!newextra)
                return AVERROR(ENOMEM);
            av_free(par->extradata);
            par->extradata = newextra;
            memcpy(par->extradata, side, side_size);
            par->extradata_size = side_size;
            if (!pkt->size) // Flush packet
                mov->need_rewrite_extradata = 1;
        }
    }

    if (!pkt->size) {
        if (trk->start_dts == AV_NOPTS_VALUE && trk->frag_discont) {
            trk->start_dts = pkt->dts;
            if (pkt->pts != AV_NOPTS_VALUE)
                trk->start_cts = pkt->pts - pkt->dts;
            else
                trk->start_cts = 0;
        }

        return 0;             /* Discard 0 sized packets */
    }

    if (trk->entry && pkt->stream_index < mov->nb_streams)
        frag_duration = av_rescale_q(pkt->dts - trk->cluster[0].dts,
                s->streams[pkt->stream_index]->time_base,
                AV_TIME_BASE_Q);
    if ((mov->max_fragment_duration &&
                frag_duration >= mov->max_fragment_duration) ||
            (mov->max_fragment_size && mov->mdat_size + size >= mov->max_fragment_size) ||
            (mov->flags & FF_MOV_FLAG_FRAG_KEYFRAME &&
             par->codec_type == AVMEDIA_TYPE_VIDEO &&
             trk->entry && pkt->flags & AV_PKT_FLAG_KEY) ||
            (mov->flags & FF_MOV_FLAG_FRAG_EVERY_FRAME)) {
        if (frag_duration >= mov->min_fragment_duration) {
            if (trk->entry) {
                // Set the duration of this track to line up with the next
                // sample in this track. This avoids relying on AVPacket
                // duration, but only helps for this particular track, not
                // for the other ones that are flushed at the same time.
                //
                // If we have trk->entry == 0, no fragment will be written
                // for this track, and we can't adjust the track end here.
                trk->track_duration = pkt->dts - trk->start_dts;
                if (pkt->pts != AV_NOPTS_VALUE)
                    trk->end_pts = pkt->pts;
                else
                    trk->end_pts = pkt->dts;
                trk->end_reliable = 1;
            }
            mov_auto_flush_fragment(s, 0);
        }
    }

    return ff_mov_write_packet(s, pkt);
}

static int mov_write_subtitle_end_packet(AVFormatContext *s,
                                         int stream_index,
                                         int64_t dts) {
    MOVMuxContext *mov = s->priv_data;
    AVPacket *end = mov->pkt;
    uint8_t data[2] = {0};
    int ret;

    end->size = sizeof(data);
    end->data = data;
    end->pts = dts;
    end->dts = dts;
    end->duration = 0;
    end->stream_index = stream_index;

    ret = mov_write_single_packet(s, end);
    av_packet_unref(end);

    return ret;
}

#if CONFIG_IAMFENC
static int mov_build_iamf_packet(AVFormatContext *s, MOVTrack *trk, AVPacket *pkt)
{
    int ret;

    if (pkt->stream_index == trk->first_iamf_idx) {
        ret = ff_iamf_write_parameter_blocks(trk->iamf, trk->iamf_buf, pkt, s);
        if (ret < 0)
            return ret;
    }

    ret = ff_iamf_write_audio_frame(trk->iamf, trk->iamf_buf,
                                    s->streams[pkt->stream_index]->id, pkt);
    if (ret < 0)
        return ret;

    if (pkt->stream_index == trk->last_iamf_idx) {
        uint8_t *data;

        ret = avio_close_dyn_buf(trk->iamf_buf, &data);
        trk->iamf_buf = NULL;

        if (!ret) {
            if (pkt->size) {
                // Either all or none of the packets for a single
                // IA Sample may be empty.
                av_log(s, AV_LOG_ERROR, "Unexpected packet from "
                                        "stream #%d\n", pkt->stream_index);
                ret = AVERROR_INVALIDDATA;
            }
            av_free(data);
            return ret;
        }
        av_buffer_unref(&pkt->buf);
        pkt->buf = av_buffer_create(data, ret, NULL, NULL, 0);
        if (!pkt->buf) {
            av_free(data);
            return AVERROR(ENOMEM);
        }
        pkt->data = data;
        pkt->size = ret;
        pkt->stream_index = trk->first_iamf_idx;

        ret = avio_open_dyn_buf(&trk->iamf_buf);
        if (ret < 0)
            return ret;
    } else
        ret = AVERROR(EAGAIN);

    return ret;
}
#endif

static int mov_write_packet(AVFormatContext *s, AVPacket *pkt)
{
    MOVMuxContext *mov = s->priv_data;
    MOVTrack *trk;

    if (!pkt) {
        mov_flush_fragment(s, 1);
        return 1;
    }

    trk = s->streams[pkt->stream_index]->priv_data;

#if CONFIG_IAMFENC
    if (trk->iamf) {
        int ret = mov_build_iamf_packet(s, trk, pkt);
        if (ret < 0) {
            if (ret == AVERROR(EAGAIN))
                return 0;
            av_log(s, AV_LOG_ERROR, "Error assembling an IAMF packet "
                                    "for stream #%d\n", trk->st->index);
            return ret;
        }
    }
#endif

    if (is_cover_image(trk->st)) {
        int ret;

        if (trk->st->nb_frames >= 1) {
            if (trk->st->nb_frames == 1)
                av_log(s, AV_LOG_WARNING, "Got more than one picture in stream %d,"
                       " ignoring.\n", pkt->stream_index);
            return 0;
        }

        if ((ret = av_packet_ref(trk->cover_image, pkt)) < 0)
            return ret;

        return 0;
    } else {
        int i;

        if (!pkt->size)
            return mov_write_single_packet(s, pkt); /* Passthrough. */

        /*
         * Subtitles require special handling.
         *
         * 1) For full complaince, every track must have a sample at
         * dts == 0, which is rarely true for subtitles. So, as soon
         * as we see any packet with dts > 0, write an empty subtitle
         * at dts == 0 for any subtitle track with no samples in it.
         *
         * 2) For each subtitle track, check if the current packet's
         * dts is past the duration of the last subtitle sample. If
         * so, we now need to write an end sample for that subtitle.
         *
         * This must be done conditionally to allow for subtitles that
         * immediately replace each other, in which case an end sample
         * is not needed, and is, in fact, actively harmful.
         *
         * 3) See mov_write_trailer for how the final end sample is
         * handled.
         */
        for (i = 0; i < mov->nb_tracks; i++) {
            MOVTrack *trk = &mov->tracks[i];
            int ret;

            if (trk->par->codec_id == AV_CODEC_ID_MOV_TEXT &&
                trk->track_duration < pkt->dts &&
                (trk->entry == 0 || !trk->last_sample_is_subtitle_end)) {
                ret = mov_write_subtitle_end_packet(s, i, trk->track_duration);
                if (ret < 0) return ret;
                trk->last_sample_is_subtitle_end = 1;
            }
        }

        if (trk->squash_fragment_samples_to_one) {
            /*
             * If the track has to have its samples squashed into one sample,
             * we just take it into the track's queue.
             * This will then be utilized as the samples get written in either
             * mov_flush_fragment or when the mux is finalized in
             * mov_write_trailer.
             */
            int ret = AVERROR_BUG;

            if (pkt->pts == AV_NOPTS_VALUE) {
                av_log(s, AV_LOG_ERROR,
                       "Packets without a valid presentation timestamp are "
                       "not supported with packet squashing!\n");
                return AVERROR(EINVAL);
            }

            /* The following will reset pkt and is only allowed to be used
             * because we return immediately. afterwards. */
            if ((ret = avpriv_packet_list_put(&trk->squashed_packet_queue,
                                              pkt, NULL, 0)) < 0) {
                return ret;
            }

            return 0;
        }


        if (trk->mode == MODE_MOV && trk->par->codec_type == AVMEDIA_TYPE_VIDEO) {
            AVPacket *opkt = pkt;
            int reshuffle_ret, ret;
            if (trk->is_unaligned_qt_rgb) {
                int64_t bpc = trk->par->bits_per_coded_sample != 15 ? trk->par->bits_per_coded_sample : 16;
                int expected_stride = ((trk->par->width * bpc + 15) >> 4)*2;
                reshuffle_ret = ff_reshuffle_raw_rgb(s, &pkt, trk->par, expected_stride);
                if (reshuffle_ret < 0)
                    return reshuffle_ret;
            } else
                reshuffle_ret = 0;
            if (trk->par->format == AV_PIX_FMT_PAL8 && !trk->pal_done) {
                ret = ff_get_packet_palette(s, opkt, reshuffle_ret, trk->palette);
                if (ret < 0)
                    goto fail;
                if (ret)
                    trk->pal_done++;
            } else if (trk->par->codec_id == AV_CODEC_ID_RAWVIDEO &&
                       (trk->par->format == AV_PIX_FMT_GRAY8 ||
                       trk->par->format == AV_PIX_FMT_MONOBLACK)) {
                ret = av_packet_make_writable(pkt);
                if (ret < 0)
                    goto fail;
                for (i = 0; i < pkt->size; i++)
                    pkt->data[i] = ~pkt->data[i];
            }
            if (reshuffle_ret) {
                ret = mov_write_single_packet(s, pkt);
fail:
                if (reshuffle_ret)
                    av_packet_free(&pkt);
                return ret;
            }
        }

        return mov_write_single_packet(s, pkt);
    }
}

// QuickTime chapters involve an additional text track with the chapter names
// as samples, and a tref pointing from the other tracks to the chapter one.
static int mov_create_chapter_track(AVFormatContext *s, int tracknum)
{
    static const uint8_t stub_header[] = {
        // TextSampleEntry
        0x00, 0x00, 0x00, 0x01, // displayFlags
        0x00, 0x00,             // horizontal + vertical justification
        0x00, 0x00, 0x00, 0x00, // bgColourRed/Green/Blue/Alpha
        // BoxRecord
        0x00, 0x00, 0x00, 0x00, // defTextBoxTop/Left
        0x00, 0x00, 0x00, 0x00, // defTextBoxBottom/Right
        // StyleRecord
        0x00, 0x00, 0x00, 0x00, // startChar + endChar
        0x00, 0x01,             // fontID
        0x00, 0x00,             // fontStyleFlags + fontSize
        0x00, 0x00, 0x00, 0x00, // fgColourRed/Green/Blue/Alpha
        // FontTableBox
        0x00, 0x00, 0x00, 0x0D, // box size
        'f', 't', 'a', 'b',     // box atom name
        0x00, 0x01,             // entry count
        // FontRecord
        0x00, 0x01,             // font ID
        0x00,                   // font name length
    };
    MOVMuxContext *mov = s->priv_data;
    MOVTrack *track = &mov->tracks[tracknum];
    AVPacket *pkt = mov->pkt;
    int i, len;
    int ret;

    track->mode = mov->mode;
    track->tag = MKTAG('t','e','x','t');
    track->timescale = mov->movie_timescale;
    track->par = avcodec_parameters_alloc();
    if (!track->par)
        return AVERROR(ENOMEM);
    track->par->codec_type = AVMEDIA_TYPE_SUBTITLE;
    ret = ff_alloc_extradata(track->par, sizeof(stub_header));
    if (ret < 0)
        return ret;
    memcpy(track->par->extradata, stub_header, sizeof(stub_header));

    pkt->stream_index = tracknum;
    pkt->flags = AV_PKT_FLAG_KEY;

    for (i = 0; i < s->nb_chapters; i++) {
        AVChapter *c = s->chapters[i];
        AVDictionaryEntry *t;

        int64_t end = av_rescale_q(c->end, c->time_base, (AVRational){1,mov->movie_timescale});
        pkt->pts = pkt->dts = av_rescale_q(c->start, c->time_base, (AVRational){1,mov->movie_timescale});
        pkt->duration = end - pkt->dts;

        if ((t = av_dict_get(c->metadata, "title", NULL, 0))) {
            static const char encd[12] = {
                0x00, 0x00, 0x00, 0x0C,
                'e',  'n',  'c',  'd',
                0x00, 0x00, 0x01, 0x00 };
            len      = strlen(t->value);
            pkt->size = len + 2 + 12;
            pkt->data = av_malloc(pkt->size);
            if (!pkt->data) {
                av_packet_unref(pkt);
                return AVERROR(ENOMEM);
            }
            AV_WB16(pkt->data, len);
            memcpy(pkt->data + 2, t->value, len);
            memcpy(pkt->data + len + 2, encd, sizeof(encd));
            ff_mov_write_packet(s, pkt);
            av_freep(&pkt->data);
        }
    }

    av_packet_unref(mov->pkt);

    return 0;
}


static int mov_check_timecode_track(AVFormatContext *s, AVTimecode *tc, AVStream *src_st, const char *tcstr)
{
    int ret;

    /* compute the frame number */
    ret = av_timecode_init_from_string(tc, src_st->avg_frame_rate, tcstr, s);
    return ret;
}

static int mov_create_timecode_track(AVFormatContext *s, int index, int src_index, AVTimecode tc)
{
    MOVMuxContext *mov  = s->priv_data;
    MOVTrack *track     = &mov->tracks[index];
    AVStream *src_st    = mov->tracks[src_index].st;
    uint8_t data[4];
    AVPacket *pkt = mov->pkt;
    AVRational rate = src_st->avg_frame_rate;
    int ret;

    /* tmcd track based on video stream */
    track->mode      = mov->mode;
    track->tag       = MKTAG('t','m','c','d');
    track->src_track = src_index;
    track->timescale = mov->tracks[src_index].timescale;
    if (tc.flags & AV_TIMECODE_FLAG_DROPFRAME)
        track->timecode_flags |= MOV_TIMECODE_FLAG_DROPFRAME;

    /* set st to src_st for metadata access*/
    track->st = src_st;

    /* encode context: tmcd data stream */
    track->par = avcodec_parameters_alloc();
    if (!track->par)
        return AVERROR(ENOMEM);
    track->par->codec_type = AVMEDIA_TYPE_DATA;
    track->par->codec_tag  = track->tag;
    track->st->avg_frame_rate = rate;

    /* the tmcd track just contains one packet with the frame number */
    pkt->data = data;
    pkt->stream_index = index;
    pkt->flags = AV_PKT_FLAG_KEY;
    pkt->pts = pkt->dts = av_rescale_q(tc.start, av_inv_q(rate), (AVRational){1,mov->movie_timescale});
    pkt->size = 4;
    AV_WB32(pkt->data, tc.start);
    ret = ff_mov_write_packet(s, pkt);
    av_packet_unref(pkt);
    return ret;
}

/*
 * st->disposition controls the "enabled" flag in the tkhd tag.
 * QuickTime will not play a track if it is not enabled.  So make sure
 * that one track of each type (audio, video, subtitle) is enabled.
 *
 * Subtitles are special.  For audio and video, setting "enabled" also
 * makes the track "default" (i.e. it is rendered when played). For
 * subtitles, an "enabled" subtitle is not rendered by default, but
 * if no subtitle is enabled, the subtitle menu in QuickTime will be
 * empty!
 */
static void enable_tracks(AVFormatContext *s)
{
    MOVMuxContext *mov = s->priv_data;
    int i;
    int enabled[AVMEDIA_TYPE_NB];
    int first[AVMEDIA_TYPE_NB];

    for (i = 0; i < AVMEDIA_TYPE_NB; i++) {
        enabled[i] = 0;
        first[i] = -1;
    }

    for (i = 0; i < mov->nb_streams; i++) {
        AVStream *st = mov->tracks[i].st;

        if (st->codecpar->codec_type <= AVMEDIA_TYPE_UNKNOWN ||
            st->codecpar->codec_type >= AVMEDIA_TYPE_NB ||
            is_cover_image(st))
            continue;

        if (first[st->codecpar->codec_type] < 0)
            first[st->codecpar->codec_type] = i;
        if (st->disposition & AV_DISPOSITION_DEFAULT) {
            mov->tracks[i].flags |= MOV_TRACK_ENABLED;
            enabled[st->codecpar->codec_type]++;
        }
    }

    for (i = 0; i < AVMEDIA_TYPE_NB; i++) {
        switch (i) {
        case AVMEDIA_TYPE_VIDEO:
        case AVMEDIA_TYPE_AUDIO:
        case AVMEDIA_TYPE_SUBTITLE:
            if (enabled[i] > 1)
                mov->per_stream_grouping = 1;
            if (!enabled[i] && first[i] >= 0)
                mov->tracks[first[i]].flags |= MOV_TRACK_ENABLED;
            break;
        }
    }
}

static void mov_free(AVFormatContext *s)
{
    MOVMuxContext *mov = s->priv_data;

    for (int i = 0; i < s->nb_streams; i++)
        s->streams[i]->priv_data = NULL;

    if (!mov->tracks)
        return;

    if (mov->chapter_track) {
        avcodec_parameters_free(&mov->tracks[mov->chapter_track].par);
    }

    for (int i = 0; i < mov->nb_tracks; i++) {
        MOVTrack *const track = &mov->tracks[i];

        if (track->tag == MKTAG('r','t','p',' '))
            ff_mov_close_hinting(track);
        else if (track->tag == MKTAG('t','m','c','d') && mov->nb_meta_tmcd)
            av_freep(&track->par);
        av_freep(&track->cluster);
        av_freep(&track->frag_info);
        av_packet_free(&track->cover_image);

        if (track->eac3_priv) {
            struct eac3_info *info = track->eac3_priv;
            av_packet_free(&info->pkt);
            av_freep(&track->eac3_priv);
        }
        if (track->vos_len)
            av_freep(&track->vos_data);

        ff_mov_cenc_free(&track->cenc);
        ffio_free_dyn_buf(&track->mdat_buf);

#if CONFIG_IAMFENC
        ffio_free_dyn_buf(&track->iamf_buf);
        if (track->iamf)
            ff_iamf_uninit_context(track->iamf);
        av_freep(&track->iamf);
#endif

        avpriv_packet_list_free(&track->squashed_packet_queue);
    }

    av_freep(&mov->tracks);
    ffio_free_dyn_buf(&mov->mdat_buf);
}

static uint32_t rgb_to_yuv(uint32_t rgb)
{
    uint8_t r, g, b;
    int y, cb, cr;

    r = (rgb >> 16) & 0xFF;
    g = (rgb >>  8) & 0xFF;
    b = (rgb      ) & 0xFF;

    y  = av_clip_uint8(( 16000 +  257 * r + 504 * g +  98 * b)/1000);
    cb = av_clip_uint8((128000 -  148 * r - 291 * g + 439 * b)/1000);
    cr = av_clip_uint8((128000 +  439 * r - 368 * g -  71 * b)/1000);

    return (y << 16) | (cr << 8) | cb;
}

static int mov_create_dvd_sub_decoder_specific_info(MOVTrack *track,
                                                    AVStream *st)
{
    int i, width = 720, height = 480;
    int have_palette = 0, have_size = 0;
    uint32_t palette[16];
    char *cur = st->codecpar->extradata;

    while (cur && *cur) {
        if (strncmp("palette:", cur, 8) == 0) {
            int i, count;
            count = sscanf(cur + 8,
                "%06"PRIx32", %06"PRIx32", %06"PRIx32", %06"PRIx32", "
                "%06"PRIx32", %06"PRIx32", %06"PRIx32", %06"PRIx32", "
                "%06"PRIx32", %06"PRIx32", %06"PRIx32", %06"PRIx32", "
                "%06"PRIx32", %06"PRIx32", %06"PRIx32", %06"PRIx32"",
                &palette[ 0], &palette[ 1], &palette[ 2], &palette[ 3],
                &palette[ 4], &palette[ 5], &palette[ 6], &palette[ 7],
                &palette[ 8], &palette[ 9], &palette[10], &palette[11],
                &palette[12], &palette[13], &palette[14], &palette[15]);

            for (i = 0; i < count; i++) {
                palette[i] = rgb_to_yuv(palette[i]);
            }
            have_palette = 1;
        } else if (!strncmp("size:", cur, 5)) {
            sscanf(cur + 5, "%dx%d", &width, &height);
            have_size = 1;
        }
        if (have_palette && have_size)
            break;
        cur += strcspn(cur, "\n\r");
        cur += strspn(cur, "\n\r");
    }
    if (have_palette) {
        track->vos_data = av_malloc(16*4 + AV_INPUT_BUFFER_PADDING_SIZE);
        if (!track->vos_data)
            return AVERROR(ENOMEM);
        for (i = 0; i < 16; i++) {
            AV_WB32(track->vos_data + i * 4, palette[i]);
        }
        memset(track->vos_data + 16*4, 0, AV_INPUT_BUFFER_PADDING_SIZE);
        track->vos_len = 16 * 4;
    }
    st->codecpar->width = width;
    st->codecpar->height = track->height = height;

    return 0;
}

#if CONFIG_IAMFENC
static int mov_init_iamf_track(AVFormatContext *s)
{
    MOVMuxContext *mov = s->priv_data;
    MOVTrack *track = &mov->tracks[0]; // IAMF if present is always the first track
    int nb_audio_elements = 0, nb_mix_presentations = 0;
    int ret;

    for (int i = 0; i < s->nb_stream_groups; i++) {
        const AVStreamGroup *stg = s->stream_groups[i];

        if (stg->type == AV_STREAM_GROUP_PARAMS_IAMF_AUDIO_ELEMENT)
            nb_audio_elements++;
        if (stg->type == AV_STREAM_GROUP_PARAMS_IAMF_MIX_PRESENTATION)
            nb_mix_presentations++;
    }

    if (!nb_audio_elements && !nb_mix_presentations)
        return 0;

    if (nb_audio_elements < 1 || nb_audio_elements > 2 || nb_mix_presentations < 1) {
        av_log(s, AV_LOG_ERROR, "There must be >= 1 and <= 2 IAMF_AUDIO_ELEMENT and at least "
                                "one IAMF_MIX_PRESENTATION stream groups to write a IMAF track\n");
        return AVERROR(EINVAL);
    }

    track->iamf = av_mallocz(sizeof(*track->iamf));
    if (!track->iamf)
        return AVERROR(ENOMEM);

    for (int i = 0; i < s->nb_stream_groups; i++) {
        const AVStreamGroup *stg = s->stream_groups[i];
        switch(stg->type) {
        case AV_STREAM_GROUP_PARAMS_IAMF_AUDIO_ELEMENT:
            for (int j = 0; j < stg->nb_streams; j++) {
                track->first_iamf_idx = FFMIN(stg->streams[j]->index, track->first_iamf_idx);
                track->last_iamf_idx  = FFMAX(stg->streams[j]->index, track->last_iamf_idx);
                stg->streams[j]->priv_data = track;
            }

            ret = ff_iamf_add_audio_element(track->iamf, stg, s);
            break;
        case AV_STREAM_GROUP_PARAMS_IAMF_MIX_PRESENTATION:
            ret = ff_iamf_add_mix_presentation(track->iamf, stg, s);
            break;
        default:
            av_assert0(0);
        }
        if (ret < 0)
            return ret;
    }

    track->tag = MKTAG('i','a','m','f');

    ret = avio_open_dyn_buf(&track->iamf_buf);
    if (ret < 0)
        return ret;

    return 0;
}
#endif

static int mov_init(AVFormatContext *s)
{
    MOVMuxContext *mov = s->priv_data;
    int i, ret;

    mov->fc = s;
    mov->pkt = ffformatcontext(s)->pkt;

    /* Default mode == MP4 */
    mov->mode = MODE_MP4;

#define IS_MODE(muxer, config) (CONFIG_ ## config ## _MUXER && !strcmp(#muxer, s->oformat->name))
    if      (IS_MODE(3gp,   TGP)) mov->mode = MODE_3GP;
    else if (IS_MODE(3g2,   TG2)) mov->mode = MODE_3GP|MODE_3G2;
    else if (IS_MODE(mov,   MOV)) mov->mode = MODE_MOV;
    else if (IS_MODE(psp,   PSP)) mov->mode = MODE_PSP;
    else if (IS_MODE(ipod, IPOD)) mov->mode = MODE_IPOD;
    else if (IS_MODE(ismv, ISMV)) mov->mode = MODE_ISM;
    else if (IS_MODE(f4v,   F4V)) mov->mode = MODE_F4V;
    else if (IS_MODE(avif, AVIF)) mov->mode = MODE_AVIF;
#undef IS_MODE

    if (mov->flags & FF_MOV_FLAG_DELAY_MOOV)
        mov->flags |= FF_MOV_FLAG_EMPTY_MOOV;

    if (mov->mode == MODE_AVIF)
        mov->flags |= FF_MOV_FLAG_DELAY_MOOV;

    /* Set the FRAGMENT flag if any of the fragmentation methods are
     * enabled. */
    if (mov->max_fragment_duration || mov->max_fragment_size ||
        mov->flags & (FF_MOV_FLAG_EMPTY_MOOV |
                      FF_MOV_FLAG_FRAG_KEYFRAME |
                      FF_MOV_FLAG_FRAG_CUSTOM |
                      FF_MOV_FLAG_FRAG_EVERY_FRAME))
        mov->flags |= FF_MOV_FLAG_FRAGMENT;

    /* Set other implicit flags immediately */
    if (mov->mode == MODE_ISM)
        mov->flags |= FF_MOV_FLAG_EMPTY_MOOV | FF_MOV_FLAG_SEPARATE_MOOF |
                      FF_MOV_FLAG_FRAGMENT | FF_MOV_FLAG_NEGATIVE_CTS_OFFSETS;
    if (mov->flags & FF_MOV_FLAG_DASH)
        mov->flags |= FF_MOV_FLAG_FRAGMENT | FF_MOV_FLAG_EMPTY_MOOV |
                      FF_MOV_FLAG_DEFAULT_BASE_MOOF;
    if (mov->flags & FF_MOV_FLAG_CMAF)
        mov->flags |= FF_MOV_FLAG_FRAGMENT | FF_MOV_FLAG_EMPTY_MOOV |
                      FF_MOV_FLAG_DEFAULT_BASE_MOOF | FF_MOV_FLAG_NEGATIVE_CTS_OFFSETS;

    if (mov->flags & FF_MOV_FLAG_EMPTY_MOOV && s->flags & AVFMT_FLAG_AUTO_BSF) {
        av_log(s, AV_LOG_VERBOSE, "Empty MOOV enabled; disabling automatic bitstream filtering\n");
        s->flags &= ~AVFMT_FLAG_AUTO_BSF;
    }

    if (mov->flags & FF_MOV_FLAG_GLOBAL_SIDX && mov->flags & FF_MOV_FLAG_SKIP_SIDX) {
        av_log(s, AV_LOG_WARNING, "Global SIDX enabled; Ignoring skip_sidx option\n");
        mov->flags &= ~FF_MOV_FLAG_SKIP_SIDX;
    }

    if (mov->flags & FF_MOV_FLAG_FASTSTART) {
        mov->reserved_moov_size = -1;
    }

    if (mov->use_editlist < 0) {
        mov->use_editlist = 1;
        if (mov->flags & FF_MOV_FLAG_FRAGMENT &&
            !(mov->flags & FF_MOV_FLAG_DELAY_MOOV)) {
            // If we can avoid needing an edit list by shifting the
            // tracks, prefer that over (trying to) write edit lists
            // in fragmented output.
            if (s->avoid_negative_ts == AVFMT_AVOID_NEG_TS_AUTO ||
                s->avoid_negative_ts == AVFMT_AVOID_NEG_TS_MAKE_ZERO)
                mov->use_editlist = 0;
        }
        if (mov->flags & FF_MOV_FLAG_CMAF) {
            // CMAF Track requires negative cts offsets without edit lists
            mov->use_editlist = 0;
        }
    }
    if (mov->flags & FF_MOV_FLAG_EMPTY_MOOV &&
        !(mov->flags & FF_MOV_FLAG_DELAY_MOOV) && mov->use_editlist)
        av_log(s, AV_LOG_WARNING, "No meaningful edit list will be written when using empty_moov without delay_moov\n");

    if (mov->flags & FF_MOV_FLAG_CMAF && mov->use_editlist) {
        av_log(s, AV_LOG_WARNING, "Edit list enabled; Assuming writing CMAF Track File\n");
        mov->flags &= ~FF_MOV_FLAG_NEGATIVE_CTS_OFFSETS;
    }
    if (!mov->use_editlist && s->avoid_negative_ts == AVFMT_AVOID_NEG_TS_AUTO &&
        !(mov->flags & FF_MOV_FLAG_NEGATIVE_CTS_OFFSETS))
        s->avoid_negative_ts = AVFMT_AVOID_NEG_TS_MAKE_ZERO;

    /* Clear the omit_tfhd_offset flag if default_base_moof is set;
     * if the latter is set that's enough and omit_tfhd_offset doesn't
     * add anything extra on top of that. */
    if (mov->flags & FF_MOV_FLAG_OMIT_TFHD_OFFSET &&
        mov->flags & FF_MOV_FLAG_DEFAULT_BASE_MOOF)
        mov->flags &= ~FF_MOV_FLAG_OMIT_TFHD_OFFSET;

    if (mov->frag_interleave &&
        mov->flags & (FF_MOV_FLAG_OMIT_TFHD_OFFSET | FF_MOV_FLAG_SEPARATE_MOOF)) {
        av_log(s, AV_LOG_ERROR,
               "Sample interleaving in fragments is mutually exclusive with "
               "omit_tfhd_offset and separate_moof\n");
        return AVERROR(EINVAL);
    }

    /* Non-seekable output is ok if using fragmentation. If ism_lookahead
     * is enabled, we don't support non-seekable output at all. */
    if (!(s->pb->seekable & AVIO_SEEKABLE_NORMAL) &&
        (!(mov->flags & FF_MOV_FLAG_FRAGMENT) || mov->ism_lookahead ||
         mov->mode == MODE_AVIF)) {
        av_log(s, AV_LOG_ERROR, "muxer does not support non seekable output\n");
        return AVERROR(EINVAL);
    }

    /* AVIF output must have at most two video streams (one for YUV and one for
     * alpha). */
    if (mov->mode == MODE_AVIF) {
        if (s->nb_streams > 2) {
            av_log(s, AV_LOG_ERROR, "AVIF output requires exactly one or two streams\n");
            return AVERROR(EINVAL);
        }
        if (s->streams[0]->codecpar->codec_type != AVMEDIA_TYPE_VIDEO &&
            (s->nb_streams > 1 && s->streams[1]->codecpar->codec_type != AVMEDIA_TYPE_VIDEO)) {
            av_log(s, AV_LOG_ERROR, "AVIF output supports only video streams\n");
            return AVERROR(EINVAL);
        }
        if (s->nb_streams > 1) {
            const AVPixFmtDescriptor *pixdesc =
                av_pix_fmt_desc_get(s->streams[1]->codecpar->format);
            if (pixdesc->nb_components != 1) {
                av_log(s, AV_LOG_ERROR, "Second stream for AVIF (alpha) output must have exactly one plane\n");
                return AVERROR(EINVAL);
            }
        }
        s->streams[0]->disposition |= AV_DISPOSITION_DEFAULT;
    }

#if CONFIG_IAMFENC
    for (i = 0; i < s->nb_stream_groups; i++) {
        AVStreamGroup *stg = s->stream_groups[i];

        if (stg->type != AV_STREAM_GROUP_PARAMS_IAMF_AUDIO_ELEMENT)
            continue;

        for (int j = 0; j < stg->nb_streams; j++) {
            AVStream *st = stg->streams[j];

            if (st->priv_data) {
                av_log(s, AV_LOG_ERROR, "Stream %d is present in more than one Stream Group of type "
                                        "IAMF Audio Element\n", j);
                return AVERROR(EINVAL);
            }
            st->priv_data = st;
        }

        if (!mov->nb_tracks) // We support one track for the entire IAMF structure
            mov->nb_tracks++;
    }
#endif

    for (i = 0; i < s->nb_streams; i++) {
        AVStream *st = s->streams[i];
        if (st->priv_data)
            continue;
        st->priv_data = st;
        mov->nb_tracks++;
    }

    mov->nb_streams = mov->nb_tracks;

    if (mov->mode & (MODE_MP4|MODE_MOV|MODE_IPOD) && s->nb_chapters)
        mov->chapter_track = mov->nb_tracks++;

    if (mov->flags & FF_MOV_FLAG_RTP_HINT) {
        for (i = 0; i < s->nb_streams; i++)
            if (rtp_hinting_needed(s->streams[i]))
                mov->nb_tracks++;
    }

    if (mov->write_btrt < 0) {
        mov->write_btrt = mov->mode == MODE_MP4;
    }

    if (   mov->write_tmcd == -1 && (mov->mode == MODE_MOV || mov->mode == MODE_MP4)
        || mov->write_tmcd == 1) {
        AVDictionaryEntry *global_tcr = av_dict_get(s->metadata, "timecode",
                                                    NULL, 0);

        /* +1 tmcd track for each video stream with a timecode */
        for (i = 0; i < s->nb_streams; i++) {
            AVStream *st = s->streams[i];
            AVDictionaryEntry *t = global_tcr;
            if (st->codecpar->codec_type == AVMEDIA_TYPE_VIDEO &&
                (t || (t=av_dict_get(st->metadata, "timecode", NULL, 0)))) {
                AVTimecode tc;
                ret = mov_check_timecode_track(s, &tc, st, t->value);
                if (ret >= 0)
                    mov->nb_meta_tmcd++;
            }
        }

        /* check if there is already a tmcd track to remux */
        if (mov->nb_meta_tmcd) {
            for (i = 0; i < s->nb_streams; i++) {
                AVStream *st = s->streams[i];
                if (st->codecpar->codec_tag == MKTAG('t','m','c','d')) {
                    av_log(s, AV_LOG_WARNING, "You requested a copy of the original timecode track "
                           "so timecode metadata are now ignored\n");
                    mov->nb_meta_tmcd = 0;
                }
            }
        }

        mov->nb_tracks += mov->nb_meta_tmcd;
    }

    // Reserve an extra stream for chapters for the case where chapters
    // are written in the trailer
    mov->tracks = av_calloc(mov->nb_tracks + 1, sizeof(*mov->tracks));
    if (!mov->tracks)
        return AVERROR(ENOMEM);

    if (mov->encryption_scheme_str != NULL && strcmp(mov->encryption_scheme_str, "none") != 0) {
        if (strcmp(mov->encryption_scheme_str, "cenc-aes-ctr") == 0) {
            mov->encryption_scheme = MOV_ENC_CENC_AES_CTR;

            if (mov->encryption_key_len != AES_CTR_KEY_SIZE) {
                av_log(s, AV_LOG_ERROR, "Invalid encryption key len %d expected %d\n",
                    mov->encryption_key_len, AES_CTR_KEY_SIZE);
                return AVERROR(EINVAL);
            }

            if (mov->encryption_kid_len != CENC_KID_SIZE) {
                av_log(s, AV_LOG_ERROR, "Invalid encryption kid len %d expected %d\n",
                    mov->encryption_kid_len, CENC_KID_SIZE);
                return AVERROR(EINVAL);
            }
        } else {
            av_log(s, AV_LOG_ERROR, "unsupported encryption scheme %s\n",
                mov->encryption_scheme_str);
            return AVERROR(EINVAL);
        }
    }

#if CONFIG_IAMFENC
    ret = mov_init_iamf_track(s);
    if (ret < 0)
        return ret;
#endif

    for (int j = 0, i = 0; j < s->nb_streams; j++) {
        AVStream *st = s->streams[j];

        if (st != st->priv_data)
            continue;
        st->priv_data = &mov->tracks[i++];
    }

    for (i = 0; i < s->nb_streams; i++) {
        AVStream *st= s->streams[i];
        MOVTrack *track = st->priv_data;
        AVDictionaryEntry *lang = av_dict_get(st->metadata, "language", NULL,0);

        if (!track->st) {
            track->st  = st;
            track->par = st->codecpar;
        }
        track->language = ff_mov_iso639_to_lang(lang?lang->value:"und", mov->mode!=MODE_MOV);
        if (track->language < 0)
            track->language = 32767;  // Unspecified Macintosh language code
        track->mode = mov->mode;
        if (!track->tag)
            track->tag  = mov_find_codec_tag(s, track);
        if (!track->tag) {
            av_log(s, AV_LOG_ERROR, "Could not find tag for codec %s in stream #%d, "
                   "codec not currently supported in container\n",
                   avcodec_get_name(st->codecpar->codec_id), i);
            return AVERROR(EINVAL);
        }
        /* If hinting of this track is enabled by a later hint track,
         * this is updated. */
        track->hint_track = -1;
        track->start_dts  = AV_NOPTS_VALUE;
        track->start_cts  = AV_NOPTS_VALUE;
        track->end_pts    = AV_NOPTS_VALUE;
        track->dts_shift  = AV_NOPTS_VALUE;
        if (st->codecpar->codec_type == AVMEDIA_TYPE_VIDEO) {
            if (track->tag == MKTAG('m','x','3','p') || track->tag == MKTAG('m','x','3','n') ||
                track->tag == MKTAG('m','x','4','p') || track->tag == MKTAG('m','x','4','n') ||
                track->tag == MKTAG('m','x','5','p') || track->tag == MKTAG('m','x','5','n')) {
                if (st->codecpar->width != 720 || (st->codecpar->height != 608 && st->codecpar->height != 512)) {
                    av_log(s, AV_LOG_ERROR, "D-10/IMX must use 720x608 or 720x512 video resolution\n");
                    return AVERROR(EINVAL);
                }
                track->height = track->tag >> 24 == 'n' ? 486 : 576;
            }
            if (mov->video_track_timescale) {
                track->timescale = mov->video_track_timescale;
                if (mov->mode == MODE_ISM && mov->video_track_timescale != 10000000)
                    av_log(s, AV_LOG_WARNING, "Warning: some tools, like mp4split, assume a timescale of 10000000 for ISMV.\n");
            } else {
                track->timescale = st->time_base.den;
                while(track->timescale < 10000)
                    track->timescale *= 2;
            }
            if (st->codecpar->width > 65535 || st->codecpar->height > 65535) {
                av_log(s, AV_LOG_ERROR, "Resolution %dx%d too large for mov/mp4\n", st->codecpar->width, st->codecpar->height);
                return AVERROR(EINVAL);
            }
            if (track->mode == MODE_MOV && track->timescale > 100000)
                av_log(s, AV_LOG_WARNING,
                       "WARNING codec timebase is very high. If duration is too long,\n"
                       "file may not be playable by quicktime. Specify a shorter timebase\n"
                       "or choose different container.\n");
            if (track->mode == MODE_MOV &&
                track->par->codec_id == AV_CODEC_ID_RAWVIDEO &&
                track->tag == MKTAG('r','a','w',' ')) {
                enum AVPixelFormat pix_fmt = track->par->format;
                if (pix_fmt == AV_PIX_FMT_NONE && track->par->bits_per_coded_sample == 1)
                    pix_fmt = AV_PIX_FMT_MONOWHITE;
                track->is_unaligned_qt_rgb =
                        pix_fmt == AV_PIX_FMT_RGB24 ||
                        pix_fmt == AV_PIX_FMT_BGR24 ||
                        pix_fmt == AV_PIX_FMT_PAL8 ||
                        pix_fmt == AV_PIX_FMT_GRAY8 ||
                        pix_fmt == AV_PIX_FMT_MONOWHITE ||
                        pix_fmt == AV_PIX_FMT_MONOBLACK;
            }
            if (track->par->codec_id == AV_CODEC_ID_VP9 && track->mode != MODE_MP4) {
                av_log(s, AV_LOG_ERROR, "%s only supported in MP4.\n", avcodec_get_name(track->par->codec_id));
                return AVERROR(EINVAL);
            } else if (track->par->codec_id == AV_CODEC_ID_AV1 &&
                       track->mode != MODE_MP4 && track->mode != MODE_AVIF) {
                av_log(s, AV_LOG_ERROR, "%s only supported in MP4 and AVIF.\n", avcodec_get_name(track->par->codec_id));
                return AVERROR(EINVAL);
            } else if (track->par->codec_id == AV_CODEC_ID_VP8) {
                /* altref frames handling is not defined in the spec as of version v1.0,
                 * so just forbid muxing VP8 streams altogether until a new version does */
                av_log(s, AV_LOG_ERROR, "VP8 muxing is currently not supported.\n");
                return AVERROR_PATCHWELCOME;
            }
            if (is_cover_image(st)) {
                track->cover_image = av_packet_alloc();
                if (!track->cover_image)
                    return AVERROR(ENOMEM);
            }
        } else if (st->codecpar->codec_type == AVMEDIA_TYPE_AUDIO) {
            track->timescale = st->codecpar->sample_rate;
            if (!st->codecpar->frame_size && !av_get_bits_per_sample(st->codecpar->codec_id)) {
                av_log(s, AV_LOG_WARNING, "track %d: codec frame size is not set\n", i);
                track->audio_vbr = 1;
            }else if (st->codecpar->codec_id == AV_CODEC_ID_ADPCM_MS ||
                     st->codecpar->codec_id == AV_CODEC_ID_ADPCM_IMA_WAV ||
                     st->codecpar->codec_id == AV_CODEC_ID_ILBC){
                if (!st->codecpar->block_align) {
                    av_log(s, AV_LOG_ERROR, "track %d: codec block align is not set for adpcm\n", i);
                    return AVERROR(EINVAL);
                }
                track->sample_size = st->codecpar->block_align;
            }else if (st->codecpar->frame_size > 1){ /* assume compressed audio */
                track->audio_vbr = 1;
            }else{
                track->sample_size = (av_get_bits_per_sample(st->codecpar->codec_id) >> 3) *
                                     st->codecpar->ch_layout.nb_channels;
            }
            if (st->codecpar->codec_id == AV_CODEC_ID_ILBC ||
                st->codecpar->codec_id == AV_CODEC_ID_ADPCM_IMA_QT) {
                track->audio_vbr = 1;
            }
            if (track->mode != MODE_MOV &&
                track->par->codec_id == AV_CODEC_ID_MP3 && track->timescale < 16000) {
                if (s->strict_std_compliance >= FF_COMPLIANCE_NORMAL) {
                    av_log(s, AV_LOG_ERROR, "track %d: muxing mp3 at %dhz is not standard, to mux anyway set strict to -1\n",
                        i, track->par->sample_rate);
                    return AVERROR(EINVAL);
                } else {
                    av_log(s, AV_LOG_WARNING, "track %d: muxing mp3 at %dhz is not standard in MP4\n",
                           i, track->par->sample_rate);
                }
            }
            if (track->par->codec_id == AV_CODEC_ID_FLAC ||
                track->par->codec_id == AV_CODEC_ID_TRUEHD ||
                track->par->codec_id == AV_CODEC_ID_OPUS) {
                if (track->mode != MODE_MP4) {
                    av_log(s, AV_LOG_ERROR, "%s only supported in MP4.\n", avcodec_get_name(track->par->codec_id));
                    return AVERROR(EINVAL);
                }
                if (track->par->codec_id == AV_CODEC_ID_TRUEHD &&
                    s->strict_std_compliance > FF_COMPLIANCE_EXPERIMENTAL) {
                    av_log(s, AV_LOG_ERROR,
                           "%s in MP4 support is experimental, add "
                           "'-strict %d' if you want to use it.\n",
                           avcodec_get_name(track->par->codec_id), FF_COMPLIANCE_EXPERIMENTAL);
                    return AVERROR_EXPERIMENTAL;
                }
            }
        } else if (st->codecpar->codec_type == AVMEDIA_TYPE_SUBTITLE) {
            track->timescale = st->time_base.den;

            if (track->par->codec_id == AV_CODEC_ID_TTML) {
                /* 14496-30 requires us to use a single sample per fragment
                   for TTML, for which we define a per-track flag.

                   We set the flag in case we are receiving TTML paragraphs
                   from the input, in other words in case we are not doing
                   stream copy. */
                track->squash_fragment_samples_to_one =
                    ff_is_ttml_stream_paragraph_based(track->par);

                if (mov->flags & FF_MOV_FLAG_FRAGMENT &&
                    track->squash_fragment_samples_to_one) {
                    av_log(s, AV_LOG_ERROR,
                           "Fragmentation is not currently supported for "
                           "TTML in MP4/ISMV (track synchronization between "
                           "subtitles and other media is not yet implemented)!\n");
                    return AVERROR_PATCHWELCOME;
                }

                if (track->mode != MODE_ISM &&
                    track->par->codec_tag == MOV_ISMV_TTML_TAG &&
                    s->strict_std_compliance > FF_COMPLIANCE_UNOFFICIAL) {
                    av_log(s, AV_LOG_ERROR,
                           "ISMV style TTML support with the 'dfxp' tag in "
                           "non-ISMV formats is not officially supported. Add "
                           "'-strict unofficial' if you want to use it.\n");
                    return AVERROR_EXPERIMENTAL;
                }
            }
        } else if (st->codecpar->codec_type == AVMEDIA_TYPE_DATA) {
            track->timescale = st->time_base.den;
        } else {
            track->timescale = mov->movie_timescale;
        }
        if (!track->height)
            track->height = st->codecpar->height;
        /* The Protected Interoperable File Format (PIFF) standard, used by ISMV recommends but
           doesn't mandate a track timescale of 10,000,000. The muxer allows a custom timescale
           for video tracks, so if user-set, it isn't overwritten */
        if (mov->mode == MODE_ISM &&
            (st->codecpar->codec_type != AVMEDIA_TYPE_VIDEO ||
            (st->codecpar->codec_type == AVMEDIA_TYPE_VIDEO && !mov->video_track_timescale))) {
             track->timescale = 10000000;
        }

        avpriv_set_pts_info(st, 64, 1, track->timescale);

        if (mov->encryption_scheme == MOV_ENC_CENC_AES_CTR) {
            ret = ff_mov_cenc_init(&track->cenc, mov->encryption_key,
<<<<<<< HEAD
                (track->par->codec_id == AV_CODEC_ID_H264 || track->par->codec_id == AV_CODEC_ID_HEVC || track->par->codec_id == AV_CODEC_ID_VVC),
=======
                (track->par->codec_id == AV_CODEC_ID_H264 || track->par->codec_id == AV_CODEC_ID_HEVC ||
                 track->par->codec_id == AV_CODEC_ID_VVC),
>>>>>>> 2d33d6bf
                s->flags & AVFMT_FLAG_BITEXACT);
            if (ret)
                return ret;
        }
    }

    enable_tracks(s);
    return 0;
}

static int mov_write_header(AVFormatContext *s)
{
    AVIOContext *pb = s->pb;
    MOVMuxContext *mov = s->priv_data;
    int ret, hint_track = 0, tmcd_track = 0, nb_tracks = mov->nb_streams;

    if (mov->mode & (MODE_MP4|MODE_MOV|MODE_IPOD) && s->nb_chapters)
        nb_tracks++;

    if (mov->flags & FF_MOV_FLAG_RTP_HINT) {
        hint_track = nb_tracks;
        for (int i = 0; i < mov->nb_streams; i++) {
            if (rtp_hinting_needed(mov->tracks[i].st))
                nb_tracks++;
        }
    }

    if (mov->nb_meta_tmcd)
        tmcd_track = nb_tracks;

    for (int i = 0; i < mov->nb_streams; i++) {
        MOVTrack *track = &mov->tracks[i];
        AVStream *st = track->st;

        /* copy extradata if it exists */
        if (st->codecpar->extradata_size) {
            if (st->codecpar->codec_id == AV_CODEC_ID_DVD_SUBTITLE)
                mov_create_dvd_sub_decoder_specific_info(track, st);
            else if (!TAG_IS_AVCI(track->tag) && st->codecpar->codec_id != AV_CODEC_ID_DNXHD) {
                track->vos_len  = st->codecpar->extradata_size;
                track->vos_data = av_malloc(track->vos_len + AV_INPUT_BUFFER_PADDING_SIZE);
                if (!track->vos_data) {
                    return AVERROR(ENOMEM);
                }
                memcpy(track->vos_data, st->codecpar->extradata, track->vos_len);
                memset(track->vos_data + track->vos_len, 0, AV_INPUT_BUFFER_PADDING_SIZE);
            }
        }

        if (st->codecpar->codec_type != AVMEDIA_TYPE_AUDIO ||
            av_channel_layout_compare(&track->par->ch_layout,
                                      &(AVChannelLayout)AV_CHANNEL_LAYOUT_MONO))
            continue;

        for (int j = 0; j < mov->nb_streams; j++) {
            AVStream *stj= mov->tracks[j].st;
            MOVTrack *trackj= &mov->tracks[j];
            if (j == i)
                continue;

            if (stj->codecpar->codec_type == AVMEDIA_TYPE_AUDIO &&
                (trackj->par->ch_layout.nb_channels != 1 ||
                 !av_channel_layout_compare(&trackj->par->ch_layout,
                                            &(AVChannelLayout)AV_CHANNEL_LAYOUT_MONO))
            )
                track->mono_as_fc = -1;

            if (stj->codecpar->codec_type == AVMEDIA_TYPE_AUDIO &&
                av_channel_layout_compare(&trackj->par->ch_layout,
                                          &(AVChannelLayout)AV_CHANNEL_LAYOUT_MONO) &&
                trackj->par->ch_layout.nb_channels == 1 && track->mono_as_fc >= 0
            )
                track->mono_as_fc++;

            if (stj->codecpar->codec_type != AVMEDIA_TYPE_AUDIO ||
                av_channel_layout_compare(&trackj->par->ch_layout,
                                          &(AVChannelLayout)AV_CHANNEL_LAYOUT_MONO) ||
                trackj->language != track->language ||
                trackj->tag != track->tag
            )
                continue;
            track->multichannel_as_mono++;
        }
    }

    if (!(mov->flags & FF_MOV_FLAG_DELAY_MOOV)) {
        if ((ret = mov_write_identification(pb, s)) < 0)
            return ret;
    }

    if (mov->reserved_moov_size){
        mov->reserved_header_pos = avio_tell(pb);
        if (mov->reserved_moov_size > 0)
            avio_skip(pb, mov->reserved_moov_size);
    }

    if (mov->flags & FF_MOV_FLAG_FRAGMENT) {
        /* If no fragmentation options have been set, set a default. */
        if (!(mov->flags & (FF_MOV_FLAG_FRAG_KEYFRAME |
                            FF_MOV_FLAG_FRAG_CUSTOM |
                            FF_MOV_FLAG_FRAG_EVERY_FRAME)) &&
            !mov->max_fragment_duration && !mov->max_fragment_size)
            mov->flags |= FF_MOV_FLAG_FRAG_KEYFRAME;
    } else if (mov->mode != MODE_AVIF) {
        if (mov->flags & FF_MOV_FLAG_FASTSTART)
            mov->reserved_header_pos = avio_tell(pb);
        mov_write_mdat_tag(pb, mov);
    }

    ff_parse_creation_time_metadata(s, &mov->time, 1);
    if (mov->time)
        mov->time += 0x7C25B080; // 1970 based -> 1904 based

    if (mov->chapter_track)
        if ((ret = mov_create_chapter_track(s, mov->chapter_track)) < 0)
            return ret;

    if (mov->flags & FF_MOV_FLAG_RTP_HINT) {
        for (int i = 0; i < mov->nb_streams; i++) {
            if (rtp_hinting_needed(mov->tracks[i].st)) {
                if ((ret = ff_mov_init_hinting(s, hint_track, i)) < 0)
                    return ret;
                hint_track++;
            }
        }
    }

    if (mov->nb_meta_tmcd) {
        const AVDictionaryEntry *t, *global_tcr = av_dict_get(s->metadata,
                                                              "timecode", NULL, 0);
        /* Initialize the tmcd tracks */
        for (int i = 0; i < mov->nb_streams; i++) {
            AVStream *st = mov->tracks[i].st;
            t = global_tcr;

            if (st->codecpar->codec_type == AVMEDIA_TYPE_VIDEO) {
                AVTimecode tc;
                if (!t)
                    t = av_dict_get(st->metadata, "timecode", NULL, 0);
                if (!t)
                    continue;
                if (mov_check_timecode_track(s, &tc, st, t->value) < 0)
                    continue;
                if ((ret = mov_create_timecode_track(s, tmcd_track, i, tc)) < 0)
                    return ret;
                tmcd_track++;
            }
        }
    }

    avio_flush(pb);
    if (mov->flags & FF_MOV_FLAG_ISML)
        mov_write_isml_manifest(pb, mov, s);

    if (mov->flags & FF_MOV_FLAG_EMPTY_MOOV &&
        !(mov->flags & FF_MOV_FLAG_DELAY_MOOV)) {
        if ((ret = mov_write_moov_tag(pb, mov, s)) < 0)
            return ret;
        mov->moov_written = 1;
        if (mov->flags & FF_MOV_FLAG_GLOBAL_SIDX)
            mov->reserved_header_pos = avio_tell(pb);
    }

    return 0;
}

static int get_moov_size(AVFormatContext *s)
{
    int ret;
    AVIOContext *moov_buf;
    MOVMuxContext *mov = s->priv_data;

    if ((ret = ffio_open_null_buf(&moov_buf)) < 0)
        return ret;
    if ((ret = mov_write_moov_tag(moov_buf, mov, s)) < 0)
        return ret;
    return ffio_close_null_buf(moov_buf);
}

static int get_sidx_size(AVFormatContext *s)
{
    int ret;
    AVIOContext *buf;
    MOVMuxContext *mov = s->priv_data;

    if ((ret = ffio_open_null_buf(&buf)) < 0)
        return ret;
    mov_write_sidx_tags(buf, mov, -1, 0);
    return ffio_close_null_buf(buf);
}

/*
 * This function gets the moov size if moved to the top of the file: the chunk
 * offset table can switch between stco (32-bit entries) to co64 (64-bit
 * entries) when the moov is moved to the beginning, so the size of the moov
 * would change. It also updates the chunk offset tables.
 */
static int compute_moov_size(AVFormatContext *s)
{
    int i, moov_size, moov_size2;
    MOVMuxContext *mov = s->priv_data;

    moov_size = get_moov_size(s);
    if (moov_size < 0)
        return moov_size;

    for (i = 0; i < mov->nb_tracks; i++)
        mov->tracks[i].data_offset += moov_size;

    moov_size2 = get_moov_size(s);
    if (moov_size2 < 0)
        return moov_size2;

    /* if the size changed, we just switched from stco to co64 and need to
     * update the offsets */
    if (moov_size2 != moov_size)
        for (i = 0; i < mov->nb_tracks; i++)
            mov->tracks[i].data_offset += moov_size2 - moov_size;

    return moov_size2;
}

static int compute_sidx_size(AVFormatContext *s)
{
    int i, sidx_size;
    MOVMuxContext *mov = s->priv_data;

    sidx_size = get_sidx_size(s);
    if (sidx_size < 0)
        return sidx_size;

    for (i = 0; i < mov->nb_tracks; i++)
        mov->tracks[i].data_offset += sidx_size;

    return sidx_size;
}

static int shift_data(AVFormatContext *s)
{
    int moov_size;
    MOVMuxContext *mov = s->priv_data;

    if (mov->flags & FF_MOV_FLAG_FRAGMENT)
        moov_size = compute_sidx_size(s);
    else
        moov_size = compute_moov_size(s);
    if (moov_size < 0)
        return moov_size;

    return ff_format_shift_data(s, mov->reserved_header_pos, moov_size);
}

static int mov_write_trailer(AVFormatContext *s)
{
    MOVMuxContext *mov = s->priv_data;
    AVIOContext *pb = s->pb;
    int res = 0;
    int i;
    int64_t moov_pos;

    if (mov->need_rewrite_extradata) {
        for (i = 0; i < mov->nb_streams; i++) {
            MOVTrack *track = &mov->tracks[i];
            AVCodecParameters *par = track->par;

            track->vos_len  = par->extradata_size;
            av_freep(&track->vos_data);
            track->vos_data = av_malloc(track->vos_len + AV_INPUT_BUFFER_PADDING_SIZE);
            if (!track->vos_data)
                return AVERROR(ENOMEM);
            memcpy(track->vos_data, par->extradata, track->vos_len);
            memset(track->vos_data + track->vos_len, 0, AV_INPUT_BUFFER_PADDING_SIZE);
        }
        mov->need_rewrite_extradata = 0;
    }

    /*
     * Before actually writing the trailer, make sure that there are no
     * dangling subtitles, that need a terminating sample.
     */
    for (i = 0; i < mov->nb_tracks; i++) {
        MOVTrack *trk = &mov->tracks[i];
        if (trk->par->codec_id == AV_CODEC_ID_MOV_TEXT &&
            !trk->last_sample_is_subtitle_end) {
            mov_write_subtitle_end_packet(s, i, trk->track_duration);
            trk->last_sample_is_subtitle_end = 1;
        }
    }

    // Check if we have any tracks that require squashing.
    // In that case, we'll have to write the packet here.
    if ((res = mov_write_squashed_packets(s)) < 0)
        return res;

    // If there were no chapters when the header was written, but there
    // are chapters now, write them in the trailer.  This only works
    // when we are not doing fragments.
    if (!mov->chapter_track && !(mov->flags & FF_MOV_FLAG_FRAGMENT)) {
        if (mov->mode & (MODE_MP4|MODE_MOV|MODE_IPOD) && s->nb_chapters) {
            mov->chapter_track = mov->nb_tracks++;
            if ((res = mov_create_chapter_track(s, mov->chapter_track)) < 0)
                return res;
        }
    }

    if (!(mov->flags & FF_MOV_FLAG_FRAGMENT)) {
        moov_pos = avio_tell(pb);
	
	/* Write size of mdat tag */
        if (mov->mdat_size + 8 <= UINT32_MAX) {
            avio_seek(pb, mov->mdat_pos, SEEK_SET);
            avio_wb32(pb, mov->mdat_size + 8);
        } else {
            /* overwrite 'wide' placeholder atom */
            avio_seek(pb, mov->mdat_pos - 8, SEEK_SET);
            /* special value: real atom size will be 64 bit value after
             * tag field */
            avio_wb32(pb, 1);
            ffio_wfourcc(pb, "mdat");
            avio_wb64(pb, mov->mdat_size + 16);
        }
        avio_seek(pb, mov->reserved_moov_size > 0 ? mov->reserved_header_pos : moov_pos, SEEK_SET);

        if (mov->flags & FF_MOV_FLAG_FASTSTART) {
            av_log(s, AV_LOG_INFO, "Starting second pass: moving the moov atom to the beginning of the file\n");
            res = shift_data(s);
            if (res < 0)
                return res;
            avio_seek(pb, mov->reserved_header_pos, SEEK_SET);
            if ((res = mov_write_moov_tag(pb, mov, s)) < 0)
                return res;
        } else if (mov->reserved_moov_size > 0) {
            int64_t size;
            if ((res = mov_write_moov_tag(pb, mov, s)) < 0)
                return res;
            size = mov->reserved_moov_size - (avio_tell(pb) - mov->reserved_header_pos);
            if (size < 8){
                av_log(s, AV_LOG_ERROR, "reserved_moov_size is too small, needed %"PRId64" additional\n", 8-size);
                return AVERROR(EINVAL);
            }
            avio_wb32(pb, size);
            ffio_wfourcc(pb, "free");
            ffio_fill(pb, 0, size - 8);
            avio_seek(pb, moov_pos, SEEK_SET);
        } else {
            if ((res = mov_write_moov_tag(pb, mov, s)) < 0)
                return res;
        }
	
        res = 0;
    } else {
        mov_auto_flush_fragment(s, 1);
        for (i = 0; i < mov->nb_tracks; i++)
           mov->tracks[i].data_offset = 0;
        if (mov->flags & FF_MOV_FLAG_GLOBAL_SIDX) {
            int64_t end;
            av_log(s, AV_LOG_INFO, "Starting second pass: inserting sidx atoms\n");
            res = shift_data(s);
            if (res < 0)
                return res;
            end = avio_tell(pb);
            avio_seek(pb, mov->reserved_header_pos, SEEK_SET);
            mov_write_sidx_tags(pb, mov, -1, 0);
            avio_seek(pb, end, SEEK_SET);
        }
        if (!(mov->flags & FF_MOV_FLAG_SKIP_TRAILER)) {
            avio_write_marker(s->pb, AV_NOPTS_VALUE, AVIO_DATA_MARKER_TRAILER);
            res = mov_write_mfra_tag(pb, mov);
            if (res < 0)
                return res;
        }
    }

    return res;
}

static int mov_check_bitstream(AVFormatContext *s, AVStream *st,
                               const AVPacket *pkt)
{
    int ret = 1;

    if (st->codecpar->codec_id == AV_CODEC_ID_AAC) {
        if (pkt->size > 2 && (AV_RB16(pkt->data) & 0xfff0) == 0xfff0)
            ret = ff_stream_add_bitstream_filter(st, "aac_adtstoasc", NULL);
    } else if (st->codecpar->codec_id == AV_CODEC_ID_VP9) {
        ret = ff_stream_add_bitstream_filter(st, "vp9_superframe", NULL);
    }

    return ret;
}

#if CONFIG_AVIF_MUXER
static int avif_write_trailer(AVFormatContext *s)
{
    AVIOContext *pb = s->pb;
    MOVMuxContext *mov = s->priv_data;
    int64_t pos_backup, extent_offsets[2];
    uint8_t *buf;
    int buf_size, moov_size;

    if (mov->moov_written) return 0;

    mov->is_animated_avif = s->streams[0]->nb_frames > 1;
    if (mov->is_animated_avif && mov->nb_streams > 1) {
        // For animated avif with alpha channel, we need to write a tref tag
        // with type "auxl".
        mov->tracks[1].tref_tag = MKTAG('a', 'u', 'x', 'l');
        mov->tracks[1].tref_id = 1;
    }
    mov_write_identification(pb, s);
    mov_write_meta_tag(pb, mov, s);

    moov_size = get_moov_size(s);
    for (int i = 0; i < mov->nb_tracks; i++)
        mov->tracks[i].data_offset = avio_tell(pb) + moov_size + 8;

    if (mov->is_animated_avif) {
        int ret;
        if ((ret = mov_write_moov_tag(pb, mov, s)) < 0)
            return ret;
    }

    buf_size = avio_get_dyn_buf(mov->mdat_buf, &buf);
    avio_wb32(pb, buf_size + 8);
    ffio_wfourcc(pb, "mdat");

    // The offset for the YUV planes is the starting position of mdat.
    extent_offsets[0] = avio_tell(pb);
    // The offset for alpha plane is YUV offset + YUV size.
    extent_offsets[1] = extent_offsets[0] + mov->avif_extent_length[0];

    avio_write(pb, buf, buf_size);

    // write extent offsets.
    pos_backup = avio_tell(pb);
    for (int i = 0; i < mov->nb_streams; i++) {
        if (extent_offsets[i] != (uint32_t)extent_offsets[i]) {
            av_log(s, AV_LOG_ERROR, "extent offset does not fit in 32 bits\n");
            return AVERROR_INVALIDDATA;
        }
        avio_seek(pb, mov->avif_extent_pos[i], SEEK_SET);
        avio_wb32(pb, extent_offsets[i]); /* rewrite offset */
    }
    avio_seek(pb, pos_backup, SEEK_SET);

    return 0;
}
#endif

#if CONFIG_TGP_MUXER || CONFIG_TG2_MUXER
static const AVCodecTag codec_3gp_tags[] = {
    { AV_CODEC_ID_H263,     MKTAG('s','2','6','3') },
    { AV_CODEC_ID_H264,     MKTAG('a','v','c','1') },
    { AV_CODEC_ID_MPEG4,    MKTAG('m','p','4','v') },
    { AV_CODEC_ID_AAC,      MKTAG('m','p','4','a') },
    { AV_CODEC_ID_AMR_NB,   MKTAG('s','a','m','r') },
    { AV_CODEC_ID_AMR_WB,   MKTAG('s','a','w','b') },
    { AV_CODEC_ID_MOV_TEXT, MKTAG('t','x','3','g') },
    { AV_CODEC_ID_NONE, 0 },
};
static const AVCodecTag *const codec_3gp_tags_list[] = { codec_3gp_tags, NULL };
#endif

static const AVCodecTag codec_mp4_tags[] = {
    { AV_CODEC_ID_MPEG4,           MKTAG('m', 'p', '4', 'v') },
    { AV_CODEC_ID_H264,            MKTAG('a', 'v', 'c', '1') },
    { AV_CODEC_ID_H264,            MKTAG('a', 'v', 'c', '3') },
    { AV_CODEC_ID_HEVC,            MKTAG('h', 'e', 'v', '1') },
    { AV_CODEC_ID_HEVC,            MKTAG('h', 'v', 'c', '1') },
    { AV_CODEC_ID_HEVC,            MKTAG('d', 'v', 'h', '1') },
    { AV_CODEC_ID_VVC,             MKTAG('v', 'v', 'c', '1') },
    { AV_CODEC_ID_VVC,             MKTAG('v', 'v', 'i', '1') },
    { AV_CODEC_ID_EVC,             MKTAG('e', 'v', 'c', '1') },
    { AV_CODEC_ID_VVC,             MKTAG('v', 'v', 'c', '1') },
    { AV_CODEC_ID_VVC,             MKTAG('v', 'v', 'i', '1') },
    { AV_CODEC_ID_MPEG2VIDEO,      MKTAG('m', 'p', '4', 'v') },
    { AV_CODEC_ID_MPEG1VIDEO,      MKTAG('m', 'p', '4', 'v') },
    { AV_CODEC_ID_MJPEG,           MKTAG('m', 'p', '4', 'v') },
    { AV_CODEC_ID_PNG,             MKTAG('m', 'p', '4', 'v') },
    { AV_CODEC_ID_JPEG2000,        MKTAG('m', 'p', '4', 'v') },
    { AV_CODEC_ID_VC1,             MKTAG('v', 'c', '-', '1') },
    { AV_CODEC_ID_DIRAC,           MKTAG('d', 'r', 'a', 'c') },
    { AV_CODEC_ID_TSCC2,           MKTAG('m', 'p', '4', 'v') },
    { AV_CODEC_ID_VP9,             MKTAG('v', 'p', '0', '9') },
    { AV_CODEC_ID_AV1,             MKTAG('a', 'v', '0', '1') },
    { AV_CODEC_ID_AAC,             MKTAG('m', 'p', '4', 'a') },
    { AV_CODEC_ID_ALAC,            MKTAG('a', 'l', 'a', 'c') },
    { AV_CODEC_ID_MP4ALS,          MKTAG('m', 'p', '4', 'a') },
    { AV_CODEC_ID_MP3,             MKTAG('m', 'p', '4', 'a') },
    { AV_CODEC_ID_MP2,             MKTAG('m', 'p', '4', 'a') },
    { AV_CODEC_ID_AC3,             MKTAG('a', 'c', '-', '3') },
    { AV_CODEC_ID_EAC3,            MKTAG('e', 'c', '-', '3') },
    { AV_CODEC_ID_DTS,             MKTAG('m', 'p', '4', 'a') },
    { AV_CODEC_ID_TRUEHD,          MKTAG('m', 'l', 'p', 'a') },
    { AV_CODEC_ID_FLAC,            MKTAG('f', 'L', 'a', 'C') },
    { AV_CODEC_ID_OPUS,            MKTAG('O', 'p', 'u', 's') },
    { AV_CODEC_ID_VORBIS,          MKTAG('m', 'p', '4', 'a') },
    { AV_CODEC_ID_QCELP,           MKTAG('m', 'p', '4', 'a') },
    { AV_CODEC_ID_EVRC,            MKTAG('m', 'p', '4', 'a') },
    { AV_CODEC_ID_DVD_SUBTITLE,    MKTAG('m', 'p', '4', 's') },
    { AV_CODEC_ID_MOV_TEXT,        MKTAG('t', 'x', '3', 'g') },
    { AV_CODEC_ID_BIN_DATA,        MKTAG('g', 'p', 'm', 'd') },
    { AV_CODEC_ID_MPEGH_3D_AUDIO,  MKTAG('m', 'h', 'm', '1') },
    { AV_CODEC_ID_TTML,            MOV_MP4_TTML_TAG          },
    { AV_CODEC_ID_TTML,            MOV_ISMV_TTML_TAG         },

    /* ISO/IEC 23003-5 integer formats */
    { AV_CODEC_ID_PCM_S16BE,       MOV_MP4_IPCM_TAG          },
    { AV_CODEC_ID_PCM_S16LE,       MOV_MP4_IPCM_TAG          },
    { AV_CODEC_ID_PCM_S24BE,       MOV_MP4_IPCM_TAG          },
    { AV_CODEC_ID_PCM_S24LE,       MOV_MP4_IPCM_TAG          },
    { AV_CODEC_ID_PCM_S32BE,       MOV_MP4_IPCM_TAG          },
    { AV_CODEC_ID_PCM_S32LE,       MOV_MP4_IPCM_TAG          },
    /* ISO/IEC 23003-5 floating-point formats */
    { AV_CODEC_ID_PCM_F32BE,       MOV_MP4_FPCM_TAG          },
    { AV_CODEC_ID_PCM_F32LE,       MOV_MP4_FPCM_TAG          },
    { AV_CODEC_ID_PCM_F64BE,       MOV_MP4_FPCM_TAG          },
    { AV_CODEC_ID_PCM_F64LE,       MOV_MP4_FPCM_TAG          },

    { AV_CODEC_ID_NONE,               0 },
};
#if CONFIG_MP4_MUXER || CONFIG_PSP_MUXER
static const AVCodecTag *const mp4_codec_tags_list[] = { codec_mp4_tags, NULL };
#endif

static const AVCodecTag codec_ism_tags[] = {
    { AV_CODEC_ID_WMAPRO      , MKTAG('w', 'm', 'a', ' ') },
    { AV_CODEC_ID_TTML        , MOV_ISMV_TTML_TAG         },
    { AV_CODEC_ID_NONE        ,    0 },
};

static const AVCodecTag codec_ipod_tags[] = {
    { AV_CODEC_ID_H264,     MKTAG('a','v','c','1') },
    { AV_CODEC_ID_MPEG4,    MKTAG('m','p','4','v') },
    { AV_CODEC_ID_AAC,      MKTAG('m','p','4','a') },
    { AV_CODEC_ID_ALAC,     MKTAG('a','l','a','c') },
    { AV_CODEC_ID_AC3,      MKTAG('a','c','-','3') },
    { AV_CODEC_ID_MOV_TEXT, MKTAG('t','x','3','g') },
    { AV_CODEC_ID_MOV_TEXT, MKTAG('t','e','x','t') },
    { AV_CODEC_ID_NONE, 0 },
};

static const AVCodecTag codec_f4v_tags[] = {
    { AV_CODEC_ID_MP3,    MKTAG('.','m','p','3') },
    { AV_CODEC_ID_AAC,    MKTAG('m','p','4','a') },
    { AV_CODEC_ID_H264,   MKTAG('a','v','c','1') },
    { AV_CODEC_ID_VP6A,   MKTAG('V','P','6','A') },
    { AV_CODEC_ID_VP6F,   MKTAG('V','P','6','F') },
    { AV_CODEC_ID_NONE, 0 },
};

#if CONFIG_AVIF_MUXER

static const AVOption avif_options[] = {
    { "movie_timescale", "set movie timescale", offsetof(MOVMuxContext, movie_timescale), AV_OPT_TYPE_INT, {.i64 = MOV_TIMESCALE}, 1, INT_MAX, AV_OPT_FLAG_ENCODING_PARAM},
    { "loop", "Number of times to loop animated AVIF: 0 - infinite loop", offsetof(MOVMuxContext, avif_loop_count), AV_OPT_TYPE_INT, {.i64 = 0}, 0, INT_MAX, AV_OPT_FLAG_ENCODING_PARAM, .unit = 0 },
    { NULL },
};
static const AVCodecTag codec_avif_tags[] = {
    { AV_CODEC_ID_AV1,     MKTAG('a','v','0','1') },
    { AV_CODEC_ID_NONE, 0 },
};
static const AVCodecTag *const codec_avif_tags_list[] = { codec_avif_tags, NULL };

static const AVClass mov_avif_muxer_class = {
    .class_name = "avif muxer",
    .item_name  = av_default_item_name,
    .option     = avif_options,
    .version    = LIBAVUTIL_VERSION_INT,
};
#endif

#if CONFIG_MOV_MUXER
const FFOutputFormat ff_mov_muxer = {
    .p.name            = "mov",
    .p.long_name       = NULL_IF_CONFIG_SMALL("QuickTime / MOV"),
    .p.extensions      = "mov",
    .priv_data_size    = sizeof(MOVMuxContext),
    .p.audio_codec     = AV_CODEC_ID_AAC,
    .p.video_codec     = CONFIG_LIBX264_ENCODER ?
                         AV_CODEC_ID_H264 : AV_CODEC_ID_MPEG4,
    .init              = mov_init,
    .write_header      = mov_write_header,
    .write_packet      = mov_write_packet,
    .write_trailer     = mov_write_trailer,
    .deinit            = mov_free,
#if FF_API_ALLOW_FLUSH
    .p.flags           = AVFMT_GLOBALHEADER | AVFMT_ALLOW_FLUSH | AVFMT_TS_NEGATIVE,
#else
    .p.flags           = AVFMT_GLOBALHEADER | AVFMT_TS_NEGATIVE,
#endif
    .p.codec_tag       = (const AVCodecTag* const []){
        ff_codec_movvideo_tags, ff_codec_movaudio_tags, ff_codec_movsubtitle_tags, 0
    },
    .check_bitstream   = mov_check_bitstream,
    .p.priv_class      = &mov_isobmff_muxer_class,
    .flags_internal    = FF_OFMT_FLAG_ALLOW_FLUSH,
};
#endif
#if CONFIG_TGP_MUXER
const FFOutputFormat ff_tgp_muxer = {
    .p.name            = "3gp",
    .p.long_name       = NULL_IF_CONFIG_SMALL("3GP (3GPP file format)"),
    .p.extensions      = "3gp",
    .priv_data_size    = sizeof(MOVMuxContext),
    .p.audio_codec     = AV_CODEC_ID_AMR_NB,
    .p.video_codec     = AV_CODEC_ID_H263,
    .init              = mov_init,
    .write_header      = mov_write_header,
    .write_packet      = mov_write_packet,
    .write_trailer     = mov_write_trailer,
    .deinit            = mov_free,
#if FF_API_ALLOW_FLUSH
    .p.flags           = AVFMT_GLOBALHEADER | AVFMT_ALLOW_FLUSH | AVFMT_TS_NEGATIVE,
#else
    .p.flags           = AVFMT_GLOBALHEADER | AVFMT_TS_NEGATIVE,
#endif
    .p.codec_tag       = codec_3gp_tags_list,
    .check_bitstream   = mov_check_bitstream,
    .p.priv_class      = &mov_isobmff_muxer_class,
    .flags_internal    = FF_OFMT_FLAG_ALLOW_FLUSH,
};
#endif
#if CONFIG_MP4_MUXER
const FFOutputFormat ff_mp4_muxer = {
    .p.name            = "mp4",
    .p.long_name       = NULL_IF_CONFIG_SMALL("MP4 (MPEG-4 Part 14)"),
    .p.mime_type       = "video/mp4",
    .p.extensions      = "mp4",
    .priv_data_size    = sizeof(MOVMuxContext),
    .p.audio_codec     = AV_CODEC_ID_AAC,
    .p.video_codec     = CONFIG_LIBX264_ENCODER ?
                         AV_CODEC_ID_H264 : AV_CODEC_ID_MPEG4,
    .init              = mov_init,
    .write_header      = mov_write_header,
    .write_packet      = mov_write_packet,
    .write_trailer     = mov_write_trailer,
    .deinit            = mov_free,
#if FF_API_ALLOW_FLUSH
    .p.flags           = AVFMT_GLOBALHEADER | AVFMT_ALLOW_FLUSH | AVFMT_TS_NEGATIVE,
#else
    .p.flags           = AVFMT_GLOBALHEADER | AVFMT_TS_NEGATIVE,
#endif
    .p.codec_tag       = mp4_codec_tags_list,
    .check_bitstream   = mov_check_bitstream,
    .p.priv_class      = &mov_isobmff_muxer_class,
    .flags_internal    = FF_OFMT_FLAG_ALLOW_FLUSH,
};
#endif
#if CONFIG_PSP_MUXER
const FFOutputFormat ff_psp_muxer = {
    .p.name            = "psp",
    .p.long_name       = NULL_IF_CONFIG_SMALL("PSP MP4 (MPEG-4 Part 14)"),
    .p.extensions      = "mp4,psp",
    .priv_data_size    = sizeof(MOVMuxContext),
    .p.audio_codec     = AV_CODEC_ID_AAC,
    .p.video_codec     = CONFIG_LIBX264_ENCODER ?
                         AV_CODEC_ID_H264 : AV_CODEC_ID_MPEG4,
    .init              = mov_init,
    .write_header      = mov_write_header,
    .write_packet      = mov_write_packet,
    .write_trailer     = mov_write_trailer,
    .deinit            = mov_free,
#if FF_API_ALLOW_FLUSH
    .p.flags           = AVFMT_GLOBALHEADER | AVFMT_ALLOW_FLUSH | AVFMT_TS_NEGATIVE,
#else
    .p.flags           = AVFMT_GLOBALHEADER | AVFMT_TS_NEGATIVE,
#endif
    .p.codec_tag       = mp4_codec_tags_list,
    .check_bitstream   = mov_check_bitstream,
    .p.priv_class      = &mov_isobmff_muxer_class,
    .flags_internal    = FF_OFMT_FLAG_ALLOW_FLUSH,
};
#endif
#if CONFIG_TG2_MUXER
const FFOutputFormat ff_tg2_muxer = {
    .p.name            = "3g2",
    .p.long_name       = NULL_IF_CONFIG_SMALL("3GP2 (3GPP2 file format)"),
    .p.extensions      = "3g2",
    .priv_data_size    = sizeof(MOVMuxContext),
    .p.audio_codec     = AV_CODEC_ID_AMR_NB,
    .p.video_codec     = AV_CODEC_ID_H263,
    .init              = mov_init,
    .write_header      = mov_write_header,
    .write_packet      = mov_write_packet,
    .write_trailer     = mov_write_trailer,
    .deinit            = mov_free,
#if FF_API_ALLOW_FLUSH
    .p.flags           = AVFMT_GLOBALHEADER | AVFMT_ALLOW_FLUSH | AVFMT_TS_NEGATIVE,
#else
    .p.flags           = AVFMT_GLOBALHEADER | AVFMT_TS_NEGATIVE,
#endif
    .p.codec_tag       = codec_3gp_tags_list,
    .check_bitstream   = mov_check_bitstream,
    .p.priv_class      = &mov_isobmff_muxer_class,
    .flags_internal    = FF_OFMT_FLAG_ALLOW_FLUSH,
};
#endif
#if CONFIG_IPOD_MUXER
const FFOutputFormat ff_ipod_muxer = {
    .p.name            = "ipod",
    .p.long_name       = NULL_IF_CONFIG_SMALL("iPod H.264 MP4 (MPEG-4 Part 14)"),
    .p.mime_type       = "video/mp4",
    .p.extensions      = "m4v,m4a,m4b",
    .priv_data_size    = sizeof(MOVMuxContext),
    .p.audio_codec     = AV_CODEC_ID_AAC,
    .p.video_codec     = AV_CODEC_ID_H264,
    .init              = mov_init,
    .write_header      = mov_write_header,
    .write_packet      = mov_write_packet,
    .write_trailer     = mov_write_trailer,
    .deinit            = mov_free,
#if FF_API_ALLOW_FLUSH
    .p.flags           = AVFMT_GLOBALHEADER | AVFMT_ALLOW_FLUSH | AVFMT_TS_NEGATIVE,
#else
    .p.flags           = AVFMT_GLOBALHEADER | AVFMT_TS_NEGATIVE,
#endif
    .p.codec_tag       = (const AVCodecTag* const []){ codec_ipod_tags, 0 },
    .check_bitstream   = mov_check_bitstream,
    .p.priv_class      = &mov_isobmff_muxer_class,
    .flags_internal    = FF_OFMT_FLAG_ALLOW_FLUSH,
};
#endif
#if CONFIG_ISMV_MUXER
const FFOutputFormat ff_ismv_muxer = {
    .p.name            = "ismv",
    .p.long_name       = NULL_IF_CONFIG_SMALL("ISMV/ISMA (Smooth Streaming)"),
    .p.mime_type       = "video/mp4",
    .p.extensions      = "ismv,isma",
    .priv_data_size    = sizeof(MOVMuxContext),
    .p.audio_codec     = AV_CODEC_ID_AAC,
    .p.video_codec     = AV_CODEC_ID_H264,
    .init              = mov_init,
    .write_header      = mov_write_header,
    .write_packet      = mov_write_packet,
    .write_trailer     = mov_write_trailer,
    .deinit            = mov_free,
#if FF_API_ALLOW_FLUSH
    .p.flags           = AVFMT_GLOBALHEADER | AVFMT_ALLOW_FLUSH | AVFMT_TS_NEGATIVE,
#else
    .p.flags           = AVFMT_GLOBALHEADER | AVFMT_TS_NEGATIVE,
#endif
    .p.codec_tag       = (const AVCodecTag* const []){
        codec_mp4_tags, codec_ism_tags, 0 },
    .check_bitstream   = mov_check_bitstream,
    .p.priv_class      = &mov_isobmff_muxer_class,
    .flags_internal    = FF_OFMT_FLAG_ALLOW_FLUSH,
};
#endif
#if CONFIG_F4V_MUXER
const FFOutputFormat ff_f4v_muxer = {
    .p.name            = "f4v",
    .p.long_name       = NULL_IF_CONFIG_SMALL("F4V Adobe Flash Video"),
    .p.mime_type       = "application/f4v",
    .p.extensions      = "f4v",
    .priv_data_size    = sizeof(MOVMuxContext),
    .p.audio_codec     = AV_CODEC_ID_AAC,
    .p.video_codec     = AV_CODEC_ID_H264,
    .init              = mov_init,
    .write_header      = mov_write_header,
    .write_packet      = mov_write_packet,
    .write_trailer     = mov_write_trailer,
    .deinit            = mov_free,
#if FF_API_ALLOW_FLUSH
    .p.flags           = AVFMT_GLOBALHEADER | AVFMT_ALLOW_FLUSH,
#else
    .p.flags           = AVFMT_GLOBALHEADER,
#endif
    .p.codec_tag       = (const AVCodecTag* const []){ codec_f4v_tags, 0 },
    .check_bitstream   = mov_check_bitstream,
    .p.priv_class      = &mov_isobmff_muxer_class,
    .flags_internal    = FF_OFMT_FLAG_ALLOW_FLUSH,
};
#endif
#if CONFIG_AVIF_MUXER
const FFOutputFormat ff_avif_muxer = {
    .p.name            = "avif",
    .p.long_name       = NULL_IF_CONFIG_SMALL("AVIF"),
    .p.mime_type       = "image/avif",
    .p.extensions      = "avif",
    .priv_data_size    = sizeof(MOVMuxContext),
    .p.video_codec     = AV_CODEC_ID_AV1,
    .init              = mov_init,
    .write_header      = mov_write_header,
    .write_packet      = mov_write_packet,
    .write_trailer     = avif_write_trailer,
    .deinit            = mov_free,
#if FF_API_ALLOW_FLUSH
    .p.flags           = AVFMT_GLOBALHEADER | AVFMT_ALLOW_FLUSH,
#else
    .p.flags           = AVFMT_GLOBALHEADER,
#endif
    .p.codec_tag       = codec_avif_tags_list,
    .p.priv_class      = &mov_avif_muxer_class,
    .flags_internal    = FF_OFMT_FLAG_ALLOW_FLUSH,
};
#endif<|MERGE_RESOLUTION|>--- conflicted
+++ resolved
@@ -1494,21 +1494,6 @@
     return update_size(pb, pos);
 }
 
-static int mov_write_vvcc_tag(AVIOContext *pb, MOVTrack *track)
-{
-    int64_t pos = avio_tell(pb);
-
-    avio_wb32(pb, 0);
-    ffio_wfourcc_full_box(pb, "vvcC");
-    //avio_wb32(pb, 0);
-    if (track->tag == MKTAG('v','v','i','1'))
-        ff_isom_write_vvcc(pb, track->vos_data, track->vos_len, 1);
-    else
-        ff_isom_write_vvcc(pb, track->vos_data, track->vos_len, 0);
-
-    return update_size(pb, pos);
-}
-
 static int mov_write_evcc_tag(AVIOContext *pb, MOVTrack *track)
 {
     int64_t pos = avio_tell(pb);
@@ -6357,19 +6342,6 @@
             }
         }
     } else if (par->codec_id == AV_CODEC_ID_VVC && trk->vos_len > 6 &&
-<<<<<<< HEAD
-               (AV_RB24(trk->vos_data) == 1 || AV_RB32(trk->vos_data) == 1)) {
-      /* extradata is Annex B, assume the bitstream is too and convert it */
-      if (trk->hint_track >= 0 && trk->hint_track < mov->nb_tracks) {
-            ret = ff_vvc_annexb2mp4_buf(pkt->data, &reformatted_data,
-                                         &size, 0, NULL);
-            if (ret < 0)
-                return ret;
-            avio_write(pb, reformatted_data, size);
-      } else {
-          size = ff_vvc_annexb2mp4(pb, pkt->data, pkt->size, 0, NULL);
-      }
-=======
              (AV_RB24(trk->vos_data) == 1 || AV_RB32(trk->vos_data) == 1)) {
         /* extradata is Annex B, assume the bitstream is too and convert it */
         if (trk->hint_track >= 0 && trk->hint_track < mov->nb_tracks) {
@@ -6381,7 +6353,6 @@
         } else {
             size = ff_vvc_annexb2mp4(pb, pkt->data, pkt->size, 0, NULL);
         }
->>>>>>> 2d33d6bf
     } else if (par->codec_id == AV_CODEC_ID_AV1) {
         if (trk->hint_track >= 0 && trk->hint_track < mov->nb_tracks) {
             ret = ff_av1_filter_obus_buf(pkt->data, &reformatted_data,
@@ -7697,12 +7668,8 @@
 
         if (mov->encryption_scheme == MOV_ENC_CENC_AES_CTR) {
             ret = ff_mov_cenc_init(&track->cenc, mov->encryption_key,
-<<<<<<< HEAD
-                (track->par->codec_id == AV_CODEC_ID_H264 || track->par->codec_id == AV_CODEC_ID_HEVC || track->par->codec_id == AV_CODEC_ID_VVC),
-=======
                 (track->par->codec_id == AV_CODEC_ID_H264 || track->par->codec_id == AV_CODEC_ID_HEVC ||
                  track->par->codec_id == AV_CODEC_ID_VVC),
->>>>>>> 2d33d6bf
                 s->flags & AVFMT_FLAG_BITEXACT);
             if (ret)
                 return ret;
