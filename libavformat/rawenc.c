--- conflicted
+++ resolved
@@ -424,30 +424,6 @@
 };
 #endif
 
-<<<<<<< HEAD
-#if CONFIG_VVC_MUXER
-static int vvc_check_bitstream(struct AVFormatContext *s, struct AVStream *st, const AVPacket *pkt)
-{
-    if (pkt->size >= 5 && AV_RB32(pkt->data) != 0x0000001 &&
-                          AV_RB24(pkt->data) != 0x000001) {
-        //TODO: fixed this after vvc codec defined in http://mp4ra.org/#/codecs
-        av_log(s, AV_LOG_ERROR, "vvc: mp4 to annexb is not supported\n");
-        return AVERROR_PATCHWELCOME;
-    }
-    return 1;
-}
-
-FFOutputFormat ff_vvc_muxer = {
-    .p.name              = "vvc",
-    .p.long_name         = NULL_IF_CONFIG_SMALL("raw VVC video"),
-    .p.extensions        = "vvc,h266,266",
-    .p.audio_codec       = AV_CODEC_ID_NONE,
-    .p.video_codec       = AV_CODEC_ID_VVC,
-    .write_header      = force_one_stream,
-    .write_packet      = ff_raw_write_packet,
-    .check_bitstream   = vvc_check_bitstream,
-    .p.flags             = AVFMT_NOTIMESTAMPS,
-=======
 #if CONFIG_EVC_MUXER
 const FFOutputFormat ff_evc_muxer = {
     .p.name            = "evc",
@@ -458,7 +434,6 @@
     .init              = force_one_stream,
     .write_packet      = ff_raw_write_packet,
     .p.flags           = AVFMT_NOTIMESTAMPS,
->>>>>>> be8a4f80
 };
 #endif
 
