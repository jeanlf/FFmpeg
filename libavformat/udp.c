--- conflicted
+++ resolved
@@ -387,11 +387,7 @@
     h->is_streamed = 1;
     h->max_packet_size = 1472;
 
-<<<<<<< HEAD
     is_output = (flags & AVIO_WRONLY);
-=======
-    is_output = !(flags & AVIO_FLAG_READ);
->>>>>>> 5a153604
 
     s = av_mallocz(sizeof(UDPContext));
     if (!s)
@@ -439,22 +435,14 @@
     /* XXX: fix av_url_split */
     if (hostname[0] == '\0' || hostname[0] == '?') {
         /* only accepts null hostname if input */
-<<<<<<< HEAD
         if (flags & AVIO_WRONLY)
-=======
-        if (!(flags & AVIO_FLAG_READ))
->>>>>>> 5a153604
             goto fail;
     } else {
         if (ff_udp_set_remote_url(h, uri) < 0)
             goto fail;
     }
 
-<<<<<<< HEAD
     if (s->is_multicast && !(h->flags & AVIO_WRONLY))
-=======
-    if (s->is_multicast && (h->flags & AVIO_FLAG_READ))
->>>>>>> 5a153604
         s->local_port = port;
     udp_fd = udp_socket_create(s, &my_addr, &len);
     if (udp_fd < 0)
@@ -471,11 +459,7 @@
 
     /* the bind is needed to give a port to the socket now */
     /* if multicast, try the multicast address bind first */
-<<<<<<< HEAD
     if (s->is_multicast && !(h->flags & AVIO_WRONLY)) {
-=======
-    if (s->is_multicast && (h->flags & AVIO_FLAG_READ)) {
->>>>>>> 5a153604
         bind_ret = bind(udp_fd,(struct sockaddr *)&s->dest_addr, len);
     }
     /* bind to the local address if not multicast or if the multicast
@@ -488,11 +472,7 @@
     s->local_port = udp_port(&my_addr, len);
 
     if (s->is_multicast) {
-<<<<<<< HEAD
         if (h->flags & AVIO_WRONLY) {
-=======
-        if (!(h->flags & AVIO_FLAG_READ)) {
->>>>>>> 5a153604
             /* output */
             if (udp_set_multicast_ttl(udp_fd, s->ttl, (struct sockaddr *)&s->dest_addr) < 0)
                 goto fail;
@@ -614,11 +594,7 @@
 {
     UDPContext *s = h->priv_data;
 
-<<<<<<< HEAD
     if (s->is_multicast && !(h->flags & AVIO_WRONLY))
-=======
-    if (s->is_multicast && (h->flags & AVIO_FLAG_READ))
->>>>>>> 5a153604
         udp_leave_multicast_group(s->udp_fd, (struct sockaddr *)&s->dest_addr);
     closesocket(s->udp_fd);
     av_log( h, AV_LOG_INFO, "circular_buffer_info max:%d%%\r\n", (s->circular_buffer_available_max*100)/s->circular_buffer_size);
