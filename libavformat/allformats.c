--- conflicted
+++ resolved
@@ -511,14 +511,9 @@
 extern const AVInputFormat  ff_xwma_demuxer;
 extern const AVInputFormat  ff_yop_demuxer;
 extern const AVInputFormat  ff_yuv4mpegpipe_demuxer;
-<<<<<<< HEAD
-extern const AVOutputFormat ff_yuv4mpegpipe_muxer;
-extern AVInputFormat  ff_vvc_demuxer;
-extern AVOutputFormat ff_vvc_muxer;
-
-=======
 extern const FFOutputFormat ff_yuv4mpegpipe_muxer;
->>>>>>> 7c130d69
+extern const AVInputFormat  ff_vvc_demuxer;
+extern const FFOutputFormat ff_vvc_muxer;
 /* image demuxers */
 extern const AVInputFormat  ff_image_bmp_pipe_demuxer;
 extern const AVInputFormat  ff_image_cri_pipe_demuxer;
