/*
 * H.266/VVC helper functions for muxers
 *
 * Copyright (C) 2022, Thomas Siedel
 *
 * This file is part of FFmpeg.
 *
 * FFmpeg is free software; you can redistribute it and/or
 * modify it under the terms of the GNU Lesser General Public
 * License as published by the Free Software Foundation; either
 * version 2.1 of the License, or (at your option) any later version.
 *
 * FFmpeg is distributed in the hope that it will be useful,
 * but WITHOUT ANY WARRANTY; without even the implied warranty of
 * MERCHANTABILITY or FITNESS FOR A PARTICULAR PURPOSE.  See the GNU
 * Lesser General Public License for more details.
 *
 * You should have received a copy of the GNU Lesser General Public
 * License along with FFmpeg; if not, write to the Free Software
 * Foundation, Inc., 51 Franklin Street, Fifth Floor, Boston, MA 02110-1301 USA
 */

#include "libavcodec/get_bits.h"
#include "libavcodec/put_bits.h"
#include "libavcodec/golomb.h"
#include "libavcodec/vvc.h"
#include "libavutil/avassert.h"
#include "libavutil/intreadwrite.h"
#include "libavutil/mem.h"
#include "avc.h"
#include "avio.h"
#include "avio_internal.h"
#include "nal.h"
#include "vvc.h"

enum {
    OPI_INDEX,
    VPS_INDEX,
    SPS_INDEX,
    PPS_INDEX,
    SEI_PREFIX_INDEX,
    SEI_SUFFIX_INDEX,
    NB_ARRAYS
};

typedef struct VVCCNALUnitArray {
    uint8_t array_completeness;
    uint8_t NAL_unit_type;
    uint16_t num_nalus;
    uint16_t *nal_unit_length;
    uint8_t **nal_unit;
} VVCCNALUnitArray;

typedef struct VVCPTLRecord {
    uint8_t num_bytes_constraint_info;
    uint8_t general_profile_idc;
    uint8_t general_tier_flag;
    uint8_t general_level_idc;
    uint8_t ptl_frame_only_constraint_flag;
    uint8_t ptl_multilayer_enabled_flag;
    uint8_t general_constraint_info[9];
    uint8_t ptl_sublayer_level_present_flag[VVC_MAX_SUBLAYERS - 1];
    uint8_t sublayer_level_idc[VVC_MAX_SUBLAYERS - 1];
    uint8_t ptl_num_sub_profiles;
    uint32_t general_sub_profile_idc[VVC_MAX_SUB_PROFILES];
} VVCPTLRecord;

typedef struct VVCDecoderConfigurationRecord {
    uint8_t lengthSizeMinusOne;
    uint8_t ptl_present_flag;
    uint16_t ols_idx;
    uint8_t num_sublayers;
    uint8_t constant_frame_rate;
    uint8_t chroma_format_idc;
    uint8_t bit_depth_minus8;
    VVCPTLRecord ptl;
    uint16_t max_picture_width;
    uint16_t max_picture_height;
    uint16_t avg_frame_rate;
    uint8_t num_of_arrays;
    VVCCNALUnitArray arrays[NB_ARRAYS];
} VVCDecoderConfigurationRecord;

static void vvcc_update_ptl(VVCDecoderConfigurationRecord *vvcc,
                            VVCPTLRecord *ptl)
{
    /*
     * The level indication general_level_idc must indicate a level of
     * capability equal to or greater than the highest level indicated for the
     * highest tier in all the parameter sets.
     */
    if (vvcc->ptl.general_tier_flag < ptl->general_tier_flag)
        vvcc->ptl.general_level_idc = ptl->general_level_idc;
    else
        vvcc->ptl.general_level_idc =
            FFMAX(vvcc->ptl.general_level_idc, ptl->general_level_idc);

    /*
     * The tier indication general_tier_flag must indicate a tier equal to or
     * greater than the highest tier indicated in all the parameter sets.
     */
    vvcc->ptl.general_tier_flag =
        FFMAX(vvcc->ptl.general_tier_flag, ptl->general_tier_flag);

    /*
     * The profile indication general_profile_idc must indicate a profile to
     * which the stream associated with this configuration record conforms.
     *
     * If the sequence parameter sets are marked with different profiles, then
     * the stream may need examination to determine which profile, if any, the
     * entire stream conforms to. If the entire stream is not examined, or the
     * examination reveals that there is no profile to which the entire stream
     * conforms, then the entire stream must be split into two or more
     * sub-streams with separate configuration records in which these rules can
     * be met.
     *
     * Note: set the profile to the highest value for the sake of simplicity.
     */
    vvcc->ptl.general_profile_idc =
        FFMAX(vvcc->ptl.general_profile_idc, ptl->general_profile_idc);

    /*
     * Each bit in flags may only be set if all
     * the parameter sets set that bit.
     */
    vvcc->ptl.ptl_frame_only_constraint_flag &=
        ptl->ptl_frame_only_constraint_flag;
    vvcc->ptl.ptl_multilayer_enabled_flag &= ptl->ptl_multilayer_enabled_flag;

    /*
     * Constraints Info
     */
    if (ptl->num_bytes_constraint_info) {
        vvcc->ptl.num_bytes_constraint_info = ptl->num_bytes_constraint_info;
        memcpy(&vvcc->ptl.general_constraint_info[0],
               &ptl->general_constraint_info[0], ptl->num_bytes_constraint_info);
    } else {
        vvcc->ptl.num_bytes_constraint_info = 1;
        memset(&vvcc->ptl.general_constraint_info[0], 0, sizeof(vvcc->ptl.general_constraint_info));
    }

    /*
     * Each bit in flags may only be set if one of
     * the parameter sets set that bit.
     */
    memset(vvcc->ptl.ptl_sublayer_level_present_flag, 0,
           sizeof(uint8_t) * vvcc->num_sublayers - 1);
    memset(vvcc->ptl.sublayer_level_idc, 0,
           sizeof(uint8_t) * vvcc->num_sublayers - 1);

    for (int i = vvcc->num_sublayers - 2; i >= 0; i--) {
        vvcc->ptl.ptl_sublayer_level_present_flag[i] |=
            ptl->ptl_sublayer_level_present_flag[i];
        if (vvcc->ptl.ptl_sublayer_level_present_flag[i]) {
            vvcc->ptl.sublayer_level_idc[i] =
                FFMAX(vvcc->ptl.sublayer_level_idc[i],
                      ptl->sublayer_level_idc[i]);
        } else {
            if (i == vvcc->num_sublayers - 1) {
                vvcc->ptl.sublayer_level_idc[i] = vvcc->ptl.general_level_idc;
            } else {
                vvcc->ptl.sublayer_level_idc[i] =
                    vvcc->ptl.sublayer_level_idc[i + 1];
            }
        }
    }

    vvcc->ptl.ptl_num_sub_profiles =
        FFMAX(vvcc->ptl.ptl_num_sub_profiles, ptl->ptl_num_sub_profiles);
    if (vvcc->ptl.ptl_num_sub_profiles) {
        for (int i = 0; i < vvcc->ptl.ptl_num_sub_profiles; i++) {
            vvcc->ptl.general_sub_profile_idc[i] =
                ptl->general_sub_profile_idc[i];
        }
    }
}

static void vvcc_parse_ptl(GetBitContext *gb,
                           VVCDecoderConfigurationRecord *vvcc,
                           unsigned int profileTierPresentFlag,
                           unsigned int max_sub_layers_minus1)
{
    VVCPTLRecord general_ptl = { 0 };

    if (profileTierPresentFlag) {
        general_ptl.general_profile_idc = get_bits(gb, 7);
        general_ptl.general_tier_flag = get_bits1(gb);
    }
    general_ptl.general_level_idc = get_bits(gb, 8);

    general_ptl.ptl_frame_only_constraint_flag = get_bits1(gb);
    general_ptl.ptl_multilayer_enabled_flag = get_bits1(gb);
    if (profileTierPresentFlag) {       // parse constraint info
        general_ptl.num_bytes_constraint_info = get_bits1(gb); // gci_present_flag
        if (general_ptl.num_bytes_constraint_info) {
            int gci_num_reserved_bits, j;
            for (j = 0; j < 8; j++)
                general_ptl.general_constraint_info[j] = get_bits(gb, 8);
            general_ptl.general_constraint_info[j++] = get_bits(gb, 7);

            gci_num_reserved_bits = get_bits(gb, 8);
            general_ptl.num_bytes_constraint_info = j;
            skip_bits(gb, gci_num_reserved_bits);
        }
        align_get_bits(gb);
    }

    for (int i = max_sub_layers_minus1 - 1; i >= 0; i--)
        general_ptl.ptl_sublayer_level_present_flag[i] = get_bits1(gb);

    align_get_bits(gb);

    for (int i = max_sub_layers_minus1 - 1; i >= 0; i--) {
        if (general_ptl.ptl_sublayer_level_present_flag[i])
            general_ptl.sublayer_level_idc[i] = get_bits(gb, 8);
    }

    if (profileTierPresentFlag) {
        general_ptl.ptl_num_sub_profiles = get_bits(gb, 8);
        if (general_ptl.ptl_num_sub_profiles) {
            for (int i = 0; i < general_ptl.ptl_num_sub_profiles; i++)
                general_ptl.general_sub_profile_idc[i] = get_bits_long(gb, 32);
        }
    }

    vvcc_update_ptl(vvcc, &general_ptl);
}

static int vvcc_parse_vps(GetBitContext *gb,
                          VVCDecoderConfigurationRecord *vvcc)
{
    unsigned int vps_max_layers_minus1;
    unsigned int vps_max_sublayers_minus1;
    unsigned int vps_default_ptl_dpb_hrd_max_tid_flag;
    unsigned int vps_all_independent_layers_flag;

    unsigned int vps_pt_present_flag[VVC_MAX_PTLS];
    unsigned int vps_ptl_max_tid[VVC_MAX_PTLS];
    unsigned int vps_num_ptls_minus1 = 0;

    /*
     * vps_video_parameter_set_id u(4)
     */
    skip_bits(gb, 4);

    vps_max_layers_minus1 = get_bits(gb, 6);
    vps_max_sublayers_minus1 = get_bits(gb, 3);

    /*
     * numTemporalLayers greater than 1 indicates that the stream to which this
     * configuration record applies is temporally scalable and the contained
     * number of temporal layers (also referred to as temporal sub-layer or
     * sub-layer in ISO/IEC 23008-2) is equal to numTemporalLayers. Value 1
     * indicates that the stream is not temporally scalable. Value 0 indicates
     * that it is unknown whether the stream is temporally scalable.
     */
    vvcc->num_sublayers = FFMAX(vvcc->num_sublayers,
                                vps_max_sublayers_minus1 + 1);

    if (vps_max_layers_minus1 > 0 && vps_max_sublayers_minus1 > 0)
        vps_default_ptl_dpb_hrd_max_tid_flag = get_bits1(gb);
    else
        vps_default_ptl_dpb_hrd_max_tid_flag = 0;
    if (vps_max_layers_minus1 > 0)
        vps_all_independent_layers_flag = get_bits1(gb);
    else
        vps_all_independent_layers_flag = 1;

    for (int i = 0; i <= vps_max_layers_minus1; i++) {
        skip_bits(gb, 6);    //vps_layer_id[i]
        if (i > 0 && !vps_all_independent_layers_flag) {
            if (!get_bits1(gb)) {   // vps_independent_layer_flag[i]
                unsigned int vps_max_tid_ref_present_flag = get_bits1(gb);
                for (int j = 0; j < i; j++) {
                    unsigned int vps_direct_ref_layer_flag = get_bits1(gb);
                    if (vps_max_tid_ref_present_flag && vps_direct_ref_layer_flag)
                        skip_bits(gb, 3);                               // vps_max_tid_il_ref_pics_plus1
                }
            }
        }
    }

    if (vps_max_layers_minus1 > 0) {
        unsigned int vps_each_layer_is_an_ols_flag;
        if (vps_all_independent_layers_flag)
            vps_each_layer_is_an_ols_flag = get_bits1(gb);
        else
            vps_each_layer_is_an_ols_flag = 0;
        if (!vps_each_layer_is_an_ols_flag) {
            unsigned int vps_ols_mode_idc;
            if (!vps_all_independent_layers_flag)
                vps_ols_mode_idc = get_bits(gb, 2);
            else
                vps_ols_mode_idc = 2;
            if (vps_ols_mode_idc == 2) {
                unsigned int vps_num_output_layer_sets_minus2 = get_bits(gb, 8);
                for (int i = 1; i <= vps_num_output_layer_sets_minus2 + 1; i++) {
                    for (int j = 0; j <= vps_max_layers_minus1; j++) {
                        skip_bits1(gb); // vps_ols_output_layer_flag[i][j]
                    }
                }
            }
        }
        vps_num_ptls_minus1 = get_bits(gb, 8);
    }

    for (int i = 0; i <= vps_num_ptls_minus1; i++) {
        if (i > 0)
            vps_pt_present_flag[i] = get_bits1(gb);
        else
            vps_pt_present_flag[i] = 1;

        if (!vps_default_ptl_dpb_hrd_max_tid_flag)
            vps_ptl_max_tid[i] = get_bits(gb, 3);
        else
            vps_ptl_max_tid[i] = vps_max_sublayers_minus1;
    }

    align_get_bits(gb);

    for (int i = 0; i <= vps_num_ptls_minus1; i++)
        vvcc_parse_ptl(gb, vvcc, vps_pt_present_flag[i], vps_ptl_max_tid[i]);
    vvcc->ptl_present_flag = 1;

    /* nothing useful for vvcc past this point */
    return 0;
}

static int vvcc_parse_sps(GetBitContext *gb,
                          VVCDecoderConfigurationRecord *vvcc)
{
    unsigned int sps_max_sublayers_minus1, sps_log2_ctu_size_minus5;
    unsigned int sps_subpic_same_size_flag, sps_pic_height_max_in_luma_samples,
        sps_pic_width_max_in_luma_samples;
    unsigned int sps_independent_subpics_flag;

    skip_bits(gb, 8);  // sps_seq_parameter_set_id && sps_video_parameter_set_id
    sps_max_sublayers_minus1 = get_bits(gb, 3);

    /*
     * numTemporalLayers greater than 1 indicates that the stream to which this
     * configuration record applies is temporally scalable and the contained
     * number of temporal layers (also referred to as temporal sub-layer or
     * sub-layer in ISO/IEC 23008-2) is equal to numTemporalLayers. Value 1
     * indicates that the stream is not temporally scalable. Value 0 indicates
     * that it is unknown whether the stream is temporally scalable.
     */
    vvcc->num_sublayers = FFMAX(vvcc->num_sublayers,
                                sps_max_sublayers_minus1 + 1);

    vvcc->chroma_format_idc = get_bits(gb, 2);
    sps_log2_ctu_size_minus5 = get_bits(gb, 2);

    if (get_bits1(gb)) {        // sps_ptl_dpb_hrd_params_present_flag
        vvcc->ptl_present_flag = 1;
        vvcc_parse_ptl(gb, vvcc, 1, sps_max_sublayers_minus1);
    }

    skip_bits1(gb);             // sps_gdr_enabled_flag
    if (get_bits(gb, 1))        // sps_ref_pic_resampling_enabled_flag
        skip_bits1(gb);         // sps_res_change_in_clvs_allowed_flag

    sps_pic_width_max_in_luma_samples = get_ue_golomb_long(gb);
    vvcc->max_picture_width =
        FFMAX(vvcc->max_picture_width, sps_pic_width_max_in_luma_samples);
    sps_pic_height_max_in_luma_samples = get_ue_golomb_long(gb);
    vvcc->max_picture_height =
        FFMAX(vvcc->max_picture_height, sps_pic_height_max_in_luma_samples);

    if (get_bits1(gb)) {
        get_ue_golomb_long(gb); // sps_conf_win_left_offset
        get_ue_golomb_long(gb); // sps_conf_win_right_offset
        get_ue_golomb_long(gb); // sps_conf_win_top_offset
        get_ue_golomb_long(gb); // sps_conf_win_bottom_offset
    }

    if (get_bits1(gb)) {        // sps_subpic_info_present_flag
        const unsigned int sps_num_subpics_minus1 = get_ue_golomb_long(gb);
        const int ctb_log2_size_y = sps_log2_ctu_size_minus5 + 5;
        const int ctb_size_y      = 1 << ctb_log2_size_y;
        const int tmp_width_val   = AV_CEIL_RSHIFT(sps_pic_width_max_in_luma_samples,  ctb_log2_size_y);
        const int tmp_height_val  = AV_CEIL_RSHIFT(sps_pic_height_max_in_luma_samples, ctb_log2_size_y);
        const int wlen            = av_ceil_log2(tmp_width_val);
        const int hlen            = av_ceil_log2(tmp_height_val);
        unsigned int sps_subpic_id_len;
        if (sps_num_subpics_minus1 > 0) {       // sps_num_subpics_minus1
            sps_independent_subpics_flag = get_bits1(gb);
            sps_subpic_same_size_flag = get_bits1(gb);
        }
        for (int i = 0; sps_num_subpics_minus1 > 0 && i <= sps_num_subpics_minus1; i++) {
            if (!sps_subpic_same_size_flag || i == 0) {
                if (i > 0 && sps_pic_width_max_in_luma_samples > ctb_size_y)
                    skip_bits(gb, wlen);
                if (i > 0 && sps_pic_height_max_in_luma_samples > ctb_size_y)
                    skip_bits(gb, hlen);
                if (i < sps_num_subpics_minus1 && sps_pic_width_max_in_luma_samples > ctb_size_y)
                    skip_bits(gb, wlen);
                if (i < sps_num_subpics_minus1 && sps_pic_height_max_in_luma_samples > ctb_size_y)
                    skip_bits(gb, hlen);
            }
            if (!sps_independent_subpics_flag) {
                skip_bits(gb, 2);       // sps_subpic_treated_as_pic_flag && sps_loop_filter_across_subpic_enabled_flag
            }
        }
        sps_subpic_id_len = get_ue_golomb_long(gb) + 1;
        if (get_bits1(gb)) {    // sps_subpic_id_mapping_explicitly_signalled_flag
            if (get_bits1(gb))  // sps_subpic_id_mapping_present_flag
                for (int i = 0; i <= sps_num_subpics_minus1; i++) {
                    skip_bits_long(gb, sps_subpic_id_len); // sps_subpic_id[i]
                }
        }
    }
    vvcc->bit_depth_minus8 = get_ue_golomb_long(gb);

    /* nothing useful for vvcc past this point */
    return 0;
}

static int vvcc_parse_pps(GetBitContext *gb,
                          VVCDecoderConfigurationRecord *vvcc)
{

    // Nothing of importance to parse in PPS
    /* nothing useful for vvcc past this point */
    return 0;
}

static void nal_unit_parse_header(GetBitContext *gb, uint8_t *nal_type)
{
    /*
     * forbidden_zero_bit    u(1)
     * nuh_reserved_zero_bit u(1)
     * nuh_layer_id          u(6)
     */
    skip_bits(gb, 8);
    *nal_type = get_bits(gb, 5);

    /*
     * nuh_temporal_id_plus1 u(3)
     */
    skip_bits(gb, 3);
}

static int vvcc_array_add_nal_unit(uint8_t *nal_buf, uint32_t nal_size,
                                   uint8_t nal_type, int ps_array_completeness,
                                   VVCCNALUnitArray *array)
{
    int ret;
<<<<<<< HEAD
    uint8_t index;

=======
>>>>>>> 4047b887
    uint16_t num_nalus;

    num_nalus = array->num_nalus;

    ret = av_reallocp_array(&array->nal_unit, num_nalus + 1, sizeof(uint8_t *));
    if (ret < 0)
        return ret;

    ret =
        av_reallocp_array(&array->nal_unit_length, num_nalus + 1,
                          sizeof(uint16_t));
    if (ret < 0)
        return ret;

    array->nal_unit[num_nalus] = nal_buf;
    array->nal_unit_length[num_nalus] = nal_size;
    array->NAL_unit_type = nal_type;
    array->num_nalus++;

    /*
    * When the sample entry name is 'vvc1', the following applies:
    * • The value of array_completeness shall be equal to 1 for arrays of SPS,
    *   and PPS NAL units.
    * • If a VVC bitstream includes DCI NAL unit(s), the value of
    *   array_completeness shall be equal to 1 for the array of DCI units.
    *   Otherwise, NAL_unit_type shall not indicate DCI NAL units.
    * • If a VVC bitstream includes VPS NAL unit(s), the value of
    *   array_completeness shall be equal to 1 for the array of VPS NAL units.
    *   Otherwise, NAL_unit_type shall not indicate VPS NAL units.
    * When the value of array_completeness is equal to 1 for an array of a
    * particular NAL_unit_type value, NAL units of that NAL_unit_type value
    * cannot be updated without causing a different sample entry to be used.
    * When the sample entry name is 'vvi1', the value of array_completeness
    * of at least one of the following arrays shall be equal to 0:
      • The array of DCI NAL units, if present.
      • The array of VPS NAL units, if present.
      • The array of SPS NAL units
      • The array of PPS NAL units.
    */
    if (nal_type == VVC_VPS_NUT || nal_type == VVC_SPS_NUT ||
        nal_type == VVC_PPS_NUT || nal_type == VVC_DCI_NUT )
        array->array_completeness = ps_array_completeness;

    return 0;
}

static int vvcc_add_nal_unit(uint8_t *nal_buf, uint32_t nal_size,
                             int ps_array_completeness,
                             VVCDecoderConfigurationRecord *vvcc,
                             unsigned array_idx)
{
    int ret = 0;
    GetBitContext gbc;
    uint8_t nal_type;
    uint8_t *rbsp_buf;
    uint32_t rbsp_size;

    rbsp_buf = ff_nal_unit_extract_rbsp(nal_buf, nal_size, &rbsp_size, 2);
    if (!rbsp_buf) {
        ret = AVERROR(ENOMEM);
        goto end;
    }

    ret = init_get_bits8(&gbc, rbsp_buf, rbsp_size);
    if (ret < 0)
        goto end;

    nal_unit_parse_header(&gbc, &nal_type);

    /*
     * Note: only 'declarative' SEI messages are allowed in
     * vvcc. Perhaps the SEI playload type should be checked
     * and non-declarative SEI messages discarded?
     */
    ret = vvcc_array_add_nal_unit(nal_buf, nal_size, nal_type,
                                  ps_array_completeness,
                                  &vvcc->arrays[array_idx]);
    if (ret < 0)
        goto end;
    if (vvcc->arrays[array_idx].num_nalus == 1)
        vvcc->num_of_arrays++;

    if (nal_type == VVC_VPS_NUT)
        ret = vvcc_parse_vps(&gbc, vvcc);
    else if (nal_type == VVC_SPS_NUT)
        ret = vvcc_parse_sps(&gbc, vvcc);
    else if (nal_type == VVC_PPS_NUT)
        ret = vvcc_parse_pps(&gbc, vvcc);
    else if (nal_type == VVC_OPI_NUT) {
        // not yet supported
    }
    if (ret < 0)
        goto end;

  end:
    av_free(rbsp_buf);
    return ret;
}

static void vvcc_init(VVCDecoderConfigurationRecord *vvcc)
{
    memset(vvcc, 0, sizeof(VVCDecoderConfigurationRecord));
    vvcc->lengthSizeMinusOne = 3;       // 4 bytes
    vvcc->ptl.ptl_frame_only_constraint_flag =
    vvcc->ptl.ptl_multilayer_enabled_flag = 1;
}

static void vvcc_close(VVCDecoderConfigurationRecord *vvcc)
{
    for (unsigned i = 0; i < FF_ARRAY_ELEMS(vvcc->arrays); i++) {
        VVCCNALUnitArray *const array = &vvcc->arrays[i];

        array->num_nalus = 0;
        av_freep(&array->nal_unit);
        av_freep(&array->nal_unit_length);
    }

    vvcc->num_of_arrays = 0;
}

static int vvcc_write(AVIOContext *pb, VVCDecoderConfigurationRecord *vvcc)
{
    uint16_t vps_count = 0, sps_count = 0, pps_count = 0;
    /*
     * It's unclear how to properly compute these fields, so
     * let's always set them to values meaning 'unspecified'.
     */
    vvcc->avg_frame_rate = 0;
    vvcc->constant_frame_rate = 1;

    av_log(NULL, AV_LOG_TRACE,
           "lengthSizeMinusOne:                  %" PRIu8 "\n",
           vvcc->lengthSizeMinusOne);
    av_log(NULL, AV_LOG_TRACE,
           "ptl_present_flag:                    %" PRIu8 "\n",
           vvcc->ptl_present_flag);
    av_log(NULL, AV_LOG_TRACE,
           "ols_idx:                             %" PRIu16 "\n", vvcc->ols_idx);
    av_log(NULL, AV_LOG_TRACE,
           "num_sublayers:                       %" PRIu8 "\n",
           vvcc->num_sublayers);
    av_log(NULL, AV_LOG_TRACE,
           "constant_frame_rate:                 %" PRIu8 "\n",
           vvcc->constant_frame_rate);
    av_log(NULL, AV_LOG_TRACE,
           "chroma_format_idc:                   %" PRIu8 "\n",
           vvcc->chroma_format_idc);

    av_log(NULL, AV_LOG_TRACE,
           "bit_depth_minus8:                    %" PRIu8 "\n",
           vvcc->bit_depth_minus8);
    av_log(NULL, AV_LOG_TRACE,
           "num_bytes_constraint_info:           %" PRIu8 "\n",
           vvcc->ptl.num_bytes_constraint_info);
    av_log(NULL, AV_LOG_TRACE,
           "general_profile_idc:                 %" PRIu8 "\n",
           vvcc->ptl.general_profile_idc);
    av_log(NULL, AV_LOG_TRACE,
           "general_tier_flag:                   %" PRIu8 "\n",
           vvcc->ptl.general_tier_flag);
    av_log(NULL, AV_LOG_TRACE,
           "general_level_idc:                   %" PRIu8 "\n",
           vvcc->ptl.general_level_idc);
    av_log(NULL, AV_LOG_TRACE,
           "ptl_frame_only_constraint_flag:      %" PRIu8 "\n",
           vvcc->ptl.ptl_frame_only_constraint_flag);
    av_log(NULL, AV_LOG_TRACE,
           "ptl_multilayer_enabled_flag:         %" PRIu8 "\n",
           vvcc->ptl.ptl_multilayer_enabled_flag);
    for (int i = 0; i < vvcc->ptl.num_bytes_constraint_info; i++) {
        av_log(NULL, AV_LOG_TRACE,
               "general_constraint_info[%d]:          %" PRIu8 "\n", i,
               vvcc->ptl.general_constraint_info[i]);
    }

    for (int i = 0; i < vvcc->num_sublayers - 1; i++) {
        av_log(NULL, AV_LOG_TRACE,
               "ptl_sublayer_level_present_flag[%d]:  %" PRIu8 "\n", i,
               vvcc->ptl.ptl_sublayer_level_present_flag[i]);
        av_log(NULL, AV_LOG_TRACE,
               "sublayer_level_idc[%d]: %" PRIu8 "\n", i,
               vvcc->ptl.sublayer_level_idc[i]);
    }

    av_log(NULL, AV_LOG_TRACE,
           "num_sub_profiles:                    %" PRIu8 "\n",
           vvcc->ptl.ptl_num_sub_profiles);

    for (unsigned i = 0; i < vvcc->ptl.ptl_num_sub_profiles; i++) {
        av_log(NULL, AV_LOG_TRACE,
               "general_sub_profile_idc[%u]:         %" PRIx32 "\n", i,
               vvcc->ptl.general_sub_profile_idc[i]);
    }

    av_log(NULL, AV_LOG_TRACE,
           "max_picture_width:                   %" PRIu16 "\n",
           vvcc->max_picture_width);
    av_log(NULL, AV_LOG_TRACE,
           "max_picture_height:                  %" PRIu16 "\n",
           vvcc->max_picture_height);
    av_log(NULL, AV_LOG_TRACE,
           "avg_frame_rate:                      %" PRIu16 "\n",
           vvcc->avg_frame_rate);

    av_log(NULL, AV_LOG_TRACE,
           "num_of_arrays:                       %" PRIu8 "\n",
           vvcc->num_of_arrays);
    for (unsigned i = 0; i < FF_ARRAY_ELEMS(vvcc->arrays); i++) {
        const VVCCNALUnitArray *const array = &vvcc->arrays[i];

        if (array->num_nalus == 0)
            continue;

        av_log(NULL, AV_LOG_TRACE,
               "array_completeness[%u]:               %" PRIu8 "\n", i,
               array->array_completeness);
        av_log(NULL, AV_LOG_TRACE,
               "NAL_unit_type[%u]:                    %" PRIu8 "\n", i,
               array->NAL_unit_type);
        av_log(NULL, AV_LOG_TRACE,
               "num_nalus[%u]:                        %" PRIu16 "\n", i,
               array->num_nalus);
        for (unsigned j = 0; j < array->num_nalus; j++)
            av_log(NULL, AV_LOG_TRACE,
                   "nal_unit_length[%u][%u]:               %"
                   PRIu16 "\n", i, j, array->nal_unit_length[j]);
    }

    /*
     * We need at least one of each: SPS and PPS.
     */
    vps_count = vvcc->arrays[VPS_INDEX].num_nalus;
    sps_count = vvcc->arrays[SPS_INDEX].num_nalus;
    pps_count = vvcc->arrays[PPS_INDEX].num_nalus;
    if (vps_count > VVC_MAX_VPS_COUNT)
        return AVERROR_INVALIDDATA;
    if (!sps_count || sps_count > VVC_MAX_SPS_COUNT)
        return AVERROR_INVALIDDATA;
    if (!pps_count || pps_count > VVC_MAX_PPS_COUNT)
        return AVERROR_INVALIDDATA;

    /* bit(5) reserved = ‘11111’b;
       unsigned int (2) LengthSizeMinusOne
       unsigned int (1) ptl_present_flag */
    avio_w8(pb, vvcc->lengthSizeMinusOne << 1 | vvcc->ptl_present_flag | 0xf8);

    if (vvcc->ptl_present_flag) {
        uint8_t buf[64];
        PutBitContext pbc;

        init_put_bits(&pbc, buf, sizeof(buf));
        /*
         * unsigned int(9) ols_idx;
         * unsigned int(3) num_sublayers;
         * unsigned int(2) constant_frame_rate;
         * unsigned int(2) chroma_format_idc;     */
        avio_wb16(pb,
                  vvcc->ols_idx << 7 | vvcc->num_sublayers << 4 | vvcc->
                  constant_frame_rate << 2 | vvcc->chroma_format_idc);

        /* unsigned int(3) bit_depth_minus8;
           bit(5) reserved = ‘11111’b; */
        avio_w8(pb, vvcc->bit_depth_minus8 << 5 | 0x1f);

        //VVCPTLRecord

        /* bit(2) reserved = ‘00’b;
           unsigned int (6) num_bytes_constraint_info */
        avio_w8(pb, vvcc->ptl.num_bytes_constraint_info & 0x3f);

        /* unsigned int (7) general_profile_idc
           unsigned int (1) general_tier_flag */
        avio_w8(pb,
                vvcc->ptl.general_profile_idc << 1 | vvcc->ptl.general_tier_flag);

        /* unsigned int (8) general_level_idc */
        avio_w8(pb, vvcc->ptl.general_level_idc);

        /*
         * unsigned int (1) ptl_frame_only_constraint_flag
         * unsigned int (1) ptl_multilayer_enabled_flag
         * unsigned int (8*num_bytes_constraint_info -2) general_constraint_info */
        put_bits(&pbc, 1, vvcc->ptl.ptl_frame_only_constraint_flag);
        put_bits(&pbc, 1, vvcc->ptl.ptl_multilayer_enabled_flag);
        av_assert0(vvcc->ptl.num_bytes_constraint_info);
        for (int i = 0; i < vvcc->ptl.num_bytes_constraint_info - 1; i++)
            put_bits(&pbc, 8, vvcc->ptl.general_constraint_info[i]);
        put_bits(&pbc, 6, vvcc->ptl.general_constraint_info[vvcc->ptl.num_bytes_constraint_info - 1] & 0x3f);
        flush_put_bits(&pbc);
        avio_write(pb, buf, put_bytes_output(&pbc));

        if (vvcc->num_sublayers > 1) {
            uint8_t ptl_sublayer_level_present_flags = 0;
            for (int i = vvcc->num_sublayers - 2; i >= 0; i--) {
                ptl_sublayer_level_present_flags =
                    (ptl_sublayer_level_present_flags << 1 | vvcc->ptl.
                     ptl_sublayer_level_present_flag[i]);
            }
            avio_w8(pb, ptl_sublayer_level_present_flags);
        }

        for (int i = vvcc->num_sublayers - 2; i >= 0; i--) {
            if (vvcc->ptl.ptl_sublayer_level_present_flag[i])
                avio_w8(pb, vvcc->ptl.sublayer_level_idc[i]);
        }

        /* unsigned int(8) num_sub_profiles; */
        avio_w8(pb, vvcc->ptl.ptl_num_sub_profiles);

        for (int j = 0; j < vvcc->ptl.ptl_num_sub_profiles; j++) {
            /* unsigned int(32) general_sub_profile_idc[j]; */
            avio_wb32(pb, vvcc->ptl.general_sub_profile_idc[j]);
        }

        //End of VvcPTLRecord

        /*
         * unsigned int(16) max_picture_width;*/
        avio_wb16(pb, vvcc->max_picture_width);

        /*
         * unsigned int(16) max_picture_height;*/
        avio_wb16(pb, vvcc->max_picture_height);

        /*
         * unsigned int(16) avg_frame_rate; */
        avio_wb16(pb, vvcc->avg_frame_rate);
    }

    /* unsigned int(8) num_of_arrays; */
    avio_w8(pb, vvcc->num_of_arrays);

    for (unsigned i = 0; i < FF_ARRAY_ELEMS(vvcc->arrays); i++) {
        const VVCCNALUnitArray *const array = &vvcc->arrays[i];

        if (!array->num_nalus)
            continue;
        /*
         * bit(1) array_completeness;
         * unsigned int(2) reserved = 0;
         * unsigned int(5) NAL_unit_type;
         */
        avio_w8(pb, array->array_completeness << 7 |
                array->NAL_unit_type & 0x1f);
        /* unsigned int(16) num_nalus; */
        if (array->NAL_unit_type != VVC_DCI_NUT &&
            array->NAL_unit_type != VVC_OPI_NUT)
            avio_wb16(pb, array->num_nalus);
        for (int j = 0; j < array->num_nalus; j++) {
            /* unsigned int(16) nal_unit_length; */
            avio_wb16(pb, array->nal_unit_length[j]);

            /* bit(8*nal_unit_length) nal_unit; */
            avio_write(pb, array->nal_unit[j],
                       array->nal_unit_length[j]);
        }
    }

    return 0;
}

int ff_vvc_annexb2mp4(AVIOContext *pb, const uint8_t *buf_in,
                      int size, int filter_ps, int *ps_count)
{
    int num_ps = 0, ret = 0;
    uint8_t *buf, *end, *start = NULL;

    if (!filter_ps) {
        ret = ff_nal_parse_units(pb, buf_in, size);
        goto end;
    }

    ret = ff_nal_parse_units_buf(buf_in, &start, &size);
    if (ret < 0)
        goto end;

    ret = 0;
    buf = start;
    end = start + size;

    while (end - buf > 4) {
        uint32_t len = FFMIN(AV_RB32(buf), end - buf - 4);
        uint8_t type = (buf[5] >> 3);

        buf += 4;

        switch (type) {
        case VVC_VPS_NUT:
        case VVC_SPS_NUT:
        case VVC_PPS_NUT:
            num_ps++;
            break;
        default:
            ret += 4 + len;
            avio_wb32(pb, len);
            avio_write(pb, buf, len);
            break;
        }

        buf += len;
    }

  end:
    av_free(start);
    if (ps_count)
        *ps_count = num_ps;
    return ret;
}

int ff_vvc_annexb2mp4_buf(const uint8_t *buf_in, uint8_t **buf_out,
                          int *size, int filter_ps, int *ps_count)
{
    AVIOContext *pb;
    int ret;

    ret = avio_open_dyn_buf(&pb);
    if (ret < 0)
        return ret;

    ret = ff_vvc_annexb2mp4(pb, buf_in, *size, filter_ps, ps_count);
    if (ret < 0) {
        ffio_free_dyn_buf(&pb);
        return ret;
    }

    *size = avio_close_dyn_buf(pb, buf_out);

    return 0;
}

int ff_isom_write_vvcc(AVIOContext *pb, const uint8_t *data,
                       int size, int ps_array_completeness)
{
    VVCDecoderConfigurationRecord vvcc;
    uint8_t *buf, *end, *start;
    int ret;

    if (size < 6) {
        /* We can't write a valid vvcc from the provided data */
        return AVERROR_INVALIDDATA;
    } else if ((*data & 0xf8) == 0xf8) {
        /* Data is already vvcc-formatted */
        avio_write(pb, data, size);
        return 0;
    } else if (!(AV_RB24(data) == 1 || AV_RB32(data) == 1)) {
        /* Not a valid Annex B start code prefix */
        return AVERROR_INVALIDDATA;
    }

    ret = ff_nal_parse_units_buf(data, &start, &size);
    if (ret < 0)
        return ret;

    vvcc_init(&vvcc);

    buf = start;
    end = start + size;

    while (end - buf > 4) {
        uint32_t len = FFMIN(AV_RB32(buf), end - buf - 4);
        uint8_t type = (buf[5] >> 3);

        buf += 4;

        for (unsigned i = 0; i < FF_ARRAY_ELEMS(vvcc.arrays); i++) {
            static const uint8_t array_idx_to_type[] =
                { VVC_OPI_NUT, VVC_VPS_NUT, VVC_SPS_NUT,
                  VVC_PPS_NUT, VVC_PREFIX_SEI_NUT, VVC_SUFFIX_SEI_NUT };

            if (type == array_idx_to_type[i]) {
                ret = vvcc_add_nal_unit(buf, len, ps_array_completeness,
                                        &vvcc, i);
                if (ret < 0)
                    goto end;
                break;
            }
        }

        buf += len;
    }

    ret = vvcc_write(pb, &vvcc);

  end:
    vvcc_close(&vvcc);
    av_free(start);
    return ret;
}<|MERGE_RESOLUTION|>--- conflicted
+++ resolved
@@ -446,11 +446,8 @@
                                    VVCCNALUnitArray *array)
 {
     int ret;
-<<<<<<< HEAD
     uint8_t index;
 
-=======
->>>>>>> 4047b887
     uint16_t num_nalus;
 
     num_nalus = array->num_nalus;
