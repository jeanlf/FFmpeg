--- conflicted
+++ resolved
@@ -2677,13 +2677,10 @@
     case AV_CODEC_ID_VP9:
         sti->need_parsing = AVSTREAM_PARSE_FULL;
         break;
-<<<<<<< HEAD
     case AV_CODEC_ID_VC1:
         sti->need_parsing = AVSTREAM_PARSE_HEADERS;
         break;
-=======
     case AV_CODEC_ID_EVC:
->>>>>>> be8a4f80
     case AV_CODEC_ID_AV1:
         /* field_order detection of H264 requires parsing */
     case AV_CODEC_ID_H264:
