/*
 * MOV demuxer
 * Copyright (c) 2001 Fabrice Bellard
 * Copyright (c) 2009 Baptiste Coudurier <baptiste dot coudurier at gmail dot com>
 *
 * first version by Francois Revol <revol@free.fr>
 * seek function by Gael Chardon <gael.dev@4now.net>
 *
 * This file is part of FFmpeg.
 *
 * FFmpeg is free software; you can redistribute it and/or
 * modify it under the terms of the GNU Lesser General Public
 * License as published by the Free Software Foundation; either
 * version 2.1 of the License, or (at your option) any later version.
 *
 * FFmpeg is distributed in the hope that it will be useful,
 * but WITHOUT ANY WARRANTY; without even the implied warranty of
 * MERCHANTABILITY or FITNESS FOR A PARTICULAR PURPOSE.  See the GNU
 * Lesser General Public License for more details.
 *
 * You should have received a copy of the GNU Lesser General Public
 * License along with FFmpeg; if not, write to the Free Software
 * Foundation, Inc., 51 Franklin Street, Fifth Floor, Boston, MA 02110-1301 USA
 */

#include "config_components.h"

#include <inttypes.h>
#include <limits.h>
#include <stdint.h>

#include "libavutil/attributes.h"
#include "libavutil/bprint.h"
#include "libavutil/channel_layout.h"
#include "libavutil/dict_internal.h"
#include "libavutil/internal.h"
#include "libavutil/intreadwrite.h"
#include "libavutil/intfloat.h"
#include "libavutil/mathematics.h"
#include "libavutil/avassert.h"
#include "libavutil/avstring.h"
#include "libavutil/dict.h"
#include "libavutil/mem.h"
#include "libavutil/opt.h"
#include "libavutil/aes.h"
#include "libavutil/aes_ctr.h"
#include "libavutil/pixdesc.h"
#include "libavutil/sha.h"
#include "libavutil/spherical.h"
#include "libavutil/stereo3d.h"
#include "libavutil/timecode.h"
#include "libavutil/uuid.h"
#include "libavcodec/ac3tab.h"
#include "libavcodec/flac.h"
#include "libavcodec/hevc.h"
#include "libavcodec/mpegaudiodecheader.h"
#include "libavcodec/mlp_parse.h"
#include "avformat.h"
#include "internal.h"
#include "avio_internal.h"
#include "demux.h"
#include "iamf_parse.h"
#include "iamf_reader.h"
#include "dovi_isom.h"
#include "riff.h"
#include "isom.h"
#include "libavcodec/get_bits.h"
#include "id3v1.h"
#include "mov_chan.h"
#include "replaygain.h"

#if CONFIG_ZLIB
#include <zlib.h>
#endif

#include "qtpalette.h"

/* those functions parse an atom */
/* links atom IDs to parse functions */
typedef struct MOVParseTableEntry {
    uint32_t type;
    int (*parse)(MOVContext *ctx, AVIOContext *pb, MOVAtom atom);
} MOVParseTableEntry;

static int mov_read_default(MOVContext *c, AVIOContext *pb, MOVAtom atom);
static int mov_read_mfra(MOVContext *c, AVIOContext *f);
static int64_t add_ctts_entry(MOVCtts** ctts_data, unsigned int* ctts_count, unsigned int* allocated_size,
                              int count, int duration);

static int mov_metadata_track_or_disc_number(MOVContext *c, AVIOContext *pb,
                                             unsigned len, const char *key)
{
    char buf[16];

    short current, total = 0;
    avio_rb16(pb); // unknown
    current = avio_rb16(pb);
    if (len >= 6)
        total = avio_rb16(pb);
    if (!total)
        snprintf(buf, sizeof(buf), "%d", current);
    else
        snprintf(buf, sizeof(buf), "%d/%d", current, total);
    c->fc->event_flags |= AVFMT_EVENT_FLAG_METADATA_UPDATED;
    av_dict_set(&c->fc->metadata, key, buf, 0);

    return 0;
}

static int mov_metadata_int8_bypass_padding(MOVContext *c, AVIOContext *pb,
                                            unsigned len, const char *key)
{
    /* bypass padding bytes */
    avio_r8(pb);
    avio_r8(pb);
    avio_r8(pb);

    c->fc->event_flags |= AVFMT_EVENT_FLAG_METADATA_UPDATED;
    av_dict_set_int(&c->fc->metadata, key, avio_r8(pb), 0);

    return 0;
}

static int mov_metadata_int8_no_padding(MOVContext *c, AVIOContext *pb,
                                        unsigned len, const char *key)
{
    c->fc->event_flags |= AVFMT_EVENT_FLAG_METADATA_UPDATED;
    av_dict_set_int(&c->fc->metadata, key, avio_r8(pb), 0);

    return 0;
}

static int mov_metadata_gnre(MOVContext *c, AVIOContext *pb,
                             unsigned len, const char *key)
{
    short genre;

    avio_r8(pb); // unknown

    genre = avio_r8(pb);
    if (genre < 1 || genre > ID3v1_GENRE_MAX)
        return 0;
    c->fc->event_flags |= AVFMT_EVENT_FLAG_METADATA_UPDATED;
    av_dict_set(&c->fc->metadata, key, ff_id3v1_genre_str[genre-1], 0);

    return 0;
}

static const uint32_t mac_to_unicode[128] = {
    0x00C4,0x00C5,0x00C7,0x00C9,0x00D1,0x00D6,0x00DC,0x00E1,
    0x00E0,0x00E2,0x00E4,0x00E3,0x00E5,0x00E7,0x00E9,0x00E8,
    0x00EA,0x00EB,0x00ED,0x00EC,0x00EE,0x00EF,0x00F1,0x00F3,
    0x00F2,0x00F4,0x00F6,0x00F5,0x00FA,0x00F9,0x00FB,0x00FC,
    0x2020,0x00B0,0x00A2,0x00A3,0x00A7,0x2022,0x00B6,0x00DF,
    0x00AE,0x00A9,0x2122,0x00B4,0x00A8,0x2260,0x00C6,0x00D8,
    0x221E,0x00B1,0x2264,0x2265,0x00A5,0x00B5,0x2202,0x2211,
    0x220F,0x03C0,0x222B,0x00AA,0x00BA,0x03A9,0x00E6,0x00F8,
    0x00BF,0x00A1,0x00AC,0x221A,0x0192,0x2248,0x2206,0x00AB,
    0x00BB,0x2026,0x00A0,0x00C0,0x00C3,0x00D5,0x0152,0x0153,
    0x2013,0x2014,0x201C,0x201D,0x2018,0x2019,0x00F7,0x25CA,
    0x00FF,0x0178,0x2044,0x20AC,0x2039,0x203A,0xFB01,0xFB02,
    0x2021,0x00B7,0x201A,0x201E,0x2030,0x00C2,0x00CA,0x00C1,
    0x00CB,0x00C8,0x00CD,0x00CE,0x00CF,0x00CC,0x00D3,0x00D4,
    0xF8FF,0x00D2,0x00DA,0x00DB,0x00D9,0x0131,0x02C6,0x02DC,
    0x00AF,0x02D8,0x02D9,0x02DA,0x00B8,0x02DD,0x02DB,0x02C7,
};

static int mov_read_mac_string(MOVContext *c, AVIOContext *pb, int len,
                               char *dst, int dstlen)
{
    char *p = dst;
    char *end = dst+dstlen-1;
    int i;

    for (i = 0; i < len; i++) {
        uint8_t t, c = avio_r8(pb);

        if (p >= end)
            continue;

        if (c < 0x80)
            *p++ = c;
        else if (p < end)
            PUT_UTF8(mac_to_unicode[c-0x80], t, if (p < end) *p++ = t;);
    }
    *p = 0;
    return p - dst;
}

static AVStream *get_curr_st(MOVContext *c)
{
    AVStream *st = NULL;

    if (c->fc->nb_streams < 1)
        return NULL;

    for (int i = 0; i < c->nb_heif_item; i++) {
        HEIFItem *item = &c->heif_item[i];

        if (!item->st)
            continue;
        if (item->st->id != c->cur_item_id)
            continue;

        st = item->st;
        break;
    }
    if (!st)
        st = c->fc->streams[c->fc->nb_streams-1];

    return st;
}

static int mov_read_covr(MOVContext *c, AVIOContext *pb, int type, int len)
{
    AVStream *st;
    MOVStreamContext *sc;
    enum AVCodecID id;
    int ret;

    switch (type) {
    case 0xd:  id = AV_CODEC_ID_MJPEG; break;
    case 0xe:  id = AV_CODEC_ID_PNG;   break;
    case 0x1b: id = AV_CODEC_ID_BMP;   break;
    default:
        av_log(c->fc, AV_LOG_WARNING, "Unknown cover type: 0x%x.\n", type);
        avio_skip(pb, len);
        return 0;
    }

    sc = av_mallocz(sizeof(*sc));
    if (!sc)
        return AVERROR(ENOMEM);
    ret = ff_add_attached_pic(c->fc, NULL, pb, NULL, len);
    if (ret < 0) {
        av_free(sc);
        return ret;
    }
    st = c->fc->streams[c->fc->nb_streams - 1];
    st->priv_data = sc;
    sc->id = st->id;
    sc->refcount = 1;

    if (st->attached_pic.size >= 8 && id != AV_CODEC_ID_BMP) {
        if (AV_RB64(st->attached_pic.data) == 0x89504e470d0a1a0a) {
            id = AV_CODEC_ID_PNG;
        } else {
            id = AV_CODEC_ID_MJPEG;
        }
    }
    st->codecpar->codec_id   = id;

    return 0;
}

// 3GPP TS 26.244
static int mov_metadata_loci(MOVContext *c, AVIOContext *pb, unsigned len)
{
    char language[4] = { 0 };
    char buf[200], place[100];
    uint16_t langcode = 0;
    double longitude, latitude, altitude;
    const char *key = "location";

    if (len < 4 + 2 + 1 + 1 + 4 + 4 + 4) {
        av_log(c->fc, AV_LOG_ERROR, "loci too short\n");
        return AVERROR_INVALIDDATA;
    }

    avio_skip(pb, 4); // version+flags
    langcode = avio_rb16(pb);
    ff_mov_lang_to_iso639(langcode, language);
    len -= 6;

    len -= avio_get_str(pb, len, place, sizeof(place));
    if (len < 1) {
        av_log(c->fc, AV_LOG_ERROR, "place name too long\n");
        return AVERROR_INVALIDDATA;
    }
    avio_skip(pb, 1); // role
    len -= 1;

    if (len < 12) {
        av_log(c->fc, AV_LOG_ERROR,
               "loci too short (%u bytes left, need at least %d)\n", len, 12);
        return AVERROR_INVALIDDATA;
    }
    longitude = ((int32_t) avio_rb32(pb)) / (float) (1 << 16);
    latitude  = ((int32_t) avio_rb32(pb)) / (float) (1 << 16);
    altitude  = ((int32_t) avio_rb32(pb)) / (float) (1 << 16);

    // Try to output in the same format as the ?xyz field
    snprintf(buf, sizeof(buf), "%+08.4f%+09.4f",  latitude, longitude);
    if (altitude)
        av_strlcatf(buf, sizeof(buf), "%+f", altitude);
    av_strlcatf(buf, sizeof(buf), "/%s", place);

    if (*language && strcmp(language, "und")) {
        char key2[16];
        snprintf(key2, sizeof(key2), "%s-%s", key, language);
        av_dict_set(&c->fc->metadata, key2, buf, 0);
    }
    c->fc->event_flags |= AVFMT_EVENT_FLAG_METADATA_UPDATED;
    return av_dict_set(&c->fc->metadata, key, buf, 0);
}

static int mov_metadata_hmmt(MOVContext *c, AVIOContext *pb, unsigned len)
{
    int i, n_hmmt;

    if (len < 2)
        return 0;
    if (c->ignore_chapters)
        return 0;

    n_hmmt = avio_rb32(pb);
    if (n_hmmt > len / 4)
        return AVERROR_INVALIDDATA;
    for (i = 0; i < n_hmmt && !pb->eof_reached; i++) {
        int moment_time = avio_rb32(pb);
        avpriv_new_chapter(c->fc, i, av_make_q(1, 1000), moment_time, AV_NOPTS_VALUE, NULL);
    }
    if (avio_feof(pb))
        return AVERROR_INVALIDDATA;
    return 0;
}

static int mov_read_udta_string(MOVContext *c, AVIOContext *pb, MOVAtom atom)
{
    char tmp_key[AV_FOURCC_MAX_STRING_SIZE] = {0};
    char key2[32], language[4] = {0};
    char *str = NULL;
    const char *key = NULL;
    uint16_t langcode = 0;
    uint32_t data_type = 0, str_size, str_size_alloc;
    int (*parse)(MOVContext*, AVIOContext*, unsigned, const char*) = NULL;
    int raw = 0;
    int num = 0;

    switch (atom.type) {
    case MKTAG( '@','P','R','M'): key = "premiere_version"; raw = 1; break;
    case MKTAG( '@','P','R','Q'): key = "quicktime_version"; raw = 1; break;
    case MKTAG( 'X','M','P','_'):
        if (c->export_xmp) { key = "xmp"; raw = 1; } break;
    case MKTAG( 'a','A','R','T'): key = "album_artist";    break;
    case MKTAG( 'a','k','I','D'): key = "account_type";
        parse = mov_metadata_int8_no_padding; break;
    case MKTAG( 'a','p','I','D'): key = "account_id"; break;
    case MKTAG( 'c','a','t','g'): key = "category"; break;
    case MKTAG( 'c','p','i','l'): key = "compilation";
        parse = mov_metadata_int8_no_padding; break;
    case MKTAG( 'c','p','r','t'): key = "copyright"; break;
    case MKTAG( 'd','e','s','c'): key = "description"; break;
    case MKTAG( 'd','i','s','k'): key = "disc";
        parse = mov_metadata_track_or_disc_number; break;
    case MKTAG( 'e','g','i','d'): key = "episode_uid";
        parse = mov_metadata_int8_no_padding; break;
    case MKTAG( 'F','I','R','M'): key = "firmware"; raw = 1; break;
    case MKTAG( 'g','n','r','e'): key = "genre";
        parse = mov_metadata_gnre; break;
    case MKTAG( 'h','d','v','d'): key = "hd_video";
        parse = mov_metadata_int8_no_padding; break;
    case MKTAG( 'H','M','M','T'):
        return mov_metadata_hmmt(c, pb, atom.size);
    case MKTAG( 'k','e','y','w'): key = "keywords";  break;
    case MKTAG( 'l','d','e','s'): key = "synopsis";  break;
    case MKTAG( 'l','o','c','i'):
        return mov_metadata_loci(c, pb, atom.size);
    case MKTAG( 'm','a','n','u'): key = "make"; break;
    case MKTAG( 'm','o','d','l'): key = "model"; break;
    case MKTAG( 'p','c','s','t'): key = "podcast";
        parse = mov_metadata_int8_no_padding; break;
    case MKTAG( 'p','g','a','p'): key = "gapless_playback";
        parse = mov_metadata_int8_no_padding; break;
    case MKTAG( 'p','u','r','d'): key = "purchase_date"; break;
    case MKTAG( 'r','t','n','g'): key = "rating";
        parse = mov_metadata_int8_no_padding; break;
    case MKTAG( 's','o','a','a'): key = "sort_album_artist"; break;
    case MKTAG( 's','o','a','l'): key = "sort_album";   break;
    case MKTAG( 's','o','a','r'): key = "sort_artist";  break;
    case MKTAG( 's','o','c','o'): key = "sort_composer"; break;
    case MKTAG( 's','o','n','m'): key = "sort_name";    break;
    case MKTAG( 's','o','s','n'): key = "sort_show";    break;
    case MKTAG( 's','t','i','k'): key = "media_type";
        parse = mov_metadata_int8_no_padding; break;
    case MKTAG( 't','r','k','n'): key = "track";
        parse = mov_metadata_track_or_disc_number; break;
    case MKTAG( 't','v','e','n'): key = "episode_id"; break;
    case MKTAG( 't','v','e','s'): key = "episode_sort";
        parse = mov_metadata_int8_bypass_padding; break;
    case MKTAG( 't','v','n','n'): key = "network";   break;
    case MKTAG( 't','v','s','h'): key = "show";      break;
    case MKTAG( 't','v','s','n'): key = "season_number";
        parse = mov_metadata_int8_bypass_padding; break;
    case MKTAG(0xa9,'A','R','T'): key = "artist";    break;
    case MKTAG(0xa9,'P','R','D'): key = "producer";  break;
    case MKTAG(0xa9,'a','l','b'): key = "album";     break;
    case MKTAG(0xa9,'a','u','t'): key = "artist";    break;
    case MKTAG(0xa9,'c','h','p'): key = "chapter";   break;
    case MKTAG(0xa9,'c','m','t'): key = "comment";   break;
    case MKTAG(0xa9,'c','o','m'): key = "composer";  break;
    case MKTAG(0xa9,'c','p','y'): key = "copyright"; break;
    case MKTAG(0xa9,'d','a','y'): key = "date";      break;
    case MKTAG(0xa9,'d','i','r'): key = "director";  break;
    case MKTAG(0xa9,'d','i','s'): key = "disclaimer"; break;
    case MKTAG(0xa9,'e','d','1'): key = "edit_date"; break;
    case MKTAG(0xa9,'e','n','c'): key = "encoder";   break;
    case MKTAG(0xa9,'f','m','t'): key = "original_format"; break;
    case MKTAG(0xa9,'g','e','n'): key = "genre";     break;
    case MKTAG(0xa9,'g','r','p'): key = "grouping";  break;
    case MKTAG(0xa9,'h','s','t'): key = "host_computer"; break;
    case MKTAG(0xa9,'i','n','f'): key = "comment";   break;
    case MKTAG(0xa9,'l','y','r'): key = "lyrics";    break;
    case MKTAG(0xa9,'m','a','k'): key = "make";      break;
    case MKTAG(0xa9,'m','o','d'): key = "model";     break;
    case MKTAG(0xa9,'n','a','m'): key = "title";     break;
    case MKTAG(0xa9,'o','p','e'): key = "original_artist"; break;
    case MKTAG(0xa9,'p','r','d'): key = "producer";  break;
    case MKTAG(0xa9,'p','r','f'): key = "performers"; break;
    case MKTAG(0xa9,'r','e','q'): key = "playback_requirements"; break;
    case MKTAG(0xa9,'s','r','c'): key = "original_source"; break;
    case MKTAG(0xa9,'s','t','3'): key = "subtitle";  break;
    case MKTAG(0xa9,'s','w','r'): key = "encoder";   break;
    case MKTAG(0xa9,'t','o','o'): key = "encoder";   break;
    case MKTAG(0xa9,'t','r','k'): key = "track";     break;
    case MKTAG(0xa9,'u','r','l'): key = "URL";       break;
    case MKTAG(0xa9,'w','r','n'): key = "warning";   break;
    case MKTAG(0xa9,'w','r','t'): key = "composer";  break;
    case MKTAG(0xa9,'x','y','z'): key = "location";  break;
    }
retry:
    if (c->itunes_metadata && atom.size > 8) {
        int data_size = avio_rb32(pb);
        int tag = avio_rl32(pb);
        if (tag == MKTAG('d','a','t','a') && data_size <= atom.size && data_size >= 16) {
            data_type = avio_rb32(pb); // type
            avio_rb32(pb); // unknown
            str_size = data_size - 16;
            atom.size -= 16;

            if (!key && c->found_hdlr_mdta && c->meta_keys) {
                uint32_t index = av_bswap32(atom.type); // BE number has been read as LE
                if (index < c->meta_keys_count && index > 0) {
                    key = c->meta_keys[index];
                } else if (atom.type != MKTAG('c', 'o', 'v', 'r')) {
                    av_log(c->fc, AV_LOG_WARNING,
                           "The index of 'data' is out of range: %"PRId32" < 1 or >= %d.\n",
                           index, c->meta_keys_count);
                }
            }
            if (atom.type == MKTAG('c', 'o', 'v', 'r') ||
                (key && !strcmp(key, "com.apple.quicktime.artwork"))) {
                int ret = mov_read_covr(c, pb, data_type, str_size);
                if (ret < 0) {
                    av_log(c->fc, AV_LOG_ERROR, "Error parsing cover art.\n");
                    return ret;
                }
                atom.size -= str_size;
                if (atom.size > 8)
                    goto retry;
                return ret;
            }
        } else return 0;
    } else if (atom.size > 4 && key && !c->itunes_metadata && !raw) {
        str_size = avio_rb16(pb); // string length
        if (str_size > atom.size) {
            raw = 1;
            avio_seek(pb, -2, SEEK_CUR);
            av_log(c->fc, AV_LOG_WARNING, "UDTA parsing failed retrying raw\n");
            goto retry;
        }
        langcode = avio_rb16(pb);
        ff_mov_lang_to_iso639(langcode, language);
        atom.size -= 4;
    } else
        str_size = atom.size;

    if (c->export_all && !key) {
        key = av_fourcc_make_string(tmp_key, atom.type);
    }

    if (!key)
        return 0;
    if (atom.size < 0 || str_size >= INT_MAX/2)
        return AVERROR_INVALIDDATA;

    // Allocates enough space if data_type is a int32 or float32 number, otherwise
    // worst-case requirement for output string in case of utf8 coded input
    num = (data_type >= 21 && data_type <= 23);
    str_size_alloc = (num ? 512 : (raw ? str_size : str_size * 2)) + 1;
    str = av_mallocz(str_size_alloc);
    if (!str)
        return AVERROR(ENOMEM);

    if (parse)
        parse(c, pb, str_size, key);
    else {
        if (!raw && (data_type == 3 || (data_type == 0 && (langcode < 0x400 || langcode == 0x7fff)))) { // MAC Encoded
            mov_read_mac_string(c, pb, str_size, str, str_size_alloc);
        } else if (data_type == 21) { // BE signed integer, variable size
            int val = 0;
            if (str_size == 1)
                val = (int8_t)avio_r8(pb);
            else if (str_size == 2)
                val = (int16_t)avio_rb16(pb);
            else if (str_size == 3)
                val = ((int32_t)(avio_rb24(pb)<<8))>>8;
            else if (str_size == 4)
                val = (int32_t)avio_rb32(pb);
            if (snprintf(str, str_size_alloc, "%d", val) >= str_size_alloc) {
                av_log(c->fc, AV_LOG_ERROR,
                       "Failed to store the number (%d) in string.\n", val);
                av_free(str);
                return AVERROR_INVALIDDATA;
            }
        } else if (data_type == 22) { // BE unsigned integer, variable size
            unsigned int val = 0;
            if (str_size == 1)
                val = avio_r8(pb);
            else if (str_size == 2)
                val = avio_rb16(pb);
            else if (str_size == 3)
                val = avio_rb24(pb);
            else if (str_size == 4)
                val = avio_rb32(pb);
            if (snprintf(str, str_size_alloc, "%u", val) >= str_size_alloc) {
                av_log(c->fc, AV_LOG_ERROR,
                       "Failed to store the number (%u) in string.\n", val);
                av_free(str);
                return AVERROR_INVALIDDATA;
            }
        } else if (data_type == 23 && str_size >= 4) {  // BE float32
            float val = av_int2float(avio_rb32(pb));
            if (snprintf(str, str_size_alloc, "%f", val) >= str_size_alloc) {
                av_log(c->fc, AV_LOG_ERROR,
                       "Failed to store the float32 number (%f) in string.\n", val);
                av_free(str);
                return AVERROR_INVALIDDATA;
            }
        } else if (data_type > 1 && data_type != 4) {
            // data_type can be 0 if not set at all above. data_type 1 means
            // UTF8 and 4 means "UTF8 sort". For any other type (UTF16 or e.g.
            // a picture), don't return it blindly in a string that is supposed
            // to be UTF8 text.
            av_log(c->fc, AV_LOG_WARNING, "Skipping unhandled metadata %s of type %d\n", key, data_type);
            av_free(str);
            return 0;
        } else {
            int ret = ffio_read_size(pb, str, str_size);
            if (ret < 0) {
                av_free(str);
                return ret;
            }
            str[str_size] = 0;
        }
        c->fc->event_flags |= AVFMT_EVENT_FLAG_METADATA_UPDATED;
        av_dict_set(&c->fc->metadata, key, str, 0);
        if (*language && strcmp(language, "und")) {
            snprintf(key2, sizeof(key2), "%s-%s", key, language);
            av_dict_set(&c->fc->metadata, key2, str, 0);
        }
        if (!strcmp(key, "encoder")) {
            int major, minor, micro;
            if (sscanf(str, "HandBrake %d.%d.%d", &major, &minor, &micro) == 3) {
                c->handbrake_version = 1000000*major + 1000*minor + micro;
            }
        }
    }

    av_freep(&str);
    return 0;
}

static int mov_read_chpl(MOVContext *c, AVIOContext *pb, MOVAtom atom)
{
    int64_t start;
    int i, nb_chapters, str_len, version;
    char str[256+1];
    int ret;

    if (c->ignore_chapters)
        return 0;

    if ((atom.size -= 5) < 0)
        return 0;

    version = avio_r8(pb);
    avio_rb24(pb);
    if (version)
        avio_rb32(pb); // ???
    nb_chapters = avio_r8(pb);

    for (i = 0; i < nb_chapters; i++) {
        if (atom.size < 9)
            return 0;

        start = avio_rb64(pb);
        str_len = avio_r8(pb);

        if ((atom.size -= 9+str_len) < 0)
            return 0;

        ret = ffio_read_size(pb, str, str_len);
        if (ret < 0)
            return ret;
        str[str_len] = 0;
        avpriv_new_chapter(c->fc, i, (AVRational){1,10000000}, start, AV_NOPTS_VALUE, str);
    }
    return 0;
}

#define MIN_DATA_ENTRY_BOX_SIZE 12
static int mov_read_dref(MOVContext *c, AVIOContext *pb, MOVAtom atom)
{
    AVStream *st;
    MOVStreamContext *sc;
    int entries, i, j;

    if (c->fc->nb_streams < 1)
        return 0;
    st = c->fc->streams[c->fc->nb_streams-1];
    sc = st->priv_data;

    avio_rb32(pb); // version + flags
    entries = avio_rb32(pb);
    if (!entries ||
        entries >  (atom.size - 1) / MIN_DATA_ENTRY_BOX_SIZE + 1 ||
        entries >= UINT_MAX / sizeof(*sc->drefs))
        return AVERROR_INVALIDDATA;

    for (i = 0; i < sc->drefs_count; i++) {
        MOVDref *dref = &sc->drefs[i];
        av_freep(&dref->path);
        av_freep(&dref->dir);
    }
    av_free(sc->drefs);
    sc->drefs_count = 0;
    sc->drefs = av_mallocz(entries * sizeof(*sc->drefs));
    if (!sc->drefs)
        return AVERROR(ENOMEM);
    sc->drefs_count = entries;

    for (i = 0; i < entries; i++) {
        MOVDref *dref = &sc->drefs[i];
        uint32_t size = avio_rb32(pb);
        int64_t next = avio_tell(pb);

        if (size < 12 || next < 0 || next > INT64_MAX - size)
            return AVERROR_INVALIDDATA;

        next += size - 4;

        dref->type = avio_rl32(pb);
        avio_rb32(pb); // version + flags

        if (dref->type == MKTAG('a','l','i','s') && size > 150) {
            /* macintosh alias record */
            uint16_t volume_len, len;
            int16_t type;
            int ret;

            avio_skip(pb, 10);

            volume_len = avio_r8(pb);
            volume_len = FFMIN(volume_len, 27);
            ret = ffio_read_size(pb, dref->volume, 27);
            if (ret < 0)
                return ret;
            dref->volume[volume_len] = 0;
            av_log(c->fc, AV_LOG_DEBUG, "volume %s, len %d\n", dref->volume, volume_len);

            avio_skip(pb, 12);

            len = avio_r8(pb);
            len = FFMIN(len, 63);
            ret = ffio_read_size(pb, dref->filename, 63);
            if (ret < 0)
                return ret;
            dref->filename[len] = 0;
            av_log(c->fc, AV_LOG_DEBUG, "filename %s, len %d\n", dref->filename, len);

            avio_skip(pb, 16);

            /* read next level up_from_alias/down_to_target */
            dref->nlvl_from = avio_rb16(pb);
            dref->nlvl_to   = avio_rb16(pb);
            av_log(c->fc, AV_LOG_DEBUG, "nlvl from %d, nlvl to %d\n",
                   dref->nlvl_from, dref->nlvl_to);

            avio_skip(pb, 16);

            for (type = 0; type != -1 && avio_tell(pb) < next; ) {
                if (avio_feof(pb))
                    return AVERROR_EOF;
                type = avio_rb16(pb);
                len = avio_rb16(pb);
                av_log(c->fc, AV_LOG_DEBUG, "type %d, len %d\n", type, len);
                if (len&1)
                    len += 1;
                if (type == 2) { // absolute path
                    av_free(dref->path);
                    dref->path = av_mallocz(len+1);
                    if (!dref->path)
                        return AVERROR(ENOMEM);

                    ret = ffio_read_size(pb, dref->path, len);
                    if (ret < 0) {
                        av_freep(&dref->path);
                        return ret;
                    }
                    if (len > volume_len && !strncmp(dref->path, dref->volume, volume_len)) {
                        len -= volume_len;
                        memmove(dref->path, dref->path+volume_len, len);
                        dref->path[len] = 0;
                    }
                    // trim string of any ending zeros
                    for (j = len - 1; j >= 0; j--) {
                        if (dref->path[j] == 0)
                            len--;
                        else
                            break;
                    }
                    for (j = 0; j < len; j++)
                        if (dref->path[j] == ':' || dref->path[j] == 0)
                            dref->path[j] = '/';
                    av_log(c->fc, AV_LOG_DEBUG, "path %s\n", dref->path);
                } else if (type == 0) { // directory name
                    av_free(dref->dir);
                    dref->dir = av_malloc(len+1);
                    if (!dref->dir)
                        return AVERROR(ENOMEM);

                    ret = ffio_read_size(pb, dref->dir, len);
                    if (ret < 0) {
                        av_freep(&dref->dir);
                        return ret;
                    }
                    dref->dir[len] = 0;
                    for (j = 0; j < len; j++)
                        if (dref->dir[j] == ':')
                            dref->dir[j] = '/';
                    av_log(c->fc, AV_LOG_DEBUG, "dir %s\n", dref->dir);
                } else
                    avio_skip(pb, len);
            }
        } else {
            av_log(c->fc, AV_LOG_DEBUG, "Unknown dref type 0x%08"PRIx32" size %"PRIu32"\n",
                   dref->type, size);
            entries--;
            i--;
        }
        avio_seek(pb, next, SEEK_SET);
    }
    return 0;
}

static int mov_read_hdlr(MOVContext *c, AVIOContext *pb, MOVAtom atom)
{
    AVStream *st;
    uint32_t type;
    uint32_t ctype;
    int64_t title_size;
    char *title_str;
    int ret;

    avio_r8(pb); /* version */
    avio_rb24(pb); /* flags */

    /* component type */
    ctype = avio_rl32(pb);
    type = avio_rl32(pb); /* component subtype */

    av_log(c->fc, AV_LOG_TRACE, "ctype=%s\n", av_fourcc2str(ctype));
    av_log(c->fc, AV_LOG_TRACE, "stype=%s\n", av_fourcc2str(type));

    if (c->trak_index < 0) {  // meta not inside a trak
        if (type == MKTAG('m','d','t','a')) {
            c->found_hdlr_mdta = 1;
        }
        return 0;
    }

    st = c->fc->streams[c->fc->nb_streams-1];

    if     (type == MKTAG('v','i','d','e'))
        st->codecpar->codec_type = AVMEDIA_TYPE_VIDEO;
    else if (type == MKTAG('s','o','u','n'))
        st->codecpar->codec_type = AVMEDIA_TYPE_AUDIO;
    else if (type == MKTAG('m','1','a',' '))
        st->codecpar->codec_id = AV_CODEC_ID_MP2;
    else if ((type == MKTAG('s','u','b','p')) || (type == MKTAG('c','l','c','p')))
        st->codecpar->codec_type = AVMEDIA_TYPE_SUBTITLE;

    avio_rb32(pb); /* component  manufacture */
    avio_rb32(pb); /* component flags */
    avio_rb32(pb); /* component flags mask */

    title_size = atom.size - 24;
    if (title_size > 0) {
        if (title_size > FFMIN(INT_MAX, SIZE_MAX-1))
            return AVERROR_INVALIDDATA;
        title_str = av_malloc(title_size + 1); /* Add null terminator */
        if (!title_str)
            return AVERROR(ENOMEM);

        ret = ffio_read_size(pb, title_str, title_size);
        if (ret < 0) {
            av_freep(&title_str);
            return ret;
        }
        title_str[title_size] = 0;
        if (title_str[0]) {
            int off = (!c->isom && title_str[0] == title_size - 1);
            // flag added so as to not set stream handler name if already set from mdia->hdlr
            av_dict_set(&st->metadata, "handler_name", title_str + off, AV_DICT_DONT_OVERWRITE);
        }
        av_freep(&title_str);
    }

    return 0;
}

static int mov_read_esds(MOVContext *c, AVIOContext *pb, MOVAtom atom)
{
    return ff_mov_read_esds(c->fc, pb);
}

static int mov_read_dac3(MOVContext *c, AVIOContext *pb, MOVAtom atom)
{
    AVStream *st;
    AVPacketSideData *sd;
    enum AVAudioServiceType *ast;
    int ac3info, acmod, lfeon, bsmod;
    uint64_t mask;

    if (c->fc->nb_streams < 1)
        return 0;
    st = c->fc->streams[c->fc->nb_streams-1];

    sd = av_packet_side_data_new(&st->codecpar->coded_side_data,
                                 &st->codecpar->nb_coded_side_data,
                                 AV_PKT_DATA_AUDIO_SERVICE_TYPE,
                                 sizeof(*ast), 0);
    if (!sd)
        return AVERROR(ENOMEM);

    ast = (enum AVAudioServiceType*)sd->data;
    ac3info = avio_rb24(pb);
    bsmod = (ac3info >> 14) & 0x7;
    acmod = (ac3info >> 11) & 0x7;
    lfeon = (ac3info >> 10) & 0x1;

    mask = ff_ac3_channel_layout_tab[acmod];
    if (lfeon)
        mask |= AV_CH_LOW_FREQUENCY;
    av_channel_layout_uninit(&st->codecpar->ch_layout);
    av_channel_layout_from_mask(&st->codecpar->ch_layout, mask);

    *ast = bsmod;
    if (st->codecpar->ch_layout.nb_channels > 1 && bsmod == 0x7)
        *ast = AV_AUDIO_SERVICE_TYPE_KARAOKE;

    return 0;
}

#if CONFIG_IAMFDEC
static int mov_read_iacb(MOVContext *c, AVIOContext *pb, MOVAtom atom)
{
    AVStream *st;
    MOVStreamContext *sc;
    FFIOContext b;
    AVIOContext *descriptor_pb;
    AVDictionary *metadata;
    IAMFContext *iamf;
    int64_t start_time, duration;
    unsigned descriptors_size;
    int nb_frames, disposition;
    int version, ret;

    if (atom.size < 5)
        return AVERROR_INVALIDDATA;

    if (c->fc->nb_streams < 1)
        return 0;

    version = avio_r8(pb);
    if (version != 1) {
        av_log(c->fc, AV_LOG_ERROR, "%s configurationVersion %d",
               version < 1 ? "invalid" : "unsupported", version);
        return AVERROR_INVALIDDATA;
    }

    descriptors_size = ffio_read_leb(pb);
    if (!descriptors_size || descriptors_size > INT_MAX)
        return AVERROR_INVALIDDATA;

    st = c->fc->streams[c->fc->nb_streams - 1];
    sc = st->priv_data;

    sc->iamf = av_mallocz(sizeof(*sc->iamf));
    if (!sc->iamf)
        return AVERROR(ENOMEM);
    iamf = &sc->iamf->iamf;

    st->codecpar->extradata = av_malloc(descriptors_size);
    if (!st->codecpar->extradata)
        return AVERROR(ENOMEM);
    st->codecpar->extradata_size = descriptors_size;

    ret = avio_read(pb, st->codecpar->extradata, descriptors_size);
    if (ret != descriptors_size)
        return ret < 0 ? ret : AVERROR_INVALIDDATA;

    ffio_init_read_context(&b, st->codecpar->extradata, descriptors_size);
    descriptor_pb = &b.pub;

    ret = ff_iamfdec_read_descriptors(iamf, descriptor_pb, descriptors_size, c->fc);
    if (ret < 0)
        return ret;

    metadata = st->metadata;
    st->metadata = NULL;
    start_time = st->start_time;
    nb_frames = st->nb_frames;
    duration = st->duration;
    disposition = st->disposition;

    for (int i = 0; i < iamf->nb_audio_elements; i++) {
        IAMFAudioElement *audio_element = iamf->audio_elements[i];
        const AVIAMFAudioElement *element;
        AVStreamGroup *stg =
            avformat_stream_group_create(c->fc, AV_STREAM_GROUP_PARAMS_IAMF_AUDIO_ELEMENT, NULL);

        if (!stg) {
            ret = AVERROR(ENOMEM);
            goto fail;
        }

        av_iamf_audio_element_free(&stg->params.iamf_audio_element);
        stg->id = audio_element->audio_element_id;
        /* Transfer ownership */
        element = stg->params.iamf_audio_element = audio_element->element;
        audio_element->element = NULL;

        for (int j = 0; j < audio_element->nb_substreams; j++) {
            IAMFSubStream *substream = &audio_element->substreams[j];
            AVStream *stream;

            if (!i && !j) {
                if (audio_element->layers[0].substream_count != 1)
                    disposition &= ~AV_DISPOSITION_DEFAULT;
                stream = st;
            } else
                stream = avformat_new_stream(c->fc, NULL);
            if (!stream) {
                ret = AVERROR(ENOMEM);
                goto fail;
            }

            stream->start_time = start_time;
            stream->nb_frames = nb_frames;
            stream->duration = duration;
            stream->disposition = disposition;
            if (stream != st) {
                stream->priv_data = sc;
                sc->refcount++;
            }

            if (element->audio_element_type == AV_IAMF_AUDIO_ELEMENT_TYPE_SCENE)
                stream->disposition |= AV_DISPOSITION_DEPENDENT;
            if (i || j) {
                stream->disposition |= AV_DISPOSITION_DEPENDENT;
                if (audio_element->layers[0].substream_count == 1)
                    stream->disposition &= ~AV_DISPOSITION_DEFAULT;
            }

            ret = avcodec_parameters_copy(stream->codecpar, substream->codecpar);
            if (ret < 0)
                goto fail;

            stream->id = substream->audio_substream_id;

            avpriv_set_pts_info(st, 64, 1, sc->time_scale);

            ret = avformat_stream_group_add_stream(stg, stream);
            if (ret < 0)
                goto fail;
        }

        ret = av_dict_copy(&stg->metadata, metadata, 0);
        if (ret < 0)
            goto fail;
    }

    for (int i = 0; i < iamf->nb_mix_presentations; i++) {
        IAMFMixPresentation *mix_presentation = iamf->mix_presentations[i];
        const AVIAMFMixPresentation *mix = mix_presentation->cmix;
        AVStreamGroup *stg =
            avformat_stream_group_create(c->fc, AV_STREAM_GROUP_PARAMS_IAMF_MIX_PRESENTATION, NULL);

        if (!stg) {
            ret = AVERROR(ENOMEM);
            goto fail;
        }

        av_iamf_mix_presentation_free(&stg->params.iamf_mix_presentation);
        stg->id = mix_presentation->mix_presentation_id;
        /* Transfer ownership */
        stg->params.iamf_mix_presentation = mix_presentation->mix;
        mix_presentation->mix = NULL;

        for (int j = 0; j < mix->nb_submixes; j++) {
            const AVIAMFSubmix *submix = mix->submixes[j];

            for (int k = 0; k < submix->nb_elements; k++) {
                const AVIAMFSubmixElement *submix_element = submix->elements[k];
                const AVStreamGroup *audio_element = NULL;

                for (int l = 0; l < c->fc->nb_stream_groups; l++)
                    if (c->fc->stream_groups[l]->type == AV_STREAM_GROUP_PARAMS_IAMF_AUDIO_ELEMENT &&
                        c->fc->stream_groups[l]->id   == submix_element->audio_element_id) {
                        audio_element = c->fc->stream_groups[l];
                        break;
                    }
                av_assert0(audio_element);

                for (int l = 0; l < audio_element->nb_streams; l++) {
                    ret = avformat_stream_group_add_stream(stg, audio_element->streams[l]);
                    if (ret < 0 && ret != AVERROR(EEXIST))
                        goto fail;
                }
            }
        }

        ret = av_dict_copy(&stg->metadata, metadata, 0);
        if (ret < 0)
            goto fail;
    }

    ret = 0;
fail:
    av_dict_free(&metadata);

    return ret;
}
#endif

static int mov_read_dec3(MOVContext *c, AVIOContext *pb, MOVAtom atom)
{
    AVStream *st;
    AVPacketSideData *sd;
    enum AVAudioServiceType *ast;
    int eac3info, acmod, lfeon, bsmod;
    uint64_t mask;

    if (c->fc->nb_streams < 1)
        return 0;
    st = c->fc->streams[c->fc->nb_streams-1];

    sd = av_packet_side_data_new(&st->codecpar->coded_side_data,
                                 &st->codecpar->nb_coded_side_data,
                                 AV_PKT_DATA_AUDIO_SERVICE_TYPE,
                                 sizeof(*ast), 0);
    if (!sd)
        return AVERROR(ENOMEM);

    ast = (enum AVAudioServiceType*)sd->data;

    /* No need to parse fields for additional independent substreams and its
     * associated dependent substreams since libavcodec's E-AC-3 decoder
     * does not support them yet. */
    avio_rb16(pb); /* data_rate and num_ind_sub */
    eac3info = avio_rb24(pb);
    bsmod = (eac3info >> 12) & 0x1f;
    acmod = (eac3info >>  9) & 0x7;
    lfeon = (eac3info >>  8) & 0x1;

    mask = ff_ac3_channel_layout_tab[acmod];
    if (lfeon)
        mask |= AV_CH_LOW_FREQUENCY;
    av_channel_layout_uninit(&st->codecpar->ch_layout);
    av_channel_layout_from_mask(&st->codecpar->ch_layout, mask);

    *ast = bsmod;
    if (st->codecpar->ch_layout.nb_channels > 1 && bsmod == 0x7)
        *ast = AV_AUDIO_SERVICE_TYPE_KARAOKE;

    return 0;
}

static int mov_read_ddts(MOVContext *c, AVIOContext *pb, MOVAtom atom)
{
#define DDTS_SIZE 20
    uint8_t buf[DDTS_SIZE + AV_INPUT_BUFFER_PADDING_SIZE];
    AVStream *st = NULL;
    uint32_t frame_duration_code = 0;
    uint32_t channel_layout_code = 0;
    GetBitContext gb;
    int ret;

    if ((ret = ffio_read_size(pb, buf, DDTS_SIZE)) < 0)
        return ret;

    init_get_bits(&gb, buf, 8 * DDTS_SIZE);

    if (c->fc->nb_streams < 1) {
        return 0;
    }
    st = c->fc->streams[c->fc->nb_streams-1];

    st->codecpar->sample_rate = get_bits_long(&gb, 32);
    if (st->codecpar->sample_rate <= 0) {
        av_log(c->fc, AV_LOG_ERROR, "Invalid sample rate %d\n", st->codecpar->sample_rate);
        return AVERROR_INVALIDDATA;
    }
    skip_bits_long(&gb, 32); /* max bitrate */
    st->codecpar->bit_rate = get_bits_long(&gb, 32);
    st->codecpar->bits_per_coded_sample = get_bits(&gb, 8);
    frame_duration_code = get_bits(&gb, 2);
    skip_bits(&gb, 30); /* various fields */
    channel_layout_code = get_bits(&gb, 16);

    st->codecpar->frame_size =
            (frame_duration_code == 0) ? 512 :
            (frame_duration_code == 1) ? 1024 :
            (frame_duration_code == 2) ? 2048 :
            (frame_duration_code == 3) ? 4096 : 0;

    if (channel_layout_code > 0xff) {
        av_log(c->fc, AV_LOG_WARNING, "Unsupported DTS audio channel layout\n");
    }
    av_channel_layout_uninit(&st->codecpar->ch_layout);
    av_channel_layout_from_mask(&st->codecpar->ch_layout,
            ((channel_layout_code & 0x1) ? AV_CH_FRONT_CENTER : 0) |
            ((channel_layout_code & 0x2) ? AV_CH_FRONT_LEFT : 0) |
            ((channel_layout_code & 0x2) ? AV_CH_FRONT_RIGHT : 0) |
            ((channel_layout_code & 0x4) ? AV_CH_SIDE_LEFT : 0) |
            ((channel_layout_code & 0x4) ? AV_CH_SIDE_RIGHT : 0) |
            ((channel_layout_code & 0x8) ? AV_CH_LOW_FREQUENCY : 0));

    return 0;
}

static int mov_read_chan(MOVContext *c, AVIOContext *pb, MOVAtom atom)
{
    AVStream *st;

    if (c->fc->nb_streams < 1)
        return 0;
    st = c->fc->streams[c->fc->nb_streams-1];

    if (atom.size < 16)
        return 0;

    /* skip version and flags */
    avio_skip(pb, 4);

    ff_mov_read_chan(c->fc, pb, st, atom.size - 4);

    return 0;
}

static int mov_read_chnl(MOVContext *c, AVIOContext *pb, MOVAtom atom)
{
    int64_t end = av_sat_add64(avio_tell(pb), atom.size);
    int version, flags;
    int ret;
    AVStream *st;

    if (c->fc->nb_streams < 1)
        return 0;
    st = c->fc->streams[c->fc->nb_streams-1];

    version = avio_r8(pb);
    flags   = avio_rb24(pb);
    if (version != 0 || flags != 0) {
        av_log(c->fc, AV_LOG_ERROR,
               "Unsupported 'chnl' box with version %d, flags: %#x",
               version, flags);
        return AVERROR_INVALIDDATA;
    }

    ret = ff_mov_read_chnl(c->fc, pb, st);
    if (ret < 0)
        return ret;

    if (avio_tell(pb) != end) {
        av_log(c->fc, AV_LOG_WARNING, "skip %" PRId64 " bytes of unknown data inside chnl\n",
                end - avio_tell(pb));
        avio_seek(pb, end, SEEK_SET);
    }
    return ret;
}

static int mov_read_wfex(MOVContext *c, AVIOContext *pb, MOVAtom atom)
{
    AVStream *st;
    int ret;

    if (c->fc->nb_streams < 1)
        return 0;
    st = c->fc->streams[c->fc->nb_streams-1];

    if ((ret = ff_get_wav_header(c->fc, pb, st->codecpar, atom.size, 0)) < 0)
        av_log(c->fc, AV_LOG_WARNING, "get_wav_header failed\n");

    return ret;
}

/* This atom overrides any previously set aspect ratio */
static int mov_read_pasp(MOVContext *c, AVIOContext *pb, MOVAtom atom)
{
    const int num = avio_rb32(pb);
    const int den = avio_rb32(pb);
    AVStream *st;

    if (c->fc->nb_streams < 1)
        return 0;
    st = c->fc->streams[c->fc->nb_streams-1];

    if (den != 0) {
        av_reduce(&st->sample_aspect_ratio.num, &st->sample_aspect_ratio.den,
                  num, den, 32767);
    }
    return 0;
}

/* this atom contains actual media data */
static int mov_read_mdat(MOVContext *c, AVIOContext *pb, MOVAtom atom)
{
    if (atom.size == 0) /* wrong one (MP4) */
        return 0;
    c->found_mdat=1;
    return 0; /* now go for moov */
}

#define DRM_BLOB_SIZE 56

static int mov_read_adrm(MOVContext *c, AVIOContext *pb, MOVAtom atom)
{
    uint8_t intermediate_key[20];
    uint8_t intermediate_iv[20];
    uint8_t input[64];
    uint8_t output[64];
    uint8_t file_checksum[20];
    uint8_t calculated_checksum[20];
    char checksum_string[2 * sizeof(file_checksum) + 1];
    struct AVSHA *sha;
    int i;
    int ret = 0;
    uint8_t *activation_bytes = c->activation_bytes;
    uint8_t *fixed_key = c->audible_fixed_key;

    c->aax_mode = 1;

    sha = av_sha_alloc();
    if (!sha)
        return AVERROR(ENOMEM);
    av_free(c->aes_decrypt);
    c->aes_decrypt = av_aes_alloc();
    if (!c->aes_decrypt) {
        ret = AVERROR(ENOMEM);
        goto fail;
    }

    /* drm blob processing */
    avio_read(pb, output, 8); // go to offset 8, absolute position 0x251
    avio_read(pb, input, DRM_BLOB_SIZE);
    avio_read(pb, output, 4); // go to offset 4, absolute position 0x28d
    avio_read(pb, file_checksum, 20);

    // required by external tools
    ff_data_to_hex(checksum_string, file_checksum, sizeof(file_checksum), 1);
    av_log(c->fc, AV_LOG_INFO, "[aax] file checksum == %s\n", checksum_string);

    /* verify activation data */
    if (!activation_bytes) {
        av_log(c->fc, AV_LOG_WARNING, "[aax] activation_bytes option is missing!\n");
        ret = 0;  /* allow ffprobe to continue working on .aax files */
        goto fail;
    }
    if (c->activation_bytes_size != 4) {
        av_log(c->fc, AV_LOG_FATAL, "[aax] activation_bytes value needs to be 4 bytes!\n");
        ret = AVERROR(EINVAL);
        goto fail;
    }

    /* verify fixed key */
    if (c->audible_fixed_key_size != 16) {
        av_log(c->fc, AV_LOG_FATAL, "[aax] audible_fixed_key value needs to be 16 bytes!\n");
        ret = AVERROR(EINVAL);
        goto fail;
    }

    /* AAX (and AAX+) key derivation */
    av_sha_init(sha, 160);
    av_sha_update(sha, fixed_key, 16);
    av_sha_update(sha, activation_bytes, 4);
    av_sha_final(sha, intermediate_key);
    av_sha_init(sha, 160);
    av_sha_update(sha, fixed_key, 16);
    av_sha_update(sha, intermediate_key, 20);
    av_sha_update(sha, activation_bytes, 4);
    av_sha_final(sha, intermediate_iv);
    av_sha_init(sha, 160);
    av_sha_update(sha, intermediate_key, 16);
    av_sha_update(sha, intermediate_iv, 16);
    av_sha_final(sha, calculated_checksum);
    if (memcmp(calculated_checksum, file_checksum, 20)) { // critical error
        av_log(c->fc, AV_LOG_ERROR, "[aax] mismatch in checksums!\n");
        ret = AVERROR_INVALIDDATA;
        goto fail;
    }
    av_aes_init(c->aes_decrypt, intermediate_key, 128, 1);
    av_aes_crypt(c->aes_decrypt, output, input, DRM_BLOB_SIZE >> 4, intermediate_iv, 1);
    for (i = 0; i < 4; i++) {
        // file data (in output) is stored in big-endian mode
        if (activation_bytes[i] != output[3 - i]) { // critical error
            av_log(c->fc, AV_LOG_ERROR, "[aax] error in drm blob decryption!\n");
            ret = AVERROR_INVALIDDATA;
            goto fail;
        }
    }
    memcpy(c->file_key, output + 8, 16);
    memcpy(input, output + 26, 16);
    av_sha_init(sha, 160);
    av_sha_update(sha, input, 16);
    av_sha_update(sha, c->file_key, 16);
    av_sha_update(sha, fixed_key, 16);
    av_sha_final(sha, c->file_iv);

fail:
    av_free(sha);

    return ret;
}

static int mov_aaxc_crypto(MOVContext *c)
{
    if (c->audible_key_size != 16) {
        av_log(c->fc, AV_LOG_FATAL, "[aaxc] audible_key value needs to be 16 bytes!\n");
        return AVERROR(EINVAL);
    }

    if (c->audible_iv_size != 16) {
        av_log(c->fc, AV_LOG_FATAL, "[aaxc] audible_iv value needs to be 16 bytes!\n");
        return AVERROR(EINVAL);
    }

    c->aes_decrypt = av_aes_alloc();
    if (!c->aes_decrypt) {
        return AVERROR(ENOMEM);
    }

    memcpy(c->file_key, c->audible_key, 16);
    memcpy(c->file_iv, c->audible_iv, 16);
    c->aax_mode = 1;

    return 0;
}

// Audible AAX (and AAX+) bytestream decryption
static int aax_filter(uint8_t *input, int size, MOVContext *c)
{
    int blocks = 0;
    unsigned char iv[16];

    memcpy(iv, c->file_iv, 16); // iv is overwritten
    blocks = size >> 4; // trailing bytes are not encrypted!
    av_aes_init(c->aes_decrypt, c->file_key, 128, 1);
    av_aes_crypt(c->aes_decrypt, input, input, blocks, iv, 1);

    return 0;
}

/* read major brand, minor version and compatible brands and store them as metadata */
static int mov_read_ftyp(MOVContext *c, AVIOContext *pb, MOVAtom atom)
{
    uint32_t minor_ver;
    int comp_brand_size;
    char* comp_brands_str;
    uint8_t type[5] = {0};
    int ret = ffio_read_size(pb, type, 4);
    if (ret < 0)
        return ret;
    if (c->fc->nb_streams) {
        if (c->fc->strict_std_compliance >= FF_COMPLIANCE_STRICT)
            return AVERROR_INVALIDDATA;
        av_log(c->fc, AV_LOG_DEBUG, "Ignoring duplicate FTYP\n");
        return 0;
    }

    if (strcmp(type, "qt  "))
        c->isom = 1;
    av_log(c->fc, AV_LOG_DEBUG, "ISO: File Type Major Brand: %.4s\n",(char *)&type);
    av_dict_set(&c->fc->metadata, "major_brand", type, 0);
    minor_ver = avio_rb32(pb); /* minor version */
    av_dict_set_int(&c->fc->metadata, "minor_version", minor_ver, 0);

    comp_brand_size = atom.size - 8;
    if (comp_brand_size < 0 || comp_brand_size == INT_MAX)
        return AVERROR_INVALIDDATA;
    comp_brands_str = av_malloc(comp_brand_size + 1); /* Add null terminator */
    if (!comp_brands_str)
        return AVERROR(ENOMEM);

    ret = ffio_read_size(pb, comp_brands_str, comp_brand_size);
    if (ret < 0) {
        av_freep(&comp_brands_str);
        return ret;
    }
    comp_brands_str[comp_brand_size] = 0;
    av_dict_set(&c->fc->metadata, "compatible_brands",
                comp_brands_str, AV_DICT_DONT_STRDUP_VAL);

    // Logic for handling Audible's .aaxc files
    if (!strcmp(type, "aaxc")) {
        mov_aaxc_crypto(c);
    }

    return 0;
}

/* this atom should contain all header atoms */
static int mov_read_moov(MOVContext *c, AVIOContext *pb, MOVAtom atom)
{
    int ret;

    if (c->found_moov) {
        av_log(c->fc, AV_LOG_WARNING, "Found duplicated MOOV Atom. Skipped it\n");
        avio_skip(pb, atom.size);
        return 0;
    }

    if ((ret = mov_read_default(c, pb, atom)) < 0)
        return ret;
    /* we parsed the 'moov' atom, we can terminate the parsing as soon as we find the 'mdat' */
    /* so we don't parse the whole file if over a network */
    c->found_moov=1;
    return 0; /* now go for mdat */
}

static MOVFragmentStreamInfo * get_frag_stream_info(
    MOVFragmentIndex *frag_index,
    int index,
    int id)
{
    int i;
    MOVFragmentIndexItem * item;

    if (index < 0 || index >= frag_index->nb_items)
        return NULL;
    item = &frag_index->item[index];
    for (i = 0; i < item->nb_stream_info; i++)
        if (item->stream_info[i].id == id)
            return &item->stream_info[i];

    // This shouldn't happen
    return NULL;
}

static void set_frag_stream(MOVFragmentIndex *frag_index, int id)
{
    int i;
    MOVFragmentIndexItem * item;

    if (frag_index->current < 0 ||
        frag_index->current >= frag_index->nb_items)
        return;

    item = &frag_index->item[frag_index->current];
    for (i = 0; i < item->nb_stream_info; i++)
        if (item->stream_info[i].id == id) {
            item->current = i;
            return;
        }

    // id not found.  This shouldn't happen.
    item->current = -1;
}

static MOVFragmentStreamInfo * get_current_frag_stream_info(
    MOVFragmentIndex *frag_index)
{
    MOVFragmentIndexItem *item;
    if (frag_index->current < 0 ||
        frag_index->current >= frag_index->nb_items)
        return NULL;

    item = &frag_index->item[frag_index->current];
    if (item->current >= 0 && item->current < item->nb_stream_info)
        return &item->stream_info[item->current];

    // This shouldn't happen
    return NULL;
}

static int search_frag_moof_offset(MOVFragmentIndex *frag_index, int64_t offset)
{
    int a, b, m;
    int64_t moof_offset;

    // Optimize for appending new entries
    if (!frag_index->nb_items ||
        frag_index->item[frag_index->nb_items - 1].moof_offset < offset)
        return frag_index->nb_items;

    a = -1;
    b = frag_index->nb_items;

    while (b - a > 1) {
        m = (a + b) >> 1;
        moof_offset = frag_index->item[m].moof_offset;
        if (moof_offset >= offset)
            b = m;
        if (moof_offset <= offset)
            a = m;
    }
    return b;
}

static int64_t get_stream_info_time(MOVFragmentStreamInfo * frag_stream_info)
{
    av_assert0(frag_stream_info);
    if (frag_stream_info->sidx_pts != AV_NOPTS_VALUE)
        return frag_stream_info->sidx_pts;
    if (frag_stream_info->first_tfra_pts != AV_NOPTS_VALUE)
        return frag_stream_info->first_tfra_pts;
    return frag_stream_info->tfdt_dts;
}

static int64_t get_frag_time(AVFormatContext *s, AVStream *dst_st,
                             MOVFragmentIndex *frag_index, int index)
{
    MOVFragmentStreamInfo * frag_stream_info;
    MOVStreamContext *sc = dst_st->priv_data;
    int64_t timestamp;
    int i, j;

    // If the stream is referenced by any sidx, limit the search
    // to fragments that referenced this stream in the sidx
    if (sc->has_sidx) {
        frag_stream_info = get_frag_stream_info(frag_index, index, sc->id);
        if (frag_stream_info->sidx_pts != AV_NOPTS_VALUE)
            return frag_stream_info->sidx_pts;
        if (frag_stream_info->first_tfra_pts != AV_NOPTS_VALUE)
            return frag_stream_info->first_tfra_pts;
        return frag_stream_info->sidx_pts;
    }

    for (i = 0; i < frag_index->item[index].nb_stream_info; i++) {
        AVStream *frag_stream = NULL;
        frag_stream_info = &frag_index->item[index].stream_info[i];
        for (j = 0; j < s->nb_streams; j++) {
            MOVStreamContext *sc2 = s->streams[j]->priv_data;
            if (sc2->id == frag_stream_info->id)
                frag_stream = s->streams[j];
        }
        if (!frag_stream) {
            av_log(s, AV_LOG_WARNING, "No stream matching sidx ID found.\n");
            continue;
        }
        timestamp = get_stream_info_time(frag_stream_info);
        if (timestamp != AV_NOPTS_VALUE)
            return av_rescale_q(timestamp, frag_stream->time_base, dst_st->time_base);
    }
    return AV_NOPTS_VALUE;
}

static int search_frag_timestamp(AVFormatContext *s, MOVFragmentIndex *frag_index,
                                 AVStream *st, int64_t timestamp)
{
    int a, b, m, m0;
    int64_t frag_time;

    a = -1;
    b = frag_index->nb_items;

    while (b - a > 1) {
        m0 = m = (a + b) >> 1;

        while (m < b &&
               (frag_time = get_frag_time(s, st, frag_index, m)) == AV_NOPTS_VALUE)
            m++;

        if (m < b && frag_time <= timestamp)
            a = m;
        else
            b = m0;
    }

    return a;
}

static int update_frag_index(MOVContext *c, int64_t offset)
{
    int index, i;
    MOVFragmentIndexItem * item;
    MOVFragmentStreamInfo * frag_stream_info;

    // If moof_offset already exists in frag_index, return index to it
    index = search_frag_moof_offset(&c->frag_index, offset);
    if (index < c->frag_index.nb_items &&
        c->frag_index.item[index].moof_offset == offset)
        return index;

    // offset is not yet in frag index.
    // Insert new item at index (sorted by moof offset)
    item = av_fast_realloc(c->frag_index.item,
                           &c->frag_index.allocated_size,
                           (c->frag_index.nb_items + 1) *
                           sizeof(*c->frag_index.item));
    if (!item)
        return -1;
    c->frag_index.item = item;

    frag_stream_info = av_realloc_array(NULL, c->fc->nb_streams,
                                        sizeof(*item->stream_info));
    if (!frag_stream_info)
        return -1;

    for (i = 0; i < c->fc->nb_streams; i++) {
        // Avoid building frag index if streams lack track id.
        MOVStreamContext *sc = c->fc->streams[i]->priv_data;
        if (sc->id < 0) {
            av_free(frag_stream_info);
            return AVERROR_INVALIDDATA;
        }

        frag_stream_info[i].id = sc->id;
        frag_stream_info[i].sidx_pts = AV_NOPTS_VALUE;
        frag_stream_info[i].tfdt_dts = AV_NOPTS_VALUE;
        frag_stream_info[i].next_trun_dts = AV_NOPTS_VALUE;
        frag_stream_info[i].first_tfra_pts = AV_NOPTS_VALUE;
        frag_stream_info[i].index_base = -1;
        frag_stream_info[i].index_entry = -1;
        frag_stream_info[i].encryption_index = NULL;
        frag_stream_info[i].stsd_id = -1;
    }

    if (index < c->frag_index.nb_items)
        memmove(c->frag_index.item + index + 1, c->frag_index.item + index,
                (c->frag_index.nb_items - index) * sizeof(*c->frag_index.item));

    item = &c->frag_index.item[index];
    item->headers_read = 0;
    item->current = 0;
    item->nb_stream_info = c->fc->nb_streams;
    item->moof_offset = offset;
    item->stream_info = frag_stream_info;
    c->frag_index.nb_items++;

    return index;
}

static void fix_frag_index_entries(MOVFragmentIndex *frag_index, int index,
                                   int id, int entries)
{
    int i;
    MOVFragmentStreamInfo * frag_stream_info;

    if (index < 0)
        return;
    for (i = index; i < frag_index->nb_items; i++) {
        frag_stream_info = get_frag_stream_info(frag_index, i, id);
        if (frag_stream_info && frag_stream_info->index_entry >= 0)
            frag_stream_info->index_entry += entries;
    }
}

static int mov_read_moof(MOVContext *c, AVIOContext *pb, MOVAtom atom)
{
    // Set by mov_read_tfhd(). mov_read_trun() will reject files missing tfhd.
    c->fragment.found_tfhd = 0;

    if (!c->has_looked_for_mfra && c->use_mfra_for > 0) {
        c->has_looked_for_mfra = 1;
        if (pb->seekable & AVIO_SEEKABLE_NORMAL) {
            int ret;
            av_log(c->fc, AV_LOG_VERBOSE, "stream has moof boxes, will look "
                    "for a mfra\n");
            if ((ret = mov_read_mfra(c, pb)) < 0) {
                av_log(c->fc, AV_LOG_VERBOSE, "found a moof box but failed to "
                        "read the mfra (may be a live ismv)\n");
            }
        } else {
            av_log(c->fc, AV_LOG_VERBOSE, "found a moof box but stream is not "
                    "seekable, can not look for mfra\n");
        }
    }
    c->fragment.moof_offset = c->fragment.implicit_offset = avio_tell(pb) - 8;
    av_log(c->fc, AV_LOG_TRACE, "moof offset %"PRIx64"\n", c->fragment.moof_offset);
    c->frag_index.current = update_frag_index(c, c->fragment.moof_offset);
    return mov_read_default(c, pb, atom);
}

static void mov_metadata_creation_time(MOVContext *c, AVIOContext *pb, AVDictionary **metadata, int version)
{
    int64_t time;
    if (version == 1) {
        time = avio_rb64(pb);
        avio_rb64(pb);
        if (time < 0) {
            av_log(c->fc, AV_LOG_DEBUG, "creation_time is negative\n");
            return;
        }
    } else {
        time = avio_rb32(pb);
        avio_rb32(pb); /* modification time */
        if (time > 0 && time < 2082844800) {
            av_log(c->fc, AV_LOG_WARNING, "Detected creation time before 1970, parsing as unix timestamp.\n");
            time += 2082844800;
        }
    }
    if (time) {
        time -= 2082844800;  /* seconds between 1904-01-01 and Epoch */

        if ((int64_t)(time * 1000000ULL) / 1000000 != time) {
            av_log(c->fc, AV_LOG_DEBUG, "creation_time is not representable\n");
            return;
        }

        avpriv_dict_set_timestamp(metadata, "creation_time", time * 1000000);
    }
}

static int mov_read_mdhd(MOVContext *c, AVIOContext *pb, MOVAtom atom)
{
    AVStream *st;
    MOVStreamContext *sc;
    int version;
    char language[4] = {0};
    unsigned lang;

    if (c->fc->nb_streams < 1)
        return 0;
    st = c->fc->streams[c->fc->nb_streams-1];
    sc = st->priv_data;

    if (sc->time_scale) {
        av_log(c->fc, AV_LOG_ERROR, "Multiple mdhd?\n");
        return AVERROR_INVALIDDATA;
    }

    version = avio_r8(pb);
    if (version > 1) {
        avpriv_request_sample(c->fc, "Version %d", version);
        return AVERROR_PATCHWELCOME;
    }
    avio_rb24(pb); /* flags */
    mov_metadata_creation_time(c, pb, &st->metadata, version);

    sc->time_scale = avio_rb32(pb);
    if (sc->time_scale <= 0) {
        av_log(c->fc, AV_LOG_ERROR, "Invalid mdhd time scale %d, defaulting to 1\n", sc->time_scale);
        sc->time_scale = 1;
    }
    st->duration = (version == 1) ? avio_rb64(pb) : avio_rb32(pb); /* duration */

    if ((version == 1 && st->duration == UINT64_MAX) ||
        (version != 1 && st->duration == UINT32_MAX)) {
        st->duration = 0;
    }

    lang = avio_rb16(pb); /* language */
    if (ff_mov_lang_to_iso639(lang, language))
        av_dict_set(&st->metadata, "language", language, 0);
    avio_rb16(pb); /* quality */

    return 0;
}

static int mov_read_mvhd(MOVContext *c, AVIOContext *pb, MOVAtom atom)
{
    int i;
    int version = avio_r8(pb); /* version */
    avio_rb24(pb); /* flags */

    mov_metadata_creation_time(c, pb, &c->fc->metadata, version);
    c->time_scale = avio_rb32(pb); /* time scale */
    if (c->time_scale <= 0) {
        av_log(c->fc, AV_LOG_ERROR, "Invalid mvhd time scale %d, defaulting to 1\n", c->time_scale);
        c->time_scale = 1;
    }
    av_log(c->fc, AV_LOG_TRACE, "time scale = %i\n", c->time_scale);

    c->duration = (version == 1) ? avio_rb64(pb) : avio_rb32(pb); /* duration */
    avio_rb32(pb); /* preferred scale */

    avio_rb16(pb); /* preferred volume */

    avio_skip(pb, 10); /* reserved */

    /* movie display matrix, store it in main context and use it later on */
    for (i = 0; i < 3; i++) {
        c->movie_display_matrix[i][0] = avio_rb32(pb); // 16.16 fixed point
        c->movie_display_matrix[i][1] = avio_rb32(pb); // 16.16 fixed point
        c->movie_display_matrix[i][2] = avio_rb32(pb); //  2.30 fixed point
    }

    avio_rb32(pb); /* preview time */
    avio_rb32(pb); /* preview duration */
    avio_rb32(pb); /* poster time */
    avio_rb32(pb); /* selection time */
    avio_rb32(pb); /* selection duration */
    avio_rb32(pb); /* current time */
    avio_rb32(pb); /* next track ID */

    return 0;
}

static void set_last_stream_little_endian(AVFormatContext *fc)
{
    AVStream *st;

    if (fc->nb_streams < 1)
        return;
    st = fc->streams[fc->nb_streams-1];

    switch (st->codecpar->codec_id) {
    case AV_CODEC_ID_PCM_S16BE:
        st->codecpar->codec_id = AV_CODEC_ID_PCM_S16LE;
        break;
    case AV_CODEC_ID_PCM_S24BE:
        st->codecpar->codec_id = AV_CODEC_ID_PCM_S24LE;
        break;
    case AV_CODEC_ID_PCM_S32BE:
        st->codecpar->codec_id = AV_CODEC_ID_PCM_S32LE;
        break;
    case AV_CODEC_ID_PCM_F32BE:
        st->codecpar->codec_id = AV_CODEC_ID_PCM_F32LE;
        break;
    case AV_CODEC_ID_PCM_F64BE:
        st->codecpar->codec_id = AV_CODEC_ID_PCM_F64LE;
        break;
    default:
        break;
    }
}

static int mov_read_enda(MOVContext *c, AVIOContext *pb, MOVAtom atom)
{
    int little_endian = avio_rb16(pb) & 0xFF;
    av_log(c->fc, AV_LOG_TRACE, "enda %d\n", little_endian);
    if (little_endian == 1)
        set_last_stream_little_endian(c->fc);
    return 0;
}

static int mov_read_pcmc(MOVContext *c, AVIOContext *pb, MOVAtom atom)
{
    int format_flags;
    int version, flags;
    int pcm_sample_size;
    AVFormatContext *fc = c->fc;
    AVStream *st;
    MOVStreamContext *sc;

    if (atom.size < 6) {
        av_log(c->fc, AV_LOG_ERROR, "Empty pcmC box\n");
        return AVERROR_INVALIDDATA;
    }

    version = avio_r8(pb);
    flags   = avio_rb24(pb);

    if (version != 0 || flags != 0) {
        av_log(c->fc, AV_LOG_ERROR,
               "Unsupported 'pcmC' box with version %d, flags: %x",
               version, flags);
        return AVERROR_INVALIDDATA;
    }

    format_flags = avio_r8(pb);
    pcm_sample_size = avio_r8(pb);

    if (fc->nb_streams < 1)
        return AVERROR_INVALIDDATA;

    st = fc->streams[fc->nb_streams - 1];
    sc = st->priv_data;

    if (sc->format == MOV_MP4_FPCM_TAG) {
        switch (pcm_sample_size) {
        case 32:
            st->codecpar->codec_id = AV_CODEC_ID_PCM_F32BE;
            break;
        case 64:
            st->codecpar->codec_id = AV_CODEC_ID_PCM_F64BE;
            break;
        default:
            av_log(fc, AV_LOG_ERROR, "invalid pcm_sample_size %d for %s\n",
                                     pcm_sample_size,
                                     av_fourcc2str(sc->format));
            return AVERROR_INVALIDDATA;
        }
    } else if (sc->format == MOV_MP4_IPCM_TAG) {
        switch (pcm_sample_size) {
        case 16:
            st->codecpar->codec_id = AV_CODEC_ID_PCM_S16BE;
            break;
        case 24:
            st->codecpar->codec_id = AV_CODEC_ID_PCM_S24BE;
            break;
        case 32:
            st->codecpar->codec_id = AV_CODEC_ID_PCM_S32BE;
            break;
        default:
            av_log(fc, AV_LOG_ERROR, "invalid pcm_sample_size %d for %s\n",
                                     pcm_sample_size,
                                     av_fourcc2str(sc->format));
            return AVERROR_INVALIDDATA;
        }
    } else {
        av_log(fc, AV_LOG_ERROR, "'pcmC' with invalid sample entry '%s'\n",
                av_fourcc2str(sc->format));
        return AVERROR_INVALIDDATA;
    }

    if (format_flags & 1) // indicates little-endian format. If not present, big-endian format is used
        set_last_stream_little_endian(c->fc);
    st->codecpar->bits_per_coded_sample = av_get_bits_per_sample(st->codecpar->codec_id);

    return 0;
}

static int mov_read_colr(MOVContext *c, AVIOContext *pb, MOVAtom atom)
{
    AVStream *st;
    char color_parameter_type[5] = { 0 };
    uint16_t color_primaries, color_trc, color_matrix;
    int ret;

    st = get_curr_st(c);
    if (!st)
        return 0;

    ret = ffio_read_size(pb, color_parameter_type, 4);
    if (ret < 0)
        return ret;
    if (strncmp(color_parameter_type, "nclx", 4) &&
        strncmp(color_parameter_type, "nclc", 4) &&
        strncmp(color_parameter_type, "prof", 4)) {
        av_log(c->fc, AV_LOG_WARNING, "unsupported color_parameter_type %s\n",
               color_parameter_type);
        return 0;
    }

    if (!strncmp(color_parameter_type, "prof", 4)) {
        AVPacketSideData *sd = av_packet_side_data_new(&st->codecpar->coded_side_data,
                                                       &st->codecpar->nb_coded_side_data,
                                                       AV_PKT_DATA_ICC_PROFILE,
                                                       atom.size - 4, 0);
        if (!sd)
            return AVERROR(ENOMEM);
        ret = ffio_read_size(pb, sd->data, atom.size - 4);
        if (ret < 0)
            return ret;
    } else {
        color_primaries = avio_rb16(pb);
        color_trc = avio_rb16(pb);
        color_matrix = avio_rb16(pb);

        av_log(c->fc, AV_LOG_TRACE,
               "%s: pri %d trc %d matrix %d",
               color_parameter_type, color_primaries, color_trc, color_matrix);

        if (!strncmp(color_parameter_type, "nclx", 4)) {
            uint8_t color_range = avio_r8(pb) >> 7;
            av_log(c->fc, AV_LOG_TRACE, " full %"PRIu8"", color_range);
            if (color_range)
                st->codecpar->color_range = AVCOL_RANGE_JPEG;
            else
                st->codecpar->color_range = AVCOL_RANGE_MPEG;
        }

        if (!av_color_primaries_name(color_primaries))
            color_primaries = AVCOL_PRI_UNSPECIFIED;
        if (!av_color_transfer_name(color_trc))
            color_trc = AVCOL_TRC_UNSPECIFIED;
        if (!av_color_space_name(color_matrix))
            color_matrix = AVCOL_SPC_UNSPECIFIED;

        st->codecpar->color_primaries = color_primaries;
        st->codecpar->color_trc       = color_trc;
        st->codecpar->color_space     = color_matrix;
        av_log(c->fc, AV_LOG_TRACE, "\n");
    }
    return 0;
}

static int mov_read_fiel(MOVContext *c, AVIOContext *pb, MOVAtom atom)
{
    AVStream *st;
    unsigned mov_field_order;
    enum AVFieldOrder decoded_field_order = AV_FIELD_UNKNOWN;

    if (c->fc->nb_streams < 1) // will happen with jp2 files
        return 0;
    st = c->fc->streams[c->fc->nb_streams-1];
    if (atom.size < 2)
        return AVERROR_INVALIDDATA;
    mov_field_order = avio_rb16(pb);
    if ((mov_field_order & 0xFF00) == 0x0100)
        decoded_field_order = AV_FIELD_PROGRESSIVE;
    else if ((mov_field_order & 0xFF00) == 0x0200) {
        switch (mov_field_order & 0xFF) {
        case 0x01: decoded_field_order = AV_FIELD_TT;
                   break;
        case 0x06: decoded_field_order = AV_FIELD_BB;
                   break;
        case 0x09: decoded_field_order = AV_FIELD_TB;
                   break;
        case 0x0E: decoded_field_order = AV_FIELD_BT;
                   break;
        }
    }
    if (decoded_field_order == AV_FIELD_UNKNOWN && mov_field_order) {
        av_log(c->fc, AV_LOG_ERROR, "Unknown MOV field order 0x%04x\n", mov_field_order);
    }
    st->codecpar->field_order = decoded_field_order;

    return 0;
}

static int mov_realloc_extradata(AVCodecParameters *par, MOVAtom atom)
{
    int err = 0;
    uint64_t size = (uint64_t)par->extradata_size + atom.size + 8 + AV_INPUT_BUFFER_PADDING_SIZE;
    if (size > INT_MAX || (uint64_t)atom.size > INT_MAX)
        return AVERROR_INVALIDDATA;
    if ((err = av_reallocp(&par->extradata, size)) < 0) {
        par->extradata_size = 0;
        return err;
    }
    par->extradata_size = size - AV_INPUT_BUFFER_PADDING_SIZE;
    return 0;
}

/* Read a whole atom into the extradata return the size of the atom read, possibly truncated if != atom.size */
static int64_t mov_read_atom_into_extradata(MOVContext *c, AVIOContext *pb, MOVAtom atom,
                                        AVCodecParameters *par, uint8_t *buf)
{
    int64_t result = atom.size;
    int err;

    AV_WB32(buf    , atom.size + 8);
    AV_WL32(buf + 4, atom.type);
    err = ffio_read_size(pb, buf + 8, atom.size);
    if (err < 0) {
        par->extradata_size -= atom.size;
        return err;
    } else if (err < atom.size) {
        av_log(c->fc, AV_LOG_WARNING, "truncated extradata\n");
        par->extradata_size -= atom.size - err;
        result = err;
    }
    memset(buf + 8 + err, 0, AV_INPUT_BUFFER_PADDING_SIZE);
    return result;
}

/* FIXME modify QDM2/SVQ3/H.264 decoders to take full atom as extradata */
static int mov_read_extradata(MOVContext *c, AVIOContext *pb, MOVAtom atom,
                              enum AVCodecID codec_id)
{
    AVStream *st;
    uint64_t original_size;
    int err;

    if (c->fc->nb_streams < 1) // will happen with jp2 files
        return 0;
    st = c->fc->streams[c->fc->nb_streams-1];

    if (st->codecpar->codec_id != codec_id)
        return 0; /* unexpected codec_id - don't mess with extradata */

    original_size = st->codecpar->extradata_size;
    err = mov_realloc_extradata(st->codecpar, atom);
    if (err)
        return err;

    err =  mov_read_atom_into_extradata(c, pb, atom, st->codecpar,  st->codecpar->extradata + original_size);
    if (err < 0)
        return err;
    return 0; // Note: this is the original behavior to ignore truncation.
}

/* wrapper functions for reading ALAC/AVS/MJPEG/MJPEG2000 extradata atoms only for those codecs */
static int mov_read_alac(MOVContext *c, AVIOContext *pb, MOVAtom atom)
{
    return mov_read_extradata(c, pb, atom, AV_CODEC_ID_ALAC);
}

static int mov_read_avss(MOVContext *c, AVIOContext *pb, MOVAtom atom)
{
    return mov_read_extradata(c, pb, atom, AV_CODEC_ID_CAVS);
}

static int mov_read_jp2h(MOVContext *c, AVIOContext *pb, MOVAtom atom)
{
    return mov_read_extradata(c, pb, atom, AV_CODEC_ID_JPEG2000);
}

static int mov_read_dpxe(MOVContext *c, AVIOContext *pb, MOVAtom atom)
{
    return mov_read_extradata(c, pb, atom, AV_CODEC_ID_R10K);
}

static int mov_read_avid(MOVContext *c, AVIOContext *pb, MOVAtom atom)
{
    int ret = mov_read_extradata(c, pb, atom, AV_CODEC_ID_AVUI);
    if (!ret)
        ret = mov_read_extradata(c, pb, atom, AV_CODEC_ID_DNXHD);
    return ret;
}

static int mov_read_targa_y216(MOVContext *c, AVIOContext *pb, MOVAtom atom)
{
    int ret = mov_read_extradata(c, pb, atom, AV_CODEC_ID_TARGA_Y216);

    if (!ret && c->fc->nb_streams >= 1) {
        AVCodecParameters *par = c->fc->streams[c->fc->nb_streams-1]->codecpar;
        if (par->extradata_size >= 40) {
            par->height = AV_RB16(&par->extradata[36]);
            par->width  = AV_RB16(&par->extradata[38]);
        }
    }
    return ret;
}

static int mov_read_ares(MOVContext *c, AVIOContext *pb, MOVAtom atom)
{
    if (c->fc->nb_streams >= 1) {
        AVStream *const  st = c->fc->streams[c->fc->nb_streams - 1];
        FFStream *const sti = ffstream(st);
        AVCodecParameters *par = st->codecpar;

        if (par->codec_tag == MKTAG('A', 'V', 'i', 'n') &&
            par->codec_id == AV_CODEC_ID_H264 &&
            atom.size > 11) {
            int cid;
            avio_skip(pb, 10);
            cid = avio_rb16(pb);
            /* For AVID AVCI50, force width of 1440 to be able to select the correct SPS and PPS */
            if (cid == 0xd4d || cid == 0xd4e)
                par->width = 1440;
            return 0;
        } else if ((par->codec_tag == MKTAG('A', 'V', 'd', '1') ||
                    par->codec_tag == MKTAG('A', 'V', 'j', '2') ||
                    par->codec_tag == MKTAG('A', 'V', 'd', 'n')) &&
                   atom.size >= 24) {
            int num, den;
            avio_skip(pb, 12);
            num = avio_rb32(pb);
            den = avio_rb32(pb);
            if (num <= 0 || den <= 0)
                return 0;
            switch (avio_rb32(pb)) {
            case 2:
                if (den >= INT_MAX / 2)
                    return 0;
                den *= 2;
            case 1:
                sti->display_aspect_ratio = (AVRational){ num, den };
            default:
                return 0;
            }
        }
    }

    return mov_read_avid(c, pb, atom);
}

static int mov_read_aclr(MOVContext *c, AVIOContext *pb, MOVAtom atom)
{
    int ret = 0;
    int length = 0;
    uint64_t original_size;
    if (c->fc->nb_streams >= 1) {
        AVCodecParameters *par = c->fc->streams[c->fc->nb_streams-1]->codecpar;
        if (par->codec_id == AV_CODEC_ID_H264)
            return 0;
        if (atom.size == 16) {
            original_size = par->extradata_size;
            ret = mov_realloc_extradata(par, atom);
            if (!ret) {
                length =  mov_read_atom_into_extradata(c, pb, atom, par, par->extradata + original_size);
                if (length == atom.size) {
                    const uint8_t range_value = par->extradata[original_size + 19];
                    switch (range_value) {
                    case 1:
                        par->color_range = AVCOL_RANGE_MPEG;
                        break;
                    case 2:
                        par->color_range = AVCOL_RANGE_JPEG;
                        break;
                    default:
                        av_log(c->fc, AV_LOG_WARNING, "ignored unknown aclr value (%d)\n", range_value);
                        break;
                    }
                    ff_dlog(c->fc, "color_range: %d\n", par->color_range);
                } else {
                  /* For some reason the whole atom was not added to the extradata */
                  av_log(c->fc, AV_LOG_ERROR, "aclr not decoded - incomplete atom\n");
                }
            } else {
                av_log(c->fc, AV_LOG_ERROR, "aclr not decoded - unable to add atom to extradata\n");
            }
        } else {
            av_log(c->fc, AV_LOG_WARNING, "aclr not decoded - unexpected size %"PRId64"\n", atom.size);
        }
    }

    return ret;
}

static int mov_read_svq3(MOVContext *c, AVIOContext *pb, MOVAtom atom)
{
    return mov_read_extradata(c, pb, atom, AV_CODEC_ID_SVQ3);
}

static int mov_read_wave(MOVContext *c, AVIOContext *pb, MOVAtom atom)
{
    AVStream *st;
    int ret;

    if (c->fc->nb_streams < 1)
        return 0;
    st = c->fc->streams[c->fc->nb_streams-1];

    if ((uint64_t)atom.size > (1<<30))
        return AVERROR_INVALIDDATA;

    if (st->codecpar->codec_id == AV_CODEC_ID_QDM2 ||
        st->codecpar->codec_id == AV_CODEC_ID_QDMC ||
        st->codecpar->codec_id == AV_CODEC_ID_SPEEX) {
        // pass all frma atom to codec, needed at least for QDMC and QDM2
        ret = ff_get_extradata(c->fc, st->codecpar, pb, atom.size);
        if (ret < 0)
            return ret;
    } else if (atom.size > 8) { /* to read frma, esds atoms */
        if (st->codecpar->codec_id == AV_CODEC_ID_ALAC && atom.size >= 24) {
            uint64_t buffer;
            ret = ffio_ensure_seekback(pb, 8);
            if (ret < 0)
                return ret;
            buffer = avio_rb64(pb);
            atom.size -= 8;
            if (  (buffer & 0xFFFFFFFF) == MKBETAG('f','r','m','a')
                && buffer >> 32 <= atom.size
                && buffer >> 32 >= 8) {
                avio_skip(pb, -8);
                atom.size += 8;
            } else if (!st->codecpar->extradata_size) {
#define ALAC_EXTRADATA_SIZE 36
                st->codecpar->extradata = av_mallocz(ALAC_EXTRADATA_SIZE + AV_INPUT_BUFFER_PADDING_SIZE);
                if (!st->codecpar->extradata)
                    return AVERROR(ENOMEM);
                st->codecpar->extradata_size = ALAC_EXTRADATA_SIZE;
                AV_WB32(st->codecpar->extradata    , ALAC_EXTRADATA_SIZE);
                AV_WB32(st->codecpar->extradata + 4, MKTAG('a','l','a','c'));
                AV_WB64(st->codecpar->extradata + 12, buffer);
                avio_read(pb, st->codecpar->extradata + 20, 16);
                avio_skip(pb, atom.size - 24);
                return 0;
            }
        }
        if ((ret = mov_read_default(c, pb, atom)) < 0)
            return ret;
    } else
        avio_skip(pb, atom.size);
    return 0;
}

/**
 * This function reads atom content and puts data in extradata without tag
 * nor size unlike mov_read_extradata.
 */
static int mov_read_glbl(MOVContext *c, AVIOContext *pb, MOVAtom atom)
{
    AVStream *st;
    int ret;

    st = get_curr_st(c);
    if (!st)
        return 0;

    if ((uint64_t)atom.size > (1<<30))
        return AVERROR_INVALIDDATA;

    if (atom.type == MKTAG('v','v','c','C')) {
<<<<<<< HEAD
        avio_rb32(pb);
=======
        avio_skip(pb, 4);
>>>>>>> 2d33d6bf
        atom.size -= 4;
    }

    if (atom.size >= 10) {
        // Broken files created by legacy versions of libavformat will
        // wrap a whole fiel atom inside of a glbl atom.
        unsigned size = avio_rb32(pb);
        unsigned type = avio_rl32(pb);
        if (avio_feof(pb))
            return AVERROR_INVALIDDATA;
        avio_seek(pb, -8, SEEK_CUR);
        if (type == MKTAG('f','i','e','l') && size == atom.size)
            return mov_read_default(c, pb, atom);
    }
    if (st->codecpar->extradata_size > 1 && st->codecpar->extradata) {
        av_log(c->fc, AV_LOG_WARNING, "ignoring multiple glbl\n");
        return 0;
    }
    ret = ff_get_extradata(c->fc, st->codecpar, pb, atom.size);
	
    if (ret < 0)
        return ret;
    if (atom.type == MKTAG('h','v','c','C') && st->codecpar->codec_tag == MKTAG('d','v','h','1'))
        /* HEVC-based Dolby Vision derived from hvc1.
           Happens to match with an identifier
           previously utilized for DV. Thus, if we have
           the hvcC extradata box available as specified,
           set codec to HEVC */
        st->codecpar->codec_id = AV_CODEC_ID_HEVC;

    return 0;
}

static int mov_read_dvc1(MOVContext *c, AVIOContext *pb, MOVAtom atom)
{
    AVStream *st;
    uint8_t profile_level;
    int ret;

    if (c->fc->nb_streams < 1)
        return 0;
    st = c->fc->streams[c->fc->nb_streams-1];

    if (atom.size >= (1<<28) || atom.size < 7)
        return AVERROR_INVALIDDATA;

    profile_level = avio_r8(pb);
    if ((profile_level & 0xf0) != 0xc0) {
        av_log(c->fc, AV_LOG_WARNING, "wrong VC1 profile level\n");
        return 0;
	}

    avio_seek(pb, 6, SEEK_CUR);
    ret = ff_get_extradata(c->fc, st->codecpar, pb, atom.size - 7);
    if (ret < 0)
        return ret;

    return 0;
}

/**
 * An strf atom is a BITMAPINFOHEADER struct. This struct is 40 bytes itself,
 * but can have extradata appended at the end after the 40 bytes belonging
 * to the struct.
 */
static int mov_read_strf(MOVContext *c, AVIOContext *pb, MOVAtom atom)
{
    AVStream *st;
    int ret;

    if (c->fc->nb_streams < 1)
        return 0;
    if (atom.size <= 40)
        return 0;
    st = c->fc->streams[c->fc->nb_streams-1];

    if ((uint64_t)atom.size > (1<<30))
        return AVERROR_INVALIDDATA;

    avio_skip(pb, 40);
    ret = ff_get_extradata(c->fc, st->codecpar, pb, atom.size - 40);
    if (ret < 0)
        return ret;

    return 0;
}

static int mov_read_stco(MOVContext *c, AVIOContext *pb, MOVAtom atom)
{
    AVStream *st;
    MOVStreamContext *sc;
    unsigned int i, entries;

    if (c->trak_index < 0) {
        av_log(c->fc, AV_LOG_WARNING, "STCO outside TRAK\n");
        return 0;
    }
    if (c->fc->nb_streams < 1)
        return 0;
    st = c->fc->streams[c->fc->nb_streams-1];
    sc = st->priv_data;

    avio_r8(pb); /* version */
    avio_rb24(pb); /* flags */

    // Clamp allocation size for `chunk_offsets` -- don't throw an error for an
    // invalid count since the EOF path doesn't throw either.
    entries = avio_rb32(pb);
    entries =
        FFMIN(entries,
              FFMAX(0, (atom.size - 8) /
                           (atom.type == MKTAG('s', 't', 'c', 'o') ? 4 : 8)));

    if (!entries)
        return 0;

    if (sc->chunk_offsets) {
        av_log(c->fc, AV_LOG_WARNING, "Ignoring duplicated STCO atom\n");
        return 0;
    }

    av_free(sc->chunk_offsets);
    sc->chunk_count = 0;
    sc->chunk_offsets = av_malloc_array(entries, sizeof(*sc->chunk_offsets));
    if (!sc->chunk_offsets)
        return AVERROR(ENOMEM);
    sc->chunk_count = entries;

    if      (atom.type == MKTAG('s','t','c','o'))
        for (i = 0; i < entries && !pb->eof_reached; i++)
            sc->chunk_offsets[i] = avio_rb32(pb);
    else if (atom.type == MKTAG('c','o','6','4'))
        for (i = 0; i < entries && !pb->eof_reached; i++) {
            sc->chunk_offsets[i] = avio_rb64(pb);
            if (sc->chunk_offsets[i] < 0) {
                av_log(c->fc, AV_LOG_WARNING, "Impossible chunk_offset\n");
                sc->chunk_offsets[i] = 0;
            }
        }
    else
        return AVERROR_INVALIDDATA;

    sc->chunk_count = i;

    if (pb->eof_reached) {
        av_log(c->fc, AV_LOG_WARNING, "reached eof, corrupted STCO atom\n");
        return AVERROR_EOF;
    }

    return 0;
}

static int mov_codec_id(AVStream *st, uint32_t format)
{
    int id = ff_codec_get_id(ff_codec_movaudio_tags, format);

    if (id <= 0 &&
        ((format & 0xFFFF) == 'm' + ('s' << 8) ||
         (format & 0xFFFF) == 'T' + ('S' << 8)))
        id = ff_codec_get_id(ff_codec_wav_tags, av_bswap32(format) & 0xFFFF);

    if (st->codecpar->codec_type != AVMEDIA_TYPE_VIDEO && id > 0) {
        st->codecpar->codec_type = AVMEDIA_TYPE_AUDIO;
    } else if (st->codecpar->codec_type != AVMEDIA_TYPE_AUDIO &&
               /* skip old ASF MPEG-4 tag */
               format && format != MKTAG('m','p','4','s')) {
        id = ff_codec_get_id(ff_codec_movvideo_tags, format);
        if (id <= 0)
            id = ff_codec_get_id(ff_codec_bmp_tags, format);
        if (id > 0)
            st->codecpar->codec_type = AVMEDIA_TYPE_VIDEO;
        else if (st->codecpar->codec_type == AVMEDIA_TYPE_DATA ||
                    (st->codecpar->codec_type == AVMEDIA_TYPE_SUBTITLE &&
                    st->codecpar->codec_id == AV_CODEC_ID_NONE)) {
            id = ff_codec_get_id(ff_codec_movsubtitle_tags, format);
            if (id <= 0) {
                id = (format == MOV_MP4_TTML_TAG || format == MOV_ISMV_TTML_TAG) ?
                     AV_CODEC_ID_TTML : id;
            }

            if (id > 0)
                st->codecpar->codec_type = AVMEDIA_TYPE_SUBTITLE;
            else
                id = ff_codec_get_id(ff_codec_movdata_tags, format);
        }
    }

    st->codecpar->codec_tag = format;

    return id;
}

static void mov_parse_stsd_video(MOVContext *c, AVIOContext *pb,
                                 AVStream *st, MOVStreamContext *sc)
{
    uint8_t codec_name[32] = { 0 };
    int64_t stsd_start;
    unsigned int len;
    uint32_t id = 0;

    /* The first 16 bytes of the video sample description are already
     * read in ff_mov_read_stsd_entries() */
    stsd_start = avio_tell(pb) - 16;

    avio_rb16(pb); /* version */
    avio_rb16(pb); /* revision level */
    id = avio_rl32(pb); /* vendor */
    av_dict_set(&st->metadata, "vendor_id", av_fourcc2str(id), 0);
    avio_rb32(pb); /* temporal quality */
    avio_rb32(pb); /* spatial quality */

    st->codecpar->width  = avio_rb16(pb); /* width */
    st->codecpar->height = avio_rb16(pb); /* height */

    avio_rb32(pb); /* horiz resolution */
    avio_rb32(pb); /* vert resolution */
    avio_rb32(pb); /* data size, always 0 */
    avio_rb16(pb); /* frames per samples */

    len = avio_r8(pb); /* codec name, pascal string */
    if (len > 31)
        len = 31;
    mov_read_mac_string(c, pb, len, codec_name, sizeof(codec_name));
    if (len < 31)
        avio_skip(pb, 31 - len);

    if (codec_name[0])
        av_dict_set(&st->metadata, "encoder", codec_name, 0);

    /* codec_tag YV12 triggers an UV swap in rawdec.c */
    if (!strncmp(codec_name, "Planar Y'CbCr 8-bit 4:2:0", 25)) {
        st->codecpar->codec_tag = MKTAG('I', '4', '2', '0');
        st->codecpar->width &= ~1;
        st->codecpar->height &= ~1;
    }
    /* Flash Media Server uses tag H.263 with Sorenson Spark */
    if (st->codecpar->codec_tag == MKTAG('H','2','6','3') &&
        !strncmp(codec_name, "Sorenson H263", 13))
        st->codecpar->codec_id = AV_CODEC_ID_FLV1;

    st->codecpar->bits_per_coded_sample = avio_rb16(pb); /* depth */

    avio_seek(pb, stsd_start, SEEK_SET);

    if (ff_get_qtpalette(st->codecpar->codec_id, pb, sc->palette)) {
        st->codecpar->bits_per_coded_sample &= 0x1F;
        sc->has_palette = 1;
    }
}

static void mov_parse_stsd_audio(MOVContext *c, AVIOContext *pb,
                                 AVStream *st, MOVStreamContext *sc)
{
    int bits_per_sample, flags;
    uint16_t version = avio_rb16(pb);
    uint32_t id = 0;
    AVDictionaryEntry *compatible_brands = av_dict_get(c->fc->metadata, "compatible_brands", NULL, AV_DICT_MATCH_CASE);
    int channel_count;

    avio_rb16(pb); /* revision level */
    id = avio_rl32(pb); /* vendor */
    av_dict_set(&st->metadata, "vendor_id", av_fourcc2str(id), 0);

    channel_count = avio_rb16(pb);

    st->codecpar->ch_layout.order = AV_CHANNEL_ORDER_UNSPEC;
    st->codecpar->ch_layout.nb_channels = channel_count;
    st->codecpar->bits_per_coded_sample = avio_rb16(pb); /* sample size */
    av_log(c->fc, AV_LOG_TRACE, "audio channels %d\n", channel_count);

    sc->audio_cid = avio_rb16(pb);
    avio_rb16(pb); /* packet size = 0 */

    st->codecpar->sample_rate = ((avio_rb32(pb) >> 16));

    // Read QT version 1 fields. In version 0 these do not exist.
    av_log(c->fc, AV_LOG_TRACE, "version =%d, isom =%d\n", version, c->isom);
    if (!c->isom ||
        (compatible_brands && strstr(compatible_brands->value, "qt  ")) ||
        (sc->stsd_version == 0 && version > 0)) {
        if (version == 1) {
            sc->samples_per_frame = avio_rb32(pb);
            avio_rb32(pb); /* bytes per packet */
            sc->bytes_per_frame = avio_rb32(pb);
            avio_rb32(pb); /* bytes per sample */
        } else if (version == 2) {
            avio_rb32(pb); /* sizeof struct only */
            st->codecpar->sample_rate = av_int2double(avio_rb64(pb));
            channel_count = avio_rb32(pb);
            st->codecpar->ch_layout.order = AV_CHANNEL_ORDER_UNSPEC;
            st->codecpar->ch_layout.nb_channels = channel_count;
            avio_rb32(pb); /* always 0x7F000000 */
            st->codecpar->bits_per_coded_sample = avio_rb32(pb);

            flags = avio_rb32(pb); /* lpcm format specific flag */
            sc->bytes_per_frame   = avio_rb32(pb);
            sc->samples_per_frame = avio_rb32(pb);
            if (st->codecpar->codec_tag == MKTAG('l','p','c','m'))
                st->codecpar->codec_id =
                    ff_mov_get_lpcm_codec_id(st->codecpar->bits_per_coded_sample,
                                             flags);
        }
        if (version == 0 || (version == 1 && sc->audio_cid != -2)) {
            /* can't correctly handle variable sized packet as audio unit */
            switch (st->codecpar->codec_id) {
            case AV_CODEC_ID_MP2:
            case AV_CODEC_ID_MP3:
                ffstream(st)->need_parsing = AVSTREAM_PARSE_FULL;
                break;
            }
        }
    }

    if (sc->format == 0) {
        if (st->codecpar->bits_per_coded_sample == 8)
            st->codecpar->codec_id = mov_codec_id(st, MKTAG('r','a','w',' '));
        else if (st->codecpar->bits_per_coded_sample == 16)
            st->codecpar->codec_id = mov_codec_id(st, MKTAG('t','w','o','s'));
    }

    switch (st->codecpar->codec_id) {
    case AV_CODEC_ID_PCM_S8:
    case AV_CODEC_ID_PCM_U8:
        if (st->codecpar->bits_per_coded_sample == 16)
            st->codecpar->codec_id = AV_CODEC_ID_PCM_S16BE;
        break;
    case AV_CODEC_ID_PCM_S16LE:
    case AV_CODEC_ID_PCM_S16BE:
        if (st->codecpar->bits_per_coded_sample == 8)
            st->codecpar->codec_id = AV_CODEC_ID_PCM_S8;
        else if (st->codecpar->bits_per_coded_sample == 24)
            st->codecpar->codec_id =
                st->codecpar->codec_id == AV_CODEC_ID_PCM_S16BE ?
                AV_CODEC_ID_PCM_S24BE : AV_CODEC_ID_PCM_S24LE;
        else if (st->codecpar->bits_per_coded_sample == 32)
             st->codecpar->codec_id =
                st->codecpar->codec_id == AV_CODEC_ID_PCM_S16BE ?
                AV_CODEC_ID_PCM_S32BE : AV_CODEC_ID_PCM_S32LE;
        break;
    /* set values for old format before stsd version 1 appeared */
    case AV_CODEC_ID_MACE3:
        sc->samples_per_frame = 6;
        sc->bytes_per_frame   = 2 * st->codecpar->ch_layout.nb_channels;
        break;
    case AV_CODEC_ID_MACE6:
        sc->samples_per_frame = 6;
        sc->bytes_per_frame   = 1 * st->codecpar->ch_layout.nb_channels;
        break;
    case AV_CODEC_ID_ADPCM_IMA_QT:
        sc->samples_per_frame = 64;
        sc->bytes_per_frame   = 34 * st->codecpar->ch_layout.nb_channels;
        break;
    case AV_CODEC_ID_GSM:
        sc->samples_per_frame = 160;
        sc->bytes_per_frame   = 33;
        break;
    default:
        break;
    }

    bits_per_sample = av_get_bits_per_sample(st->codecpar->codec_id);
    if (bits_per_sample && (bits_per_sample >> 3) * (uint64_t)st->codecpar->ch_layout.nb_channels <= INT_MAX) {
        st->codecpar->bits_per_coded_sample = bits_per_sample;
        sc->sample_size = (bits_per_sample >> 3) * st->codecpar->ch_layout.nb_channels;
    }
}

static void mov_parse_stsd_subtitle(MOVContext *c, AVIOContext *pb,
                                    AVStream *st, MOVStreamContext *sc,
                                    int64_t size)
{
    // ttxt stsd contains display flags, justification, background
    // color, fonts, and default styles, so fake an atom to read it
    MOVAtom fake_atom = { .size = size };
    // mp4s contains a regular esds atom, dfxp ISMV TTML has no content
    // in extradata unlike stpp MP4 TTML.
    if (st->codecpar->codec_tag != AV_RL32("mp4s") &&
        st->codecpar->codec_tag != MOV_ISMV_TTML_TAG)
        mov_read_glbl(c, pb, fake_atom);
    st->codecpar->width  = sc->width;
    st->codecpar->height = sc->height;
}

static uint32_t yuv_to_rgba(uint32_t ycbcr)
{
    uint8_t r, g, b;
    int y, cb, cr;

    y  = (ycbcr >> 16) & 0xFF;
    cr = (ycbcr >> 8)  & 0xFF;
    cb =  ycbcr        & 0xFF;

    b = av_clip_uint8((1164 * (y - 16)                     + 2018 * (cb - 128)) / 1000);
    g = av_clip_uint8((1164 * (y - 16) -  813 * (cr - 128) -  391 * (cb - 128)) / 1000);
    r = av_clip_uint8((1164 * (y - 16) + 1596 * (cr - 128)                    ) / 1000);

    return (r << 16) | (g << 8) | b;
}

static int mov_rewrite_dvd_sub_extradata(AVStream *st)
{
    char buf[256] = {0};
    uint8_t *src = st->codecpar->extradata;
    int i, ret;

    if (st->codecpar->extradata_size != 64)
        return 0;

    if (st->codecpar->width > 0 &&  st->codecpar->height > 0)
        snprintf(buf, sizeof(buf), "size: %dx%d\n",
                 st->codecpar->width, st->codecpar->height);
    av_strlcat(buf, "palette: ", sizeof(buf));

    for (i = 0; i < 16; i++) {
        uint32_t yuv = AV_RB32(src + i * 4);
        uint32_t rgba = yuv_to_rgba(yuv);

        av_strlcatf(buf, sizeof(buf), "%06"PRIx32"%s", rgba, i != 15 ? ", " : "");
    }

    if (av_strlcat(buf, "\n", sizeof(buf)) >= sizeof(buf))
        return 0;

    ret = ff_alloc_extradata(st->codecpar, strlen(buf));
    if (ret < 0)
        return ret;
    memcpy(st->codecpar->extradata, buf, st->codecpar->extradata_size);

    return 0;
}

static int mov_parse_stsd_data(MOVContext *c, AVIOContext *pb,
                                AVStream *st, MOVStreamContext *sc,
                                int64_t size)
{
    int ret;

    if (st->codecpar->codec_tag == MKTAG('t','m','c','d')) {
        if ((int)size != size)
            return AVERROR(ENOMEM);

        ret = ff_get_extradata(c->fc, st->codecpar, pb, size);
        if (ret < 0)
            return ret;
        if (size > 16) {
            MOVStreamContext *tmcd_ctx = st->priv_data;
            int val;
            val = AV_RB32(st->codecpar->extradata + 4);
            tmcd_ctx->tmcd_flags = val;
            st->avg_frame_rate.num = AV_RB32(st->codecpar->extradata + 8); /* timescale */
            st->avg_frame_rate.den = AV_RB32(st->codecpar->extradata + 12); /* frameDuration */
            tmcd_ctx->tmcd_nb_frames = st->codecpar->extradata[16]; /* number of frames */
            if (size > 30) {
                uint32_t len = AV_RB32(st->codecpar->extradata + 18); /* name atom length */
                uint32_t format = AV_RB32(st->codecpar->extradata + 22);
                if (format == AV_RB32("name") && (int64_t)size >= (int64_t)len + 18) {
                    uint16_t str_size = AV_RB16(st->codecpar->extradata + 26); /* string length */
                    if (str_size > 0 && size >= (int)str_size + 30 &&
                        st->codecpar->extradata[30] /* Don't add empty string */) {
                        char *reel_name = av_malloc(str_size + 1);
                        if (!reel_name)
                            return AVERROR(ENOMEM);
                        memcpy(reel_name, st->codecpar->extradata + 30, str_size);
                        reel_name[str_size] = 0; /* Add null terminator */
                        av_dict_set(&st->metadata, "reel_name", reel_name,
                                    AV_DICT_DONT_STRDUP_VAL);
                    }
                }
            }
        }
    } else {
        /* other codec type, just skip (rtp, mp4s ...) */
        avio_skip(pb, size);
    }
    return 0;
}

static int mov_finalize_stsd_codec(MOVContext *c, AVIOContext *pb,
                                   AVStream *st, MOVStreamContext *sc)
{
    FFStream *const sti = ffstream(st);

    if (st->codecpar->codec_type == AVMEDIA_TYPE_AUDIO &&
        !st->codecpar->sample_rate && sc->time_scale > 1)
        st->codecpar->sample_rate = sc->time_scale;

    /* special codec parameters handling */
    switch (st->codecpar->codec_id) {
#if CONFIG_DV_DEMUXER
    case AV_CODEC_ID_DVAUDIO:
        if (c->dv_fctx) {
            avpriv_request_sample(c->fc, "multiple DV audio streams");
            return AVERROR(ENOSYS);
        }

        c->dv_fctx = avformat_alloc_context();
        if (!c->dv_fctx) {
            av_log(c->fc, AV_LOG_ERROR, "dv demux context alloc error\n");
            return AVERROR(ENOMEM);
        }
        c->dv_demux = avpriv_dv_init_demux(c->dv_fctx);
        if (!c->dv_demux) {
            av_log(c->fc, AV_LOG_ERROR, "dv demux context init error\n");
            return AVERROR(ENOMEM);
        }
        sc->dv_audio_container = 1;
        st->codecpar->codec_id    = AV_CODEC_ID_PCM_S16LE;
        break;
#endif
    /* no ifdef since parameters are always those */
    case AV_CODEC_ID_QCELP:
        av_channel_layout_uninit(&st->codecpar->ch_layout);
        st->codecpar->ch_layout = (AVChannelLayout)AV_CHANNEL_LAYOUT_MONO;
        // force sample rate for qcelp when not stored in mov
        if (st->codecpar->codec_tag != MKTAG('Q','c','l','p'))
            st->codecpar->sample_rate = 8000;
        // FIXME: Why is the following needed for some files?
        sc->samples_per_frame = 160;
        if (!sc->bytes_per_frame)
            sc->bytes_per_frame = 35;
        break;
    case AV_CODEC_ID_AMR_NB:
        av_channel_layout_uninit(&st->codecpar->ch_layout);
        st->codecpar->ch_layout = (AVChannelLayout)AV_CHANNEL_LAYOUT_MONO;
        /* force sample rate for amr, stsd in 3gp does not store sample rate */
        st->codecpar->sample_rate = 8000;
        break;
    case AV_CODEC_ID_AMR_WB:
        av_channel_layout_uninit(&st->codecpar->ch_layout);
        st->codecpar->ch_layout = (AVChannelLayout)AV_CHANNEL_LAYOUT_MONO;
        st->codecpar->sample_rate = 16000;
        break;
    case AV_CODEC_ID_MP2:
    case AV_CODEC_ID_MP3:
        /* force type after stsd for m1a hdlr */
        st->codecpar->codec_type = AVMEDIA_TYPE_AUDIO;
        break;
    case AV_CODEC_ID_GSM:
    case AV_CODEC_ID_ADPCM_MS:
    case AV_CODEC_ID_ADPCM_IMA_WAV:
    case AV_CODEC_ID_ILBC:
    case AV_CODEC_ID_MACE3:
    case AV_CODEC_ID_MACE6:
    case AV_CODEC_ID_QDM2:
        st->codecpar->block_align = sc->bytes_per_frame;
        break;
    case AV_CODEC_ID_ALAC:
        if (st->codecpar->extradata_size == 36) {
            int channel_count = AV_RB8(st->codecpar->extradata + 21);
            if (st->codecpar->ch_layout.nb_channels != channel_count) {
                av_channel_layout_uninit(&st->codecpar->ch_layout);
                st->codecpar->ch_layout.order = AV_CHANNEL_ORDER_UNSPEC;
                st->codecpar->ch_layout.nb_channels = channel_count;
            }
            st->codecpar->sample_rate = AV_RB32(st->codecpar->extradata + 32);
        }
        break;
    case AV_CODEC_ID_AC3:
    case AV_CODEC_ID_EAC3:
    case AV_CODEC_ID_MPEG1VIDEO:
    case AV_CODEC_ID_VP8:
    case AV_CODEC_ID_VP9:
        sti->need_parsing = AVSTREAM_PARSE_FULL;
        break;
    case AV_CODEC_ID_VC1:
        sti->need_parsing = AVSTREAM_PARSE_HEADERS;
        break;
    case AV_CODEC_ID_EVC:
    case AV_CODEC_ID_AV1:
        /* field_order detection of H264 requires parsing */
    case AV_CODEC_ID_H264:
        sti->need_parsing = AVSTREAM_PARSE_HEADERS;
        break;
    default:
        break;
    }
    return 0;
}

static int mov_skip_multiple_stsd(MOVContext *c, AVIOContext *pb,
                                  int codec_tag, int format,
                                  int64_t size)
{
    if (codec_tag &&
         (codec_tag != format &&
          // AVID 1:1 samples with differing data format and codec tag exist
          (codec_tag != AV_RL32("AV1x") || format != AV_RL32("AVup")) &&
          // prores is allowed to have differing data format and codec tag
          codec_tag != AV_RL32("apcn") && codec_tag != AV_RL32("apch") &&
          // so is dv (sigh)
          codec_tag != AV_RL32("dvpp") && codec_tag != AV_RL32("dvcp") &&
          (c->fc->video_codec_id ? ff_codec_get_id(ff_codec_movvideo_tags, format) != c->fc->video_codec_id
                                 : codec_tag != MKTAG('j','p','e','g')))) {
        /* Multiple fourcc, we skip JPEG. This is not correct, we should
         * export it as a separate AVStream but this needs a few changes
         * in the MOV demuxer, patch welcome. */

        av_log(c->fc, AV_LOG_WARNING, "multiple fourcc not supported\n");
        avio_skip(pb, size);
        return 1;
    }

    return 0;
}

int ff_mov_read_stsd_entries(MOVContext *c, AVIOContext *pb, int entries)
{
    AVStream *st;
    MOVStreamContext *sc;
    int pseudo_stream_id;

    av_assert0 (c->fc->nb_streams >= 1);
    st = c->fc->streams[c->fc->nb_streams-1];
    sc = st->priv_data;

    for (pseudo_stream_id = 0;
         pseudo_stream_id < entries && !pb->eof_reached;
         pseudo_stream_id++) {
        //Parsing Sample description table
        enum AVCodecID id;
        int ret, dref_id = 1;
        MOVAtom a = { AV_RL32("stsd") };
        int64_t start_pos = avio_tell(pb);
        int64_t size    = avio_rb32(pb); /* size */
        uint32_t format = avio_rl32(pb); /* data format */

        if (size >= 16) {
            avio_rb32(pb); /* reserved */
            avio_rb16(pb); /* reserved */
            dref_id = avio_rb16(pb);
        } else if (size <= 7) {
            av_log(c->fc, AV_LOG_ERROR,
                   "invalid size %"PRId64" in stsd\n", size);
            return AVERROR_INVALIDDATA;
        }

        if (mov_skip_multiple_stsd(c, pb, st->codecpar->codec_tag, format,
                                   size - (avio_tell(pb) - start_pos))) {
            sc->stsd_count++;
            continue;
        }

        sc->pseudo_stream_id = st->codecpar->codec_tag ? -1 : pseudo_stream_id;
        sc->dref_id= dref_id;
        sc->format = format;

        id = mov_codec_id(st, format);

        av_log(c->fc, AV_LOG_TRACE,
               "size=%"PRId64" 4CC=%s codec_type=%d\n", size,
               av_fourcc2str(format), st->codecpar->codec_type);

        st->codecpar->codec_id = id;
        if (st->codecpar->codec_type==AVMEDIA_TYPE_VIDEO) {
            mov_parse_stsd_video(c, pb, st, sc);
        } else if (st->codecpar->codec_type==AVMEDIA_TYPE_AUDIO) {
            mov_parse_stsd_audio(c, pb, st, sc);
            if (st->codecpar->sample_rate < 0) {
                av_log(c->fc, AV_LOG_ERROR, "Invalid sample rate %d\n", st->codecpar->sample_rate);
                return AVERROR_INVALIDDATA;
            }
            if (st->codecpar->ch_layout.nb_channels < 0) {
                av_log(c->fc, AV_LOG_ERROR, "Invalid channels %d\n", st->codecpar->ch_layout.nb_channels);
                return AVERROR_INVALIDDATA;
            }
        } else if (st->codecpar->codec_type==AVMEDIA_TYPE_SUBTITLE){
            mov_parse_stsd_subtitle(c, pb, st, sc,
                                    size - (avio_tell(pb) - start_pos));
        } else {
            ret = mov_parse_stsd_data(c, pb, st, sc,
                                      size - (avio_tell(pb) - start_pos));
            if (ret < 0)
                return ret;
        }
        /* this will read extra atoms at the end (wave, alac, damr, avcC, hvcC, SMI ...) */
        a.size = size - (avio_tell(pb) - start_pos);
        if (a.size > 8) {
            if ((ret = mov_read_default(c, pb, a)) < 0)
                return ret;
        } else if (a.size > 0)
            avio_skip(pb, a.size);

        if (sc->extradata && st->codecpar->extradata) {
            int extra_size = st->codecpar->extradata_size;

            /* Move the current stream extradata to the stream context one. */
            sc->extradata_size[pseudo_stream_id] = extra_size;
            sc->extradata[pseudo_stream_id] = st->codecpar->extradata;
            st->codecpar->extradata      = NULL;
            st->codecpar->extradata_size = 0;
        }
        sc->stsd_count++;
    }

    if (pb->eof_reached) {
        av_log(c->fc, AV_LOG_WARNING, "reached eof, corrupted STSD atom\n");
        return AVERROR_EOF;
    }

    return 0;
}

static int mov_read_stsd(MOVContext *c, AVIOContext *pb, MOVAtom atom)
{
    AVStream *st;
    MOVStreamContext *sc;
    int ret, entries;

    if (c->fc->nb_streams < 1)
        return 0;
    st = c->fc->streams[c->fc->nb_streams - 1];
    sc = st->priv_data;

    sc->stsd_version = avio_r8(pb);
    avio_rb24(pb); /* flags */
    entries = avio_rb32(pb);

    /* Each entry contains a size (4 bytes) and format (4 bytes). */
    if (entries <= 0 || entries > atom.size / 8 || entries > 1024) {
        av_log(c->fc, AV_LOG_ERROR, "invalid STSD entries %d\n", entries);
        return AVERROR_INVALIDDATA;
    }

    if (sc->extradata) {
        av_log(c->fc, AV_LOG_ERROR,
               "Duplicate stsd found in this track.\n");
        return AVERROR_INVALIDDATA;
    }

    /* Prepare space for hosting multiple extradata. */
    sc->extradata = av_calloc(entries, sizeof(*sc->extradata));
    if (!sc->extradata)
        return AVERROR(ENOMEM);

    sc->extradata_size = av_calloc(entries, sizeof(*sc->extradata_size));
    if (!sc->extradata_size) {
        ret = AVERROR(ENOMEM);
        goto fail;
    }

    ret = ff_mov_read_stsd_entries(c, pb, entries);
    if (ret < 0)
        goto fail;

    /* Restore back the primary extradata. */
    av_freep(&st->codecpar->extradata);
    st->codecpar->extradata_size = sc->extradata_size[0];
    if (sc->extradata_size[0]) {
        st->codecpar->extradata = av_mallocz(sc->extradata_size[0] + AV_INPUT_BUFFER_PADDING_SIZE);
        if (!st->codecpar->extradata)
            return AVERROR(ENOMEM);
        memcpy(st->codecpar->extradata, sc->extradata[0], sc->extradata_size[0]);
    }

    return mov_finalize_stsd_codec(c, pb, st, sc);
fail:
    if (sc->extradata) {
        int j;
        for (j = 0; j < sc->stsd_count; j++)
            av_freep(&sc->extradata[j]);
    }

    av_freep(&sc->extradata);
    av_freep(&sc->extradata_size);
    return ret;
}

static int mov_read_stsc(MOVContext *c, AVIOContext *pb, MOVAtom atom)
{
    AVStream *st;
    MOVStreamContext *sc;
    unsigned int i, entries;

    if (c->fc->nb_streams < 1)
        return 0;
    st = c->fc->streams[c->fc->nb_streams-1];
    sc = st->priv_data;

    avio_r8(pb); /* version */
    avio_rb24(pb); /* flags */

    entries = avio_rb32(pb);
    if ((uint64_t)entries * 12 + 4 > atom.size)
        return AVERROR_INVALIDDATA;

    av_log(c->fc, AV_LOG_TRACE, "track[%u].stsc.entries = %u\n", c->fc->nb_streams - 1, entries);

    if (!entries)
        return 0;
    if (sc->stsc_data) {
        av_log(c->fc, AV_LOG_WARNING, "Ignoring duplicated STSC atom\n");
        return 0;
    }
    av_free(sc->stsc_data);
    sc->stsc_count = 0;
    sc->stsc_data = av_malloc_array(entries, sizeof(*sc->stsc_data));
    if (!sc->stsc_data)
        return AVERROR(ENOMEM);

    for (i = 0; i < entries && !pb->eof_reached; i++) {
        sc->stsc_data[i].first = avio_rb32(pb);
        sc->stsc_data[i].count = avio_rb32(pb);
        sc->stsc_data[i].id = avio_rb32(pb);
    }

    sc->stsc_count = i;
    for (i = sc->stsc_count - 1; i < UINT_MAX; i--) {
        int64_t first_min = i + 1;
        if ((i+1 < sc->stsc_count && sc->stsc_data[i].first >= sc->stsc_data[i+1].first) ||
            (i > 0 && sc->stsc_data[i].first <= sc->stsc_data[i-1].first) ||
            sc->stsc_data[i].first < first_min ||
            sc->stsc_data[i].count < 1 ||
            sc->stsc_data[i].id < 1) {
            av_log(c->fc, AV_LOG_WARNING, "STSC entry %d is invalid (first=%d count=%d id=%d)\n", i, sc->stsc_data[i].first, sc->stsc_data[i].count, sc->stsc_data[i].id);
            if (i+1 >= sc->stsc_count) {
                if (sc->stsc_data[i].count == 0 && i > 0) {
                    sc->stsc_count --;
                    continue;
                }
                sc->stsc_data[i].first = FFMAX(sc->stsc_data[i].first, first_min);
                if (i > 0 && sc->stsc_data[i].first <= sc->stsc_data[i-1].first)
                    sc->stsc_data[i].first = FFMIN(sc->stsc_data[i-1].first + 1LL, INT_MAX);
                sc->stsc_data[i].count = FFMAX(sc->stsc_data[i].count, 1);
                sc->stsc_data[i].id    = FFMAX(sc->stsc_data[i].id, 1);
                continue;
            }
            av_assert0(sc->stsc_data[i+1].first >= 2);
            // We replace this entry by the next valid
            sc->stsc_data[i].first = sc->stsc_data[i+1].first - 1;
            sc->stsc_data[i].count = sc->stsc_data[i+1].count;
            sc->stsc_data[i].id    = sc->stsc_data[i+1].id;
        }
    }

    if (pb->eof_reached) {
        av_log(c->fc, AV_LOG_WARNING, "reached eof, corrupted STSC atom\n");
        return AVERROR_EOF;
    }

    return 0;
}

static inline int mov_stsc_index_valid(unsigned int index, unsigned int count)
{
    return index < count - 1;
}

/* Compute the samples value for the stsc entry at the given index. */
static inline int64_t mov_get_stsc_samples(MOVStreamContext *sc, unsigned int index)
{
    int chunk_count;

    if (mov_stsc_index_valid(index, sc->stsc_count))
        chunk_count = sc->stsc_data[index + 1].first - sc->stsc_data[index].first;
    else {
        // Validation for stsc / stco  happens earlier in mov_read_stsc + mov_read_trak.
        av_assert0(sc->stsc_data[index].first <= sc->chunk_count);
        chunk_count = sc->chunk_count - (sc->stsc_data[index].first - 1);
    }

    return sc->stsc_data[index].count * (int64_t)chunk_count;
}

static int mov_read_stps(MOVContext *c, AVIOContext *pb, MOVAtom atom)
{
    AVStream *st;
    MOVStreamContext *sc;
    unsigned i, entries;

    if (c->fc->nb_streams < 1)
        return 0;
    st = c->fc->streams[c->fc->nb_streams-1];
    sc = st->priv_data;

    avio_rb32(pb); // version + flags

    entries = avio_rb32(pb);
    if (sc->stps_data)
        av_log(c->fc, AV_LOG_WARNING, "Duplicated STPS atom\n");
    av_free(sc->stps_data);
    sc->stps_count = 0;
    sc->stps_data = av_malloc_array(entries, sizeof(*sc->stps_data));
    if (!sc->stps_data)
        return AVERROR(ENOMEM);

    for (i = 0; i < entries && !pb->eof_reached; i++) {
        sc->stps_data[i] = avio_rb32(pb);
    }

    sc->stps_count = i;

    if (pb->eof_reached) {
        av_log(c->fc, AV_LOG_WARNING, "reached eof, corrupted STPS atom\n");
        return AVERROR_EOF;
    }

    return 0;
}

static int mov_read_stss(MOVContext *c, AVIOContext *pb, MOVAtom atom)
{
    AVStream *st;
    FFStream *sti;
    MOVStreamContext *sc;
    unsigned int i, entries;

    if (c->fc->nb_streams < 1)
        return 0;
    st = c->fc->streams[c->fc->nb_streams-1];
    sti = ffstream(st);
    sc = st->priv_data;

    avio_r8(pb); /* version */
    avio_rb24(pb); /* flags */

    entries = avio_rb32(pb);

    av_log(c->fc, AV_LOG_TRACE, "keyframe_count = %u\n", entries);

    if (!entries) {
        sc->keyframe_absent = 1;
        if (!sti->need_parsing && st->codecpar->codec_type == AVMEDIA_TYPE_VIDEO)
            sti->need_parsing = AVSTREAM_PARSE_HEADERS;
        return 0;
    }
    if (sc->keyframes)
        av_log(c->fc, AV_LOG_WARNING, "Duplicated STSS atom\n");
    if (entries >= UINT_MAX / sizeof(int))
        return AVERROR_INVALIDDATA;
    av_freep(&sc->keyframes);
    sc->keyframe_count = 0;
    sc->keyframes = av_malloc_array(entries, sizeof(*sc->keyframes));
    if (!sc->keyframes)
        return AVERROR(ENOMEM);

    for (i = 0; i < entries && !pb->eof_reached; i++) {
        sc->keyframes[i] = avio_rb32(pb);
    }

    sc->keyframe_count = i;

    if (pb->eof_reached) {
        av_log(c->fc, AV_LOG_WARNING, "reached eof, corrupted STSS atom\n");
        return AVERROR_EOF;
    }

    return 0;
}

static int mov_read_stsz(MOVContext *c, AVIOContext *pb, MOVAtom atom)
{
    AVStream *st;
    MOVStreamContext *sc;
    unsigned int i, entries, sample_size, field_size, num_bytes;
    GetBitContext gb;
    unsigned char* buf;
    int ret;

    if (c->fc->nb_streams < 1)
        return 0;
    st = c->fc->streams[c->fc->nb_streams-1];
    sc = st->priv_data;

    avio_r8(pb); /* version */
    avio_rb24(pb); /* flags */

    if (atom.type == MKTAG('s','t','s','z')) {
        sample_size = avio_rb32(pb);
        if (!sc->sample_size) /* do not overwrite value computed in stsd */
            sc->sample_size = sample_size;
        sc->stsz_sample_size = sample_size;
        field_size = 32;
    } else {
        sample_size = 0;
        avio_rb24(pb); /* reserved */
        field_size = avio_r8(pb);
    }
    entries = avio_rb32(pb);

    av_log(c->fc, AV_LOG_TRACE, "sample_size = %u sample_count = %u\n", sc->sample_size, entries);

    sc->sample_count = entries;
    if (sample_size)
        return 0;

    if (field_size != 4 && field_size != 8 && field_size != 16 && field_size != 32) {
        av_log(c->fc, AV_LOG_ERROR, "Invalid sample field size %u\n", field_size);
        return AVERROR_INVALIDDATA;
    }

    if (!entries)
        return 0;
    if (entries >= (INT_MAX - 4 - 8 * AV_INPUT_BUFFER_PADDING_SIZE) / field_size)
        return AVERROR_INVALIDDATA;
    if (sc->sample_sizes)
        av_log(c->fc, AV_LOG_WARNING, "Duplicated STSZ atom\n");
    av_free(sc->sample_sizes);
    sc->sample_count = 0;
    sc->sample_sizes = av_malloc_array(entries, sizeof(*sc->sample_sizes));
    if (!sc->sample_sizes)
        return AVERROR(ENOMEM);

    num_bytes = (entries*field_size+4)>>3;

    buf = av_malloc(num_bytes+AV_INPUT_BUFFER_PADDING_SIZE);
    if (!buf) {
        av_freep(&sc->sample_sizes);
        return AVERROR(ENOMEM);
    }

    ret = ffio_read_size(pb, buf, num_bytes);
    if (ret < 0) {
        av_freep(&sc->sample_sizes);
        av_free(buf);
        av_log(c->fc, AV_LOG_WARNING, "STSZ atom truncated\n");
        return 0;
    }

    init_get_bits(&gb, buf, 8*num_bytes);

    for (i = 0; i < entries; i++) {
        sc->sample_sizes[i] = get_bits_long(&gb, field_size);
        if (sc->sample_sizes[i] < 0) {
            av_free(buf);
            av_log(c->fc, AV_LOG_ERROR, "Invalid sample size %d\n", sc->sample_sizes[i]);
            return AVERROR_INVALIDDATA;
        }
        sc->data_size += sc->sample_sizes[i];
    }

    sc->sample_count = i;

    av_free(buf);

    return 0;
}

static int mov_read_stts(MOVContext *c, AVIOContext *pb, MOVAtom atom)
{
    AVStream *st;
    MOVStreamContext *sc;
    unsigned int i, entries, alloc_size = 0;
    int64_t duration = 0;
    int64_t total_sample_count = 0;
    int64_t current_dts = 0;
    int64_t corrected_dts = 0;

    if (c->fc->nb_streams < 1)
        return 0;
    st = c->fc->streams[c->fc->nb_streams-1];
    sc = st->priv_data;

    avio_r8(pb); /* version */
    avio_rb24(pb); /* flags */
    entries = avio_rb32(pb);

    av_log(c->fc, AV_LOG_TRACE, "track[%u].stts.entries = %u\n",
            c->fc->nb_streams-1, entries);

    if (sc->stts_data)
        av_log(c->fc, AV_LOG_WARNING, "Duplicated STTS atom\n");
    av_freep(&sc->stts_data);
    sc->stts_count = 0;
    if (entries >= INT_MAX / sizeof(*sc->stts_data))
        return AVERROR(ENOMEM);

    for (i = 0; i < entries && !pb->eof_reached; i++) {
        unsigned int sample_duration;
        unsigned int sample_count;
        unsigned int min_entries = FFMIN(FFMAX(i + 1, 1024 * 1024), entries);
        MOVStts *stts_data = av_fast_realloc(sc->stts_data, &alloc_size,
                                             min_entries * sizeof(*sc->stts_data));
        if (!stts_data) {
            av_freep(&sc->stts_data);
            sc->stts_count = 0;
            return AVERROR(ENOMEM);
        }
        sc->stts_count = min_entries;
        sc->stts_data = stts_data;

        sample_count    = avio_rb32(pb);
        sample_duration = avio_rb32(pb);

        sc->stts_data[i].count= sample_count;
        sc->stts_data[i].duration= sample_duration;

        av_log(c->fc, AV_LOG_TRACE, "sample_count=%u, sample_duration=%u\n",
                sample_count, sample_duration);

        /* STTS sample offsets are uint32 but some files store it as int32
         * with negative values used to correct DTS delays.
           There may be abnormally large values as well. */
        if (sample_duration > c->max_stts_delta) {
            // assume high delta is a correction if negative when cast as int32
            int32_t delta_magnitude = (int32_t)sample_duration;
            av_log(c->fc, AV_LOG_WARNING, "Too large sample offset %u in stts entry %u with count %u in st:%d. Clipping to 1.\n",
                   sample_duration, i, sample_count, st->index);
            sc->stts_data[i].duration = 1;
            corrected_dts += (delta_magnitude < 0 ? (int64_t)delta_magnitude : 1) * sample_count;
        } else {
            corrected_dts += sample_duration * sample_count;
        }

        current_dts += sc->stts_data[i].duration * sample_count;

        if (current_dts > corrected_dts) {
            int64_t drift = (current_dts - corrected_dts)/FFMAX(sample_count, 1);
            uint32_t correction = (sc->stts_data[i].duration > drift) ? drift : sc->stts_data[i].duration - 1;
            current_dts -= correction * sample_count;
            sc->stts_data[i].duration -= correction;
        }

        duration+=(int64_t)sc->stts_data[i].duration*(uint64_t)sc->stts_data[i].count;
        total_sample_count+=sc->stts_data[i].count;
    }

    sc->stts_count = i;

    if (duration > 0 &&
        duration <= INT64_MAX - sc->duration_for_fps &&
        total_sample_count <= INT_MAX - sc->nb_frames_for_fps) {
        sc->duration_for_fps  += duration;
        sc->nb_frames_for_fps += total_sample_count;
    }

    if (pb->eof_reached) {
        av_log(c->fc, AV_LOG_WARNING, "reached eof, corrupted STTS atom\n");
        return AVERROR_EOF;
    }

    st->nb_frames= total_sample_count;
    if (duration)
        st->duration= FFMIN(st->duration, duration);

    // All samples have zero duration. They have higher chance be chose by
    // mov_find_next_sample, which leads to seek again and again.
    //
    // It's AVERROR_INVALIDDATA actually, but such files exist in the wild.
    // So only mark data stream as discarded for safety.
    if (!duration && sc->stts_count &&
            st->codecpar->codec_type == AVMEDIA_TYPE_DATA) {
        av_log(c->fc, AV_LOG_WARNING,
               "All samples in data stream index:id [%d:%d] have zero "
               "duration, stream set to be discarded by default. Override "
               "using AVStream->discard or -discard for ffmpeg command.\n",
               st->index, sc->id);
        st->discard = AVDISCARD_ALL;
    }
    sc->track_end = duration;
    return 0;
}

static int mov_read_sdtp(MOVContext *c, AVIOContext *pb, MOVAtom atom)
{
    AVStream *st;
    MOVStreamContext *sc;
    int64_t i, entries;

    if (c->fc->nb_streams < 1)
        return 0;
    st = c->fc->streams[c->fc->nb_streams - 1];
    sc = st->priv_data;

    avio_r8(pb); /* version */
    avio_rb24(pb); /* flags */
    entries = atom.size - 4;

    av_log(c->fc, AV_LOG_TRACE, "track[%u].sdtp.entries = %" PRId64 "\n",
           c->fc->nb_streams - 1, entries);

    if (sc->sdtp_data)
        av_log(c->fc, AV_LOG_WARNING, "Duplicated SDTP atom\n");
    av_freep(&sc->sdtp_data);
    sc->sdtp_count = 0;

    sc->sdtp_data = av_malloc(entries);
    if (!sc->sdtp_data)
        return AVERROR(ENOMEM);

    for (i = 0; i < entries && !pb->eof_reached; i++)
        sc->sdtp_data[i] = avio_r8(pb);
    sc->sdtp_count = i;

    return 0;
}

static void mov_update_dts_shift(MOVStreamContext *sc, int duration, void *logctx)
{
    if (duration < 0) {
        if (duration == INT_MIN) {
            av_log(logctx, AV_LOG_WARNING, "mov_update_dts_shift(): dts_shift set to %d\n", INT_MAX);
            duration++;
        }
        sc->dts_shift = FFMAX(sc->dts_shift, -duration);
    }
}

static int mov_read_ctts(MOVContext *c, AVIOContext *pb, MOVAtom atom)
{
    AVStream *st;
    MOVStreamContext *sc;
    unsigned int i, entries, ctts_count = 0;

    if (c->fc->nb_streams < 1)
        return 0;
    st = c->fc->streams[c->fc->nb_streams-1];
    sc = st->priv_data;

    avio_r8(pb); /* version */
    avio_rb24(pb); /* flags */
    entries = avio_rb32(pb);

    av_log(c->fc, AV_LOG_TRACE, "track[%u].ctts.entries = %u\n", c->fc->nb_streams - 1, entries);

    if (!entries)
        return 0;
    if (entries >= UINT_MAX / sizeof(*sc->ctts_data))
        return AVERROR_INVALIDDATA;
    av_freep(&sc->ctts_data);
    sc->ctts_data = av_fast_realloc(NULL, &sc->ctts_allocated_size, entries * sizeof(*sc->ctts_data));
    if (!sc->ctts_data)
        return AVERROR(ENOMEM);

    for (i = 0; i < entries && !pb->eof_reached; i++) {
        int count    = avio_rb32(pb);
        int duration = avio_rb32(pb);

        if (count <= 0) {
            av_log(c->fc, AV_LOG_TRACE,
                   "ignoring CTTS entry with count=%d duration=%d\n",
                   count, duration);
            continue;
        }

        add_ctts_entry(&sc->ctts_data, &ctts_count, &sc->ctts_allocated_size,
                       count, duration);

        av_log(c->fc, AV_LOG_TRACE, "count=%d, duration=%d\n",
                count, duration);

        if (FFNABS(duration) < -(1<<28) && i+2<entries) {
            av_log(c->fc, AV_LOG_WARNING, "CTTS invalid\n");
            av_freep(&sc->ctts_data);
            sc->ctts_count = 0;
            return 0;
        }

        if (i+2<entries)
            mov_update_dts_shift(sc, duration, c->fc);
    }

    sc->ctts_count = ctts_count;

    if (pb->eof_reached) {
        av_log(c->fc, AV_LOG_WARNING, "reached eof, corrupted CTTS atom\n");
        return AVERROR_EOF;
    }

    av_log(c->fc, AV_LOG_TRACE, "dts shift %d\n", sc->dts_shift);

    return 0;
}

static int mov_read_sgpd(MOVContext *c, AVIOContext *pb, MOVAtom atom)
{
    AVStream *st;
    MOVStreamContext *sc;
    uint8_t version;
    uint32_t grouping_type;
    uint32_t default_length;
    av_unused uint32_t default_group_description_index;
    uint32_t entry_count;

    if (c->fc->nb_streams < 1)
        return 0;
    st = c->fc->streams[c->fc->nb_streams - 1];
    sc = st->priv_data;

    version = avio_r8(pb); /* version */
    avio_rb24(pb); /* flags */
    grouping_type = avio_rl32(pb);

    /*
     * This function only supports "sync" boxes, but the code is able to parse
     * other boxes (such as "tscl", "tsas" and "stsa")
     */
    if (grouping_type != MKTAG('s','y','n','c'))
        return 0;

    default_length = version >= 1 ? avio_rb32(pb) : 0;
    default_group_description_index = version >= 2 ? avio_rb32(pb) : 0;
    entry_count = avio_rb32(pb);

    av_freep(&sc->sgpd_sync);
    sc->sgpd_sync_count = entry_count;
    sc->sgpd_sync = av_calloc(entry_count, sizeof(*sc->sgpd_sync));
    if (!sc->sgpd_sync)
        return AVERROR(ENOMEM);

    for (uint32_t i = 0; i < entry_count && !pb->eof_reached; i++) {
        uint32_t description_length = default_length;
        if (version >= 1 && default_length == 0)
            description_length = avio_rb32(pb);
        if (grouping_type == MKTAG('s','y','n','c')) {
            const uint8_t nal_unit_type = avio_r8(pb) & 0x3f;
            sc->sgpd_sync[i] = nal_unit_type;
            description_length -= 1;
        }
        avio_skip(pb, description_length);
    }

    if (pb->eof_reached) {
        av_log(c->fc, AV_LOG_WARNING, "reached eof, corrupted SGPD atom\n");
        return AVERROR_EOF;
    }

    return 0;
}

static int mov_read_sbgp(MOVContext *c, AVIOContext *pb, MOVAtom atom)
{
    AVStream *st;
    MOVStreamContext *sc;
    unsigned int i, entries;
    uint8_t version;
    uint32_t grouping_type;
    MOVSbgp *table, **tablep;
    int *table_count;

    if (c->fc->nb_streams < 1)
        return 0;
    st = c->fc->streams[c->fc->nb_streams-1];
    sc = st->priv_data;

    version = avio_r8(pb); /* version */
    avio_rb24(pb); /* flags */
    grouping_type = avio_rl32(pb);

    if (grouping_type == MKTAG('r','a','p',' ')) {
        tablep = &sc->rap_group;
        table_count = &sc->rap_group_count;
    } else if (grouping_type == MKTAG('s','y','n','c')) {
        tablep = &sc->sync_group;
        table_count = &sc->sync_group_count;
    } else {
        return 0;
    }

    if (version == 1)
        avio_rb32(pb); /* grouping_type_parameter */

    entries = avio_rb32(pb);
    if (!entries)
        return 0;
    if (*tablep)
        av_log(c->fc, AV_LOG_WARNING, "Duplicated SBGP %s atom\n", av_fourcc2str(grouping_type));
    av_freep(tablep);
    table = av_malloc_array(entries, sizeof(*table));
    if (!table)
        return AVERROR(ENOMEM);
    *tablep = table;

    for (i = 0; i < entries && !pb->eof_reached; i++) {
        table[i].count = avio_rb32(pb); /* sample_count */
        table[i].index = avio_rb32(pb); /* group_description_index */
    }

    *table_count = i;

    if (pb->eof_reached) {
        av_log(c->fc, AV_LOG_WARNING, "reached eof, corrupted SBGP atom\n");
        return AVERROR_EOF;
    }

    return 0;
}

/**
 * Get ith edit list entry (media time, duration).
 */
static int get_edit_list_entry(MOVContext *mov,
                               const MOVStreamContext *msc,
                               unsigned int edit_list_index,
                               int64_t *edit_list_media_time,
                               int64_t *edit_list_duration,
                               int64_t global_timescale)
{
    if (edit_list_index == msc->elst_count) {
        return 0;
    }
    *edit_list_media_time = msc->elst_data[edit_list_index].time;
    *edit_list_duration = msc->elst_data[edit_list_index].duration;

    /* duration is in global timescale units;convert to msc timescale */
    if (global_timescale == 0) {
      avpriv_request_sample(mov->fc, "Support for mvhd.timescale = 0 with editlists");
      return 0;
    }
    *edit_list_duration = av_rescale(*edit_list_duration, msc->time_scale,
                                     global_timescale);
    return 1;
}

/**
 * Find the closest previous frame to the timestamp_pts, in e_old index
 * entries. Searching for just any frame / just key frames can be controlled by
 * last argument 'flag'.
 * Note that if ctts_data is not NULL, we will always search for a key frame
 * irrespective of the value of 'flag'. If we don't find any keyframe, we will
 * return the first frame of the video.
 *
 * Here the timestamp_pts is considered to be a presentation timestamp and
 * the timestamp of index entries are considered to be decoding timestamps.
 *
 * Returns 0 if successful in finding a frame, else returns -1.
 * Places the found index corresponding output arg.
 *
 * If ctts_old is not NULL, then refines the searched entry by searching
 * backwards from the found timestamp, to find the frame with correct PTS.
 *
 * Places the found ctts_index and ctts_sample in corresponding output args.
 */
static int find_prev_closest_index(AVStream *st,
                                   AVIndexEntry *e_old,
                                   int nb_old,
                                   MOVCtts* ctts_data,
                                   int64_t ctts_count,
                                   int64_t timestamp_pts,
                                   int flag,
                                   int64_t* index,
                                   int64_t* ctts_index,
                                   int64_t* ctts_sample)
{
    MOVStreamContext *msc = st->priv_data;
    FFStream *const sti = ffstream(st);
    AVIndexEntry *e_keep = sti->index_entries;
    int nb_keep = sti->nb_index_entries;
    int64_t i = 0;
    int64_t index_ctts_count;

    av_assert0(index);

    // If dts_shift > 0, then all the index timestamps will have to be offset by
    // at least dts_shift amount to obtain PTS.
    // Hence we decrement the searched timestamp_pts by dts_shift to find the closest index element.
    if (msc->dts_shift > 0) {
        timestamp_pts -= msc->dts_shift;
    }

    sti->index_entries    = e_old;
    sti->nb_index_entries = nb_old;
    *index = av_index_search_timestamp(st, timestamp_pts, flag | AVSEEK_FLAG_BACKWARD);

    // Keep going backwards in the index entries until the timestamp is the same.
    if (*index >= 0) {
        for (i = *index; i > 0 && e_old[i].timestamp == e_old[i - 1].timestamp;
             i--) {
            if ((flag & AVSEEK_FLAG_ANY) ||
                (e_old[i - 1].flags & AVINDEX_KEYFRAME)) {
                *index = i - 1;
            }
        }
    }

    // If we have CTTS then refine the search, by searching backwards over PTS
    // computed by adding corresponding CTTS durations to index timestamps.
    if (ctts_data && *index >= 0) {
        av_assert0(ctts_index);
        av_assert0(ctts_sample);
        // Find out the ctts_index for the found frame.
        *ctts_index = 0;
        *ctts_sample = 0;
        for (index_ctts_count = 0; index_ctts_count < *index; index_ctts_count++) {
            if (*ctts_index < ctts_count) {
                (*ctts_sample)++;
                if (ctts_data[*ctts_index].count == *ctts_sample) {
                    (*ctts_index)++;
                    *ctts_sample = 0;
                }
            }
        }

        while (*index >= 0 && (*ctts_index) >= 0 && (*ctts_index) < ctts_count) {
            // Find a "key frame" with PTS <= timestamp_pts (So that we can decode B-frames correctly).
            // No need to add dts_shift to the timestamp here becase timestamp_pts has already been
            // compensated by dts_shift above.
            if ((e_old[*index].timestamp + ctts_data[*ctts_index].duration) <= timestamp_pts &&
                (e_old[*index].flags & AVINDEX_KEYFRAME)) {
                break;
            }

            (*index)--;
            if (*ctts_sample == 0) {
                (*ctts_index)--;
                if (*ctts_index >= 0)
                  *ctts_sample = ctts_data[*ctts_index].count - 1;
            } else {
                (*ctts_sample)--;
            }
        }
    }

    /* restore AVStream state*/
    sti->index_entries    = e_keep;
    sti->nb_index_entries = nb_keep;
    return *index >= 0 ? 0 : -1;
}

/**
 * Add index entry with the given values, to the end of ffstream(st)->index_entries.
 * Returns the new size ffstream(st)->index_entries if successful, else returns -1.
 *
 * This function is similar to ff_add_index_entry in libavformat/utils.c
 * except that here we are always unconditionally adding an index entry to
 * the end, instead of searching the entries list and skipping the add if
 * there is an existing entry with the same timestamp.
 * This is needed because the mov_fix_index calls this func with the same
 * unincremented timestamp for successive discarded frames.
 */
static int64_t add_index_entry(AVStream *st, int64_t pos, int64_t timestamp,
                               int size, int distance, int flags)
{
    FFStream *const sti = ffstream(st);
    AVIndexEntry *entries, *ie;
    int64_t index = -1;
    const size_t min_size_needed = (sti->nb_index_entries + 1) * sizeof(AVIndexEntry);

    // Double the allocation each time, to lower memory fragmentation.
    // Another difference from ff_add_index_entry function.
    const size_t requested_size =
        min_size_needed > sti->index_entries_allocated_size ?
        FFMAX(min_size_needed, 2 * sti->index_entries_allocated_size) :
        min_size_needed;

    if (sti->nb_index_entries + 1U >= UINT_MAX / sizeof(AVIndexEntry))
        return -1;

    entries = av_fast_realloc(sti->index_entries,
                              &sti->index_entries_allocated_size,
                              requested_size);
    if (!entries)
        return -1;

    sti->index_entries = entries;

    index = sti->nb_index_entries++;
    ie= &entries[index];

    ie->pos = pos;
    ie->timestamp = timestamp;
    ie->min_distance= distance;
    ie->size= size;
    ie->flags = flags;
    return index;
}

/**
 * Rewrite timestamps of index entries in the range [end_index - frame_duration_buffer_size, end_index)
 * by subtracting end_ts successively by the amounts given in frame_duration_buffer.
 */
static void fix_index_entry_timestamps(AVStream* st, int end_index, int64_t end_ts,
                                       int64_t* frame_duration_buffer,
                                       int frame_duration_buffer_size) {
    FFStream *const sti = ffstream(st);
    int i = 0;
    av_assert0(end_index >= 0 && end_index <= sti->nb_index_entries);
    for (i = 0; i < frame_duration_buffer_size; i++) {
        end_ts -= frame_duration_buffer[frame_duration_buffer_size - 1 - i];
        sti->index_entries[end_index - 1 - i].timestamp = end_ts;
    }
}

/**
 * Append a new ctts entry to ctts_data.
 * Returns the new ctts_count if successful, else returns -1.
 */
static int64_t add_ctts_entry(MOVCtts** ctts_data, unsigned int* ctts_count, unsigned int* allocated_size,
                              int count, int duration)
{
    MOVCtts *ctts_buf_new;
    const size_t min_size_needed = (*ctts_count + 1) * sizeof(MOVCtts);
    const size_t requested_size =
        min_size_needed > *allocated_size ?
        FFMAX(min_size_needed, 2 * (*allocated_size)) :
        min_size_needed;

    if ((unsigned)(*ctts_count) >= UINT_MAX / sizeof(MOVCtts) - 1)
        return -1;

    ctts_buf_new = av_fast_realloc(*ctts_data, allocated_size, requested_size);

    if (!ctts_buf_new)
        return -1;

    *ctts_data = ctts_buf_new;

    ctts_buf_new[*ctts_count].count = count;
    ctts_buf_new[*ctts_count].duration = duration;

    *ctts_count = (*ctts_count) + 1;
    return *ctts_count;
}

#define MAX_REORDER_DELAY 16
static void mov_estimate_video_delay(MOVContext *c, AVStream* st)
{
    MOVStreamContext *msc = st->priv_data;
    FFStream *const sti = ffstream(st);
    int ctts_ind = 0;
    int ctts_sample = 0;
    int64_t pts_buf[MAX_REORDER_DELAY + 1]; // Circular buffer to sort pts.
    int buf_start = 0;
    int j, r, num_swaps;

    for (j = 0; j < MAX_REORDER_DELAY + 1; j++)
        pts_buf[j] = INT64_MIN;

    if (st->codecpar->video_delay <= 0 && msc->ctts_data &&
        st->codecpar->codec_id == AV_CODEC_ID_H264) {
        st->codecpar->video_delay = 0;
        for (int ind = 0; ind < sti->nb_index_entries && ctts_ind < msc->ctts_count; ++ind) {
            // Point j to the last elem of the buffer and insert the current pts there.
            j = buf_start;
            buf_start = (buf_start + 1);
            if (buf_start == MAX_REORDER_DELAY + 1)
                buf_start = 0;

            pts_buf[j] = sti->index_entries[ind].timestamp + msc->ctts_data[ctts_ind].duration;

            // The timestamps that are already in the sorted buffer, and are greater than the
            // current pts, are exactly the timestamps that need to be buffered to output PTS
            // in correct sorted order.
            // Hence the video delay (which is the buffer size used to sort DTS and output PTS),
            // can be computed as the maximum no. of swaps any particular timestamp needs to
            // go through, to keep this buffer in sorted order.
            num_swaps = 0;
            while (j != buf_start) {
                r = j - 1;
                if (r < 0) r = MAX_REORDER_DELAY;
                if (pts_buf[j] < pts_buf[r]) {
                    FFSWAP(int64_t, pts_buf[j], pts_buf[r]);
                    ++num_swaps;
                } else {
                    break;
                }
                j = r;
            }
            st->codecpar->video_delay = FFMAX(st->codecpar->video_delay, num_swaps);

            ctts_sample++;
            if (ctts_sample == msc->ctts_data[ctts_ind].count) {
                ctts_ind++;
                ctts_sample = 0;
            }
        }
        av_log(c->fc, AV_LOG_DEBUG, "Setting codecpar->delay to %d for stream st: %d\n",
               st->codecpar->video_delay, st->index);
    }
}

static void mov_current_sample_inc(MOVStreamContext *sc)
{
    sc->current_sample++;
    sc->current_index++;
    if (sc->index_ranges &&
        sc->current_index >= sc->current_index_range->end &&
        sc->current_index_range->end) {
        sc->current_index_range++;
        sc->current_index = sc->current_index_range->start;
    }
}

static void mov_current_sample_dec(MOVStreamContext *sc)
{
    sc->current_sample--;
    sc->current_index--;
    if (sc->index_ranges &&
        sc->current_index < sc->current_index_range->start &&
        sc->current_index_range > sc->index_ranges) {
        sc->current_index_range--;
        sc->current_index = sc->current_index_range->end - 1;
    }
}

static void mov_current_sample_set(MOVStreamContext *sc, int current_sample)
{
    int64_t range_size;

    sc->current_sample = current_sample;
    sc->current_index = current_sample;
    if (!sc->index_ranges) {
        return;
    }

    for (sc->current_index_range = sc->index_ranges;
        sc->current_index_range->end;
        sc->current_index_range++) {
        range_size = sc->current_index_range->end - sc->current_index_range->start;
        if (range_size > current_sample) {
            sc->current_index = sc->current_index_range->start + current_sample;
            break;
        }
        current_sample -= range_size;
    }
}

/**
 * Fix ffstream(st)->index_entries, so that it contains only the entries (and the entries
 * which are needed to decode them) that fall in the edit list time ranges.
 * Also fixes the timestamps of the index entries to match the timeline
 * specified the edit lists.
 */
static void mov_fix_index(MOVContext *mov, AVStream *st)
{
    MOVStreamContext *msc = st->priv_data;
    FFStream *const sti = ffstream(st);
    AVIndexEntry *e_old = sti->index_entries;
    int nb_old = sti->nb_index_entries;
    const AVIndexEntry *e_old_end = e_old + nb_old;
    const AVIndexEntry *current = NULL;
    MOVCtts *ctts_data_old = msc->ctts_data;
    int64_t ctts_index_old = 0;
    int64_t ctts_sample_old = 0;
    int64_t ctts_count_old = msc->ctts_count;
    int64_t edit_list_media_time = 0;
    int64_t edit_list_duration = 0;
    int64_t frame_duration = 0;
    int64_t edit_list_dts_counter = 0;
    int64_t edit_list_dts_entry_end = 0;
    int64_t edit_list_start_ctts_sample = 0;
    int64_t curr_cts;
    int64_t curr_ctts = 0;
    int64_t empty_edits_sum_duration = 0;
    int64_t edit_list_index = 0;
    int64_t index;
    int flags;
    int64_t start_dts = 0;
    int64_t edit_list_start_encountered = 0;
    int64_t search_timestamp = 0;
    int64_t* frame_duration_buffer = NULL;
    int num_discarded_begin = 0;
    int first_non_zero_audio_edit = -1;
    int packet_skip_samples = 0;
    MOVIndexRange *current_index_range = NULL;
    int found_keyframe_after_edit = 0;
    int found_non_empty_edit = 0;

    if (!msc->elst_data || msc->elst_count <= 0 || nb_old <= 0) {
        return;
    }

    // allocate the index ranges array
    msc->index_ranges = av_malloc_array(msc->elst_count + 1,
                                        sizeof(msc->index_ranges[0]));
    if (!msc->index_ranges) {
        av_log(mov->fc, AV_LOG_ERROR, "Cannot allocate index ranges buffer\n");
        return;
    }
    msc->current_index_range = msc->index_ranges;

    // Clean AVStream from traces of old index
    sti->index_entries = NULL;
    sti->index_entries_allocated_size = 0;
    sti->nb_index_entries = 0;

    // Clean ctts fields of MOVStreamContext
    msc->ctts_data = NULL;
    msc->ctts_count = 0;
    msc->ctts_index = 0;
    msc->ctts_sample = 0;
    msc->ctts_allocated_size = 0;

    // Reinitialize min_corrected_pts so that it can be computed again.
    msc->min_corrected_pts = -1;

    // If the dts_shift is positive (in case of negative ctts values in mov),
    // then negate the DTS by dts_shift
    if (msc->dts_shift > 0) {
        edit_list_dts_entry_end -= msc->dts_shift;
        av_log(mov->fc, AV_LOG_DEBUG, "Shifting DTS by %d because of negative CTTS.\n", msc->dts_shift);
    }

    start_dts = edit_list_dts_entry_end;

    while (get_edit_list_entry(mov, msc, edit_list_index, &edit_list_media_time,
                               &edit_list_duration, mov->time_scale)) {
        av_log(mov->fc, AV_LOG_DEBUG, "Processing st: %d, edit list %"PRId64" - media time: %"PRId64", duration: %"PRId64"\n",
               st->index, edit_list_index, edit_list_media_time, edit_list_duration);
        edit_list_index++;
        edit_list_dts_counter = edit_list_dts_entry_end;
        edit_list_dts_entry_end += edit_list_duration;
        num_discarded_begin = 0;
        if (!found_non_empty_edit && edit_list_media_time == -1) {
            empty_edits_sum_duration += edit_list_duration;
            continue;
        }
        found_non_empty_edit = 1;

        // If we encounter a non-negative edit list reset the skip_samples/start_pad fields and set them
        // according to the edit list below.
        if (st->codecpar->codec_type == AVMEDIA_TYPE_AUDIO) {
            if (first_non_zero_audio_edit < 0) {
                first_non_zero_audio_edit = 1;
            } else {
                first_non_zero_audio_edit = 0;
            }

            if (first_non_zero_audio_edit > 0)
                sti->skip_samples = msc->start_pad = 0;
        }

        // While reordering frame index according to edit list we must handle properly
        // the scenario when edit list entry starts from none key frame.
        // We find closest previous key frame and preserve it and consequent frames in index.
        // All frames which are outside edit list entry time boundaries will be dropped after decoding.
        search_timestamp = edit_list_media_time;
        if (st->codecpar->codec_type == AVMEDIA_TYPE_AUDIO) {
            // Audio decoders like AAC need need a decoder delay samples previous to the current sample,
            // to correctly decode this frame. Hence for audio we seek to a frame 1 sec. before the
            // edit_list_media_time to cover the decoder delay.
            search_timestamp = FFMAX(search_timestamp - msc->time_scale, e_old[0].timestamp);
        }

        if (find_prev_closest_index(st, e_old, nb_old, ctts_data_old, ctts_count_old, search_timestamp, 0,
                                    &index, &ctts_index_old, &ctts_sample_old) < 0) {
            av_log(mov->fc, AV_LOG_WARNING,
                   "st: %d edit list: %"PRId64" Missing key frame while searching for timestamp: %"PRId64"\n",
                   st->index, edit_list_index, search_timestamp);
            if (find_prev_closest_index(st, e_old, nb_old, ctts_data_old, ctts_count_old, search_timestamp, AVSEEK_FLAG_ANY,
                                        &index, &ctts_index_old, &ctts_sample_old) < 0) {
                av_log(mov->fc, AV_LOG_WARNING,
                       "st: %d edit list %"PRId64" Cannot find an index entry before timestamp: %"PRId64".\n",
                       st->index, edit_list_index, search_timestamp);
                index = 0;
                ctts_index_old = 0;
                ctts_sample_old = 0;
            }
        }
        current = e_old + index;
        edit_list_start_ctts_sample = ctts_sample_old;

        // Iterate over index and arrange it according to edit list
        edit_list_start_encountered = 0;
        found_keyframe_after_edit = 0;
        for (; current < e_old_end; current++, index++) {
            // check  if frame outside edit list mark it for discard
            frame_duration = (current + 1 <  e_old_end) ?
                             ((current + 1)->timestamp - current->timestamp) : edit_list_duration;

            flags = current->flags;

            // frames (pts) before or after edit list
            curr_cts = current->timestamp + msc->dts_shift;
            curr_ctts = 0;

            if (ctts_data_old && ctts_index_old < ctts_count_old) {
                curr_ctts = ctts_data_old[ctts_index_old].duration;
                av_log(mov->fc, AV_LOG_TRACE, "stts: %"PRId64" ctts: %"PRId64", ctts_index: %"PRId64", ctts_count: %"PRId64"\n",
                       curr_cts, curr_ctts, ctts_index_old, ctts_count_old);
                curr_cts += curr_ctts;
                ctts_sample_old++;
                if (ctts_sample_old == ctts_data_old[ctts_index_old].count) {
                    if (add_ctts_entry(&msc->ctts_data, &msc->ctts_count,
                                       &msc->ctts_allocated_size,
                                       ctts_data_old[ctts_index_old].count - edit_list_start_ctts_sample,
                                       ctts_data_old[ctts_index_old].duration) == -1) {
                        av_log(mov->fc, AV_LOG_ERROR, "Cannot add CTTS entry %"PRId64" - {%"PRId64", %d}\n",
                               ctts_index_old,
                               ctts_data_old[ctts_index_old].count - edit_list_start_ctts_sample,
                               ctts_data_old[ctts_index_old].duration);
                        break;
                    }
                    ctts_index_old++;
                    ctts_sample_old = 0;
                    edit_list_start_ctts_sample = 0;
                }
            }

            if (curr_cts < edit_list_media_time || curr_cts >= (edit_list_duration + edit_list_media_time)) {
                if (st->codecpar->codec_type == AVMEDIA_TYPE_AUDIO && st->codecpar->codec_id != AV_CODEC_ID_VORBIS &&
                    curr_cts < edit_list_media_time && curr_cts + frame_duration > edit_list_media_time &&
                    first_non_zero_audio_edit > 0) {
                    packet_skip_samples = edit_list_media_time - curr_cts;
                    sti->skip_samples += packet_skip_samples;

                    // Shift the index entry timestamp by packet_skip_samples to be correct.
                    edit_list_dts_counter -= packet_skip_samples;
                    if (edit_list_start_encountered == 0)  {
                        edit_list_start_encountered = 1;
                        // Make timestamps strictly monotonically increasing for audio, by rewriting timestamps for
                        // discarded packets.
                        if (frame_duration_buffer) {
                            fix_index_entry_timestamps(st, sti->nb_index_entries, edit_list_dts_counter,
                                                       frame_duration_buffer, num_discarded_begin);
                            av_freep(&frame_duration_buffer);
                        }
                    }

                    av_log(mov->fc, AV_LOG_DEBUG, "skip %d audio samples from curr_cts: %"PRId64"\n", packet_skip_samples, curr_cts);
                } else {
                    flags |= AVINDEX_DISCARD_FRAME;
                    av_log(mov->fc, AV_LOG_DEBUG, "drop a frame at curr_cts: %"PRId64" @ %"PRId64"\n", curr_cts, index);

                    if (edit_list_start_encountered == 0) {
                        num_discarded_begin++;
                        frame_duration_buffer = av_realloc(frame_duration_buffer,
                                                           num_discarded_begin * sizeof(int64_t));
                        if (!frame_duration_buffer) {
                            av_log(mov->fc, AV_LOG_ERROR, "Cannot reallocate frame duration buffer\n");
                            break;
                        }
                        frame_duration_buffer[num_discarded_begin - 1] = frame_duration;

                        // Increment skip_samples for the first non-zero audio edit list
                        if (st->codecpar->codec_type == AVMEDIA_TYPE_AUDIO &&
                            first_non_zero_audio_edit > 0 && st->codecpar->codec_id != AV_CODEC_ID_VORBIS) {
                            sti->skip_samples += frame_duration;
                        }
                    }
                }
            } else {
                if (msc->min_corrected_pts < 0) {
                    msc->min_corrected_pts = edit_list_dts_counter + curr_ctts + msc->dts_shift;
                } else {
                    msc->min_corrected_pts = FFMIN(msc->min_corrected_pts, edit_list_dts_counter + curr_ctts + msc->dts_shift);
                }
                if (edit_list_start_encountered == 0) {
                    edit_list_start_encountered = 1;
                    // Make timestamps strictly monotonically increasing by rewriting timestamps for
                    // discarded packets.
                    if (frame_duration_buffer) {
                        fix_index_entry_timestamps(st, sti->nb_index_entries, edit_list_dts_counter,
                                                   frame_duration_buffer, num_discarded_begin);
                        av_freep(&frame_duration_buffer);
                    }
                }
            }

            if (add_index_entry(st, current->pos, edit_list_dts_counter, current->size,
                                current->min_distance, flags) == -1) {
                av_log(mov->fc, AV_LOG_ERROR, "Cannot add index entry\n");
                break;
            }

            // Update the index ranges array
            if (!current_index_range || index != current_index_range->end) {
                current_index_range = current_index_range ? current_index_range + 1
                                                          : msc->index_ranges;
                current_index_range->start = index;
            }
            current_index_range->end = index + 1;

            // Only start incrementing DTS in frame_duration amounts, when we encounter a frame in edit list.
            if (edit_list_start_encountered > 0) {
                edit_list_dts_counter = edit_list_dts_counter + frame_duration;
            }

            // Break when found first key frame after edit entry completion
            if ((curr_cts + frame_duration >= (edit_list_duration + edit_list_media_time)) &&
                ((flags & AVINDEX_KEYFRAME) || ((st->codecpar->codec_type == AVMEDIA_TYPE_AUDIO)))) {
                if (ctts_data_old) {
                    // If we have CTTS and this is the first keyframe after edit elist,
                    // wait for one more, because there might be trailing B-frames after this I-frame
                    // that do belong to the edit.
                    if (st->codecpar->codec_type != AVMEDIA_TYPE_AUDIO && found_keyframe_after_edit == 0) {
                        found_keyframe_after_edit = 1;
                        continue;
                    }
                    if (ctts_sample_old != 0) {
                        if (add_ctts_entry(&msc->ctts_data, &msc->ctts_count,
                                           &msc->ctts_allocated_size,
                                           ctts_sample_old - edit_list_start_ctts_sample,
                                           ctts_data_old[ctts_index_old].duration) == -1) {
                            av_log(mov->fc, AV_LOG_ERROR, "Cannot add CTTS entry %"PRId64" - {%"PRId64", %d}\n",
                                   ctts_index_old, ctts_sample_old - edit_list_start_ctts_sample,
                                   ctts_data_old[ctts_index_old].duration);
                            break;
                        }
                    }
                }
                break;
            }
        }
    }
    // If there are empty edits, then msc->min_corrected_pts might be positive
    // intentionally. So we subtract the sum duration of emtpy edits here.
    msc->min_corrected_pts -= empty_edits_sum_duration;

    // If the minimum pts turns out to be greater than zero after fixing the index, then we subtract the
    // dts by that amount to make the first pts zero.
    if (st->codecpar->codec_type == AVMEDIA_TYPE_VIDEO) {
        if (msc->min_corrected_pts > 0) {
            av_log(mov->fc, AV_LOG_DEBUG, "Offset DTS by %"PRId64" to make first pts zero.\n", msc->min_corrected_pts);
            for (int i = 0; i < sti->nb_index_entries; ++i)
                sti->index_entries[i].timestamp -= msc->min_corrected_pts;
        }
    }
    // Start time should be equal to zero or the duration of any empty edits.
    st->start_time = empty_edits_sum_duration;

    // Update av stream length, if it ends up shorter than the track's media duration
    st->duration = FFMIN(st->duration, edit_list_dts_entry_end - start_dts);
    msc->start_pad = sti->skip_samples;

    // Free the old index and the old CTTS structures
    av_free(e_old);
    av_free(ctts_data_old);
    av_freep(&frame_duration_buffer);

    // Null terminate the index ranges array
    current_index_range = current_index_range ? current_index_range + 1
                                              : msc->index_ranges;
    current_index_range->start = 0;
    current_index_range->end = 0;
    msc->current_index = msc->index_ranges[0].start;
}

static uint32_t get_sgpd_sync_index(const MOVStreamContext *sc, int nal_unit_type)
{
    for (uint32_t i = 0; i < sc->sgpd_sync_count; i++)
        if (sc->sgpd_sync[i] == HEVC_NAL_CRA_NUT)
            return i + 1;
    return 0;
}

static int build_open_gop_key_points(AVStream *st)
{
    int k;
    int sample_id = 0;
    uint32_t cra_index;
    MOVStreamContext *sc = st->priv_data;

    if (st->codecpar->codec_id != AV_CODEC_ID_HEVC || !sc->sync_group_count)
        return 0;

    /* Build an unrolled index of the samples */
    sc->sample_offsets_count = 0;
    for (uint32_t i = 0; i < sc->ctts_count; i++) {
        if (sc->ctts_data[i].count > INT_MAX - sc->sample_offsets_count)
            return AVERROR(ENOMEM);
        sc->sample_offsets_count += sc->ctts_data[i].count;
    }
    av_freep(&sc->sample_offsets);
    sc->sample_offsets = av_calloc(sc->sample_offsets_count, sizeof(*sc->sample_offsets));
    if (!sc->sample_offsets)
        return AVERROR(ENOMEM);
    k = 0;
    for (uint32_t i = 0; i < sc->ctts_count; i++)
        for (int j = 0; j < sc->ctts_data[i].count; j++)
             sc->sample_offsets[k++] = sc->ctts_data[i].duration;

    /* The following HEVC NAL type reveal the use of open GOP sync points
     * (TODO: BLA types may also be concerned) */
    cra_index = get_sgpd_sync_index(sc, HEVC_NAL_CRA_NUT); /* Clean Random Access */
    if (!cra_index)
        return 0;

    /* Build a list of open-GOP key samples */
    sc->open_key_samples_count = 0;
    for (uint32_t i = 0; i < sc->sync_group_count; i++)
        if (sc->sync_group[i].index == cra_index) {
            if (sc->sync_group[i].count > INT_MAX - sc->open_key_samples_count)
                return AVERROR(ENOMEM);
            sc->open_key_samples_count += sc->sync_group[i].count;
        }
    av_freep(&sc->open_key_samples);
    sc->open_key_samples = av_calloc(sc->open_key_samples_count, sizeof(*sc->open_key_samples));
    if (!sc->open_key_samples)
        return AVERROR(ENOMEM);
    k = 0;
    for (uint32_t i = 0; i < sc->sync_group_count; i++) {
        const MOVSbgp *sg = &sc->sync_group[i];
        if (sg->index == cra_index)
            for (uint32_t j = 0; j < sg->count; j++)
                sc->open_key_samples[k++] = sample_id;
        if (sg->count > INT_MAX - sample_id)
            return AVERROR_PATCHWELCOME;
        sample_id += sg->count;
    }

    /* Identify the minimal time step between samples */
    sc->min_sample_duration = UINT_MAX;
    for (uint32_t i = 0; i < sc->stts_count; i++)
        sc->min_sample_duration = FFMIN(sc->min_sample_duration, sc->stts_data[i].duration);

    return 0;
}

static void mov_build_index(MOVContext *mov, AVStream *st)
{
    MOVStreamContext *sc = st->priv_data;
    FFStream *const sti = ffstream(st);
    int64_t current_offset;
    int64_t current_dts = 0;
    unsigned int stts_index = 0;
    unsigned int stsc_index = 0;
    unsigned int stss_index = 0;
    unsigned int stps_index = 0;
    unsigned int i, j;
    uint64_t stream_size = 0;
    MOVCtts *ctts_data_old = sc->ctts_data;
    unsigned int ctts_count_old = sc->ctts_count;

    int ret = build_open_gop_key_points(st);
    if (ret < 0)
        return;

    if (sc->elst_count) {
        int i, edit_start_index = 0, multiple_edits = 0;
        int64_t empty_duration = 0; // empty duration of the first edit list entry
        int64_t start_time = 0; // start time of the media

        for (i = 0; i < sc->elst_count; i++) {
            const MOVElst *e = &sc->elst_data[i];
            if (i == 0 && e->time == -1) {
                /* if empty, the first entry is the start time of the stream
                 * relative to the presentation itself */
                empty_duration = e->duration;
                edit_start_index = 1;
            } else if (i == edit_start_index && e->time >= 0) {
                start_time = e->time;
            } else {
                multiple_edits = 1;
            }
        }

        if (multiple_edits && !mov->advanced_editlist) {
            if (mov->advanced_editlist_autodisabled)
                av_log(mov->fc, AV_LOG_WARNING, "multiple edit list entries, "
                       "not supported in fragmented MP4 files\n");
            else
                av_log(mov->fc, AV_LOG_WARNING, "multiple edit list entries, "
                       "Use -advanced_editlist to correctly decode otherwise "
                       "a/v desync might occur\n");
        }

        /* adjust first dts according to edit list */
        if ((empty_duration || start_time) && mov->time_scale > 0) {
            if (empty_duration)
                empty_duration = av_rescale(empty_duration, sc->time_scale, mov->time_scale);

            if (av_sat_sub64(start_time, empty_duration) != start_time - (uint64_t)empty_duration)
                av_log(mov->fc, AV_LOG_WARNING, "start_time - empty_duration is not representable\n");

            sc->time_offset = start_time -  (uint64_t)empty_duration;
            sc->min_corrected_pts = start_time;
            if (!mov->advanced_editlist)
                current_dts = -sc->time_offset;
        }

        if (!multiple_edits && !mov->advanced_editlist &&
            st->codecpar->codec_id == AV_CODEC_ID_AAC && start_time > 0)
            sc->start_pad = start_time;
    }

    /* only use old uncompressed audio chunk demuxing when stts specifies it */
    if (!(st->codecpar->codec_type == AVMEDIA_TYPE_AUDIO &&
          sc->stts_count == 1 && sc->stts_data[0].duration == 1)) {
        unsigned int current_sample = 0;
        unsigned int stts_sample = 0;
        unsigned int sample_size;
        unsigned int distance = 0;
        unsigned int rap_group_index = 0;
        unsigned int rap_group_sample = 0;
        int rap_group_present = sc->rap_group_count && sc->rap_group;
        int key_off = (sc->keyframe_count && sc->keyframes[0] > 0) || (sc->stps_count && sc->stps_data[0] > 0);

        current_dts -= sc->dts_shift;

        if (!sc->sample_count || sti->nb_index_entries)
            return;
        if (sc->sample_count >= UINT_MAX / sizeof(*sti->index_entries) - sti->nb_index_entries)
            return;
        if (av_reallocp_array(&sti->index_entries,
                              sti->nb_index_entries + sc->sample_count,
                              sizeof(*sti->index_entries)) < 0) {
            sti->nb_index_entries = 0;
            return;
        }
        sti->index_entries_allocated_size = (sti->nb_index_entries + sc->sample_count) * sizeof(*sti->index_entries);

        if (ctts_data_old) {
            // Expand ctts entries such that we have a 1-1 mapping with samples
            if (sc->sample_count >= UINT_MAX / sizeof(*sc->ctts_data))
                return;
            sc->ctts_count = 0;
            sc->ctts_allocated_size = 0;
            sc->ctts_data = av_fast_realloc(NULL, &sc->ctts_allocated_size,
                                    sc->sample_count * sizeof(*sc->ctts_data));
            if (!sc->ctts_data) {
                av_free(ctts_data_old);
                return;
            }

            memset((uint8_t*)(sc->ctts_data), 0, sc->ctts_allocated_size);

            for (i = 0; i < ctts_count_old &&
                        sc->ctts_count < sc->sample_count; i++)
                for (j = 0; j < ctts_data_old[i].count &&
                            sc->ctts_count < sc->sample_count; j++)
                    add_ctts_entry(&sc->ctts_data, &sc->ctts_count,
                                   &sc->ctts_allocated_size, 1,
                                   ctts_data_old[i].duration);
            av_free(ctts_data_old);
        }

        for (i = 0; i < sc->chunk_count; i++) {
            int64_t next_offset = i+1 < sc->chunk_count ? sc->chunk_offsets[i+1] : INT64_MAX;
            current_offset = sc->chunk_offsets[i];
            while (mov_stsc_index_valid(stsc_index, sc->stsc_count) &&
                i + 1 == sc->stsc_data[stsc_index + 1].first)
                stsc_index++;

            if (next_offset > current_offset && sc->sample_size>0 && sc->sample_size < sc->stsz_sample_size &&
                sc->stsc_data[stsc_index].count * (int64_t)sc->stsz_sample_size > next_offset - current_offset) {
                av_log(mov->fc, AV_LOG_WARNING, "STSZ sample size %d invalid (too large), ignoring\n", sc->stsz_sample_size);
                sc->stsz_sample_size = sc->sample_size;
            }
            if (sc->stsz_sample_size>0 && sc->stsz_sample_size < sc->sample_size) {
                av_log(mov->fc, AV_LOG_WARNING, "STSZ sample size %d invalid (too small), ignoring\n", sc->stsz_sample_size);
                sc->stsz_sample_size = sc->sample_size;
            }

            for (j = 0; j < sc->stsc_data[stsc_index].count; j++) {
                int keyframe = 0;
                if (current_sample >= sc->sample_count) {
                    av_log(mov->fc, AV_LOG_ERROR, "wrong sample count\n");
                    return;
                }

                if (!sc->keyframe_absent && (!sc->keyframe_count || current_sample+key_off == sc->keyframes[stss_index])) {
                    keyframe = 1;
                    if (stss_index + 1 < sc->keyframe_count)
                        stss_index++;
                } else if (sc->stps_count && current_sample+key_off == sc->stps_data[stps_index]) {
                    keyframe = 1;
                    if (stps_index + 1 < sc->stps_count)
                        stps_index++;
                }
                if (rap_group_present && rap_group_index < sc->rap_group_count) {
                    if (sc->rap_group[rap_group_index].index > 0)
                        keyframe = 1;
                    if (++rap_group_sample == sc->rap_group[rap_group_index].count) {
                        rap_group_sample = 0;
                        rap_group_index++;
                    }
                }
                if (sc->keyframe_absent
                    && !sc->stps_count
                    && !rap_group_present
                    && (st->codecpar->codec_type == AVMEDIA_TYPE_AUDIO || (i==0 && j==0)))
                     keyframe = 1;
                if (keyframe)
                    distance = 0;
                sample_size = sc->stsz_sample_size > 0 ? sc->stsz_sample_size : sc->sample_sizes[current_sample];
                if (current_offset > INT64_MAX - sample_size) {
                    av_log(mov->fc, AV_LOG_ERROR, "Current offset %"PRId64" or sample size %u is too large\n",
                           current_offset,
                           sample_size);
                    return;
                }

                if (sc->pseudo_stream_id == -1 ||
                   sc->stsc_data[stsc_index].id - 1 == sc->pseudo_stream_id) {
                    AVIndexEntry *e;
                    if (sample_size > 0x3FFFFFFF) {
                        av_log(mov->fc, AV_LOG_ERROR, "Sample size %u is too large\n", sample_size);
                        return;
                    }
                    e = &sti->index_entries[sti->nb_index_entries++];
                    e->pos = current_offset;
                    e->timestamp = current_dts;
                    e->size = sample_size;
                    e->min_distance = distance;
                    e->flags = keyframe ? AVINDEX_KEYFRAME : 0;
                    av_log(mov->fc, AV_LOG_TRACE, "AVIndex stream %d, sample %u, offset %"PRIx64", dts %"PRId64", "
                            "size %u, distance %u, keyframe %d\n", st->index, current_sample,
                            current_offset, current_dts, sample_size, distance, keyframe);
                    if (st->codecpar->codec_type == AVMEDIA_TYPE_VIDEO && sti->nb_index_entries < 100)
                        ff_rfps_add_frame(mov->fc, st, current_dts);
                }

                current_offset += sample_size;
                stream_size += sample_size;

                current_dts += sc->stts_data[stts_index].duration;

                distance++;
                stts_sample++;
                current_sample++;
                if (stts_index + 1 < sc->stts_count && stts_sample == sc->stts_data[stts_index].count) {
                    stts_sample = 0;
                    stts_index++;
                }
            }
        }
        if (st->duration > 0)
            st->codecpar->bit_rate = stream_size*8*sc->time_scale/st->duration;
    } else {
        unsigned chunk_samples, total = 0;

        if (!sc->chunk_count)
            return;

        // compute total chunk count
        for (i = 0; i < sc->stsc_count; i++) {
            unsigned count, chunk_count;

            chunk_samples = sc->stsc_data[i].count;
            if (i != sc->stsc_count - 1 &&
                sc->samples_per_frame && chunk_samples % sc->samples_per_frame) {
                av_log(mov->fc, AV_LOG_ERROR, "error unaligned chunk\n");
                return;
            }

            if (sc->samples_per_frame >= 160) { // gsm
                count = chunk_samples / sc->samples_per_frame;
            } else if (sc->samples_per_frame > 1) {
                unsigned samples = (1024/sc->samples_per_frame)*sc->samples_per_frame;
                count = (chunk_samples+samples-1) / samples;
            } else {
                count = (chunk_samples+1023) / 1024;
            }

            if (mov_stsc_index_valid(i, sc->stsc_count))
                chunk_count = sc->stsc_data[i+1].first - sc->stsc_data[i].first;
            else
                chunk_count = sc->chunk_count - (sc->stsc_data[i].first - 1);
            total += chunk_count * count;
        }

        av_log(mov->fc, AV_LOG_TRACE, "chunk count %u\n", total);
        if (total >= UINT_MAX / sizeof(*sti->index_entries) - sti->nb_index_entries)
            return;
        if (av_reallocp_array(&sti->index_entries,
                              sti->nb_index_entries + total,
                              sizeof(*sti->index_entries)) < 0) {
            sti->nb_index_entries = 0;
            return;
        }
        sti->index_entries_allocated_size = (sti->nb_index_entries + total) * sizeof(*sti->index_entries);

        // populate index
        for (i = 0; i < sc->chunk_count; i++) {
            current_offset = sc->chunk_offsets[i];
            if (mov_stsc_index_valid(stsc_index, sc->stsc_count) &&
                i + 1 == sc->stsc_data[stsc_index + 1].first)
                stsc_index++;
            chunk_samples = sc->stsc_data[stsc_index].count;

            while (chunk_samples > 0) {
                AVIndexEntry *e;
                unsigned size, samples;

                if (sc->samples_per_frame > 1 && !sc->bytes_per_frame) {
                    avpriv_request_sample(mov->fc,
                           "Zero bytes per frame, but %d samples per frame",
                           sc->samples_per_frame);
                    return;
                }

                if (sc->samples_per_frame >= 160) { // gsm
                    samples = sc->samples_per_frame;
                    size = sc->bytes_per_frame;
                } else {
                    if (sc->samples_per_frame > 1) {
                        samples = FFMIN((1024 / sc->samples_per_frame)*
                                        sc->samples_per_frame, chunk_samples);
                        size = (samples / sc->samples_per_frame) * sc->bytes_per_frame;
                    } else {
                        samples = FFMIN(1024, chunk_samples);
                        size = samples * sc->sample_size;
                    }
                }

                if (sti->nb_index_entries >= total) {
                    av_log(mov->fc, AV_LOG_ERROR, "wrong chunk count %u\n", total);
                    return;
                }
                if (size > 0x3FFFFFFF) {
                    av_log(mov->fc, AV_LOG_ERROR, "Sample size %u is too large\n", size);
                    return;
                }
                e = &sti->index_entries[sti->nb_index_entries++];
                e->pos = current_offset;
                e->timestamp = current_dts;
                e->size = size;
                e->min_distance = 0;
                e->flags = AVINDEX_KEYFRAME;
                av_log(mov->fc, AV_LOG_TRACE, "AVIndex stream %d, chunk %u, offset %"PRIx64", dts %"PRId64", "
                       "size %u, duration %u\n", st->index, i, current_offset, current_dts,
                       size, samples);

                current_offset += size;
                current_dts += samples;
                chunk_samples -= samples;
            }
        }
    }

    if (!mov->ignore_editlist && mov->advanced_editlist) {
        // Fix index according to edit lists.
        mov_fix_index(mov, st);
    }

    // Update start time of the stream.
    if (st->start_time == AV_NOPTS_VALUE && st->codecpar->codec_type == AVMEDIA_TYPE_VIDEO && sti->nb_index_entries > 0) {
        st->start_time = sti->index_entries[0].timestamp + sc->dts_shift;
        if (sc->ctts_data) {
            st->start_time += sc->ctts_data[0].duration;
        }
    }

    mov_estimate_video_delay(mov, st);
}

static int test_same_origin(const char *src, const char *ref) {
    char src_proto[64];
    char ref_proto[64];
    char src_auth[256];
    char ref_auth[256];
    char src_host[256];
    char ref_host[256];
    int src_port=-1;
    int ref_port=-1;

    av_url_split(src_proto, sizeof(src_proto), src_auth, sizeof(src_auth), src_host, sizeof(src_host), &src_port, NULL, 0, src);
    av_url_split(ref_proto, sizeof(ref_proto), ref_auth, sizeof(ref_auth), ref_host, sizeof(ref_host), &ref_port, NULL, 0, ref);

    if (strlen(src) == 0) {
        return -1;
    } else if (strlen(src_auth) + 1 >= sizeof(src_auth) ||
        strlen(ref_auth) + 1 >= sizeof(ref_auth) ||
        strlen(src_host) + 1 >= sizeof(src_host) ||
        strlen(ref_host) + 1 >= sizeof(ref_host)) {
        return 0;
    } else if (strcmp(src_proto, ref_proto) ||
               strcmp(src_auth, ref_auth) ||
               strcmp(src_host, ref_host) ||
               src_port != ref_port) {
        return 0;
    } else
        return 1;
}

static int mov_open_dref(MOVContext *c, AVIOContext **pb, const char *src, MOVDref *ref)
{
    /* try relative path, we do not try the absolute because it can leak information about our
       system to an attacker */
    if (ref->nlvl_to > 0 && ref->nlvl_from > 0) {
        char filename[1025];
        const char *src_path;
        int i, l;

        /* find a source dir */
        src_path = strrchr(src, '/');
        if (src_path)
            src_path++;
        else
            src_path = src;

        /* find a next level down to target */
        for (i = 0, l = strlen(ref->path) - 1; l >= 0; l--)
            if (ref->path[l] == '/') {
                if (i == ref->nlvl_to - 1)
                    break;
                else
                    i++;
            }

        /* compose filename if next level down to target was found */
        if (i == ref->nlvl_to - 1 && src_path - src  < sizeof(filename)) {
            memcpy(filename, src, src_path - src);
            filename[src_path - src] = 0;

            for (i = 1; i < ref->nlvl_from; i++)
                av_strlcat(filename, "../", sizeof(filename));

            av_strlcat(filename, ref->path + l + 1, sizeof(filename));
            if (!c->use_absolute_path) {
                int same_origin = test_same_origin(src, filename);

                if (!same_origin) {
                    av_log(c->fc, AV_LOG_ERROR,
                        "Reference with mismatching origin, %s not tried for security reasons, "
                        "set demuxer option use_absolute_path to allow it anyway\n",
                        ref->path);
                    return AVERROR(ENOENT);
                }

                if (strstr(ref->path + l + 1, "..") ||
                    strstr(ref->path + l + 1, ":") ||
                    (ref->nlvl_from > 1 && same_origin < 0) ||
                    (filename[0] == '/' && src_path == src))
                    return AVERROR(ENOENT);
            }

            if (strlen(filename) + 1 == sizeof(filename))
                return AVERROR(ENOENT);
            if (!c->fc->io_open(c->fc, pb, filename, AVIO_FLAG_READ, NULL))
                return 0;
        }
    } else if (c->use_absolute_path) {
        av_log(c->fc, AV_LOG_WARNING, "Using absolute path on user request, "
               "this is a possible security issue\n");
        if (!c->fc->io_open(c->fc, pb, ref->path, AVIO_FLAG_READ, NULL))
            return 0;
    } else {
        av_log(c->fc, AV_LOG_ERROR,
               "Absolute path %s not tried for security reasons, "
               "set demuxer option use_absolute_path to allow absolute paths\n",
               ref->path);
    }

    return AVERROR(ENOENT);
}

static void fix_timescale(MOVContext *c, MOVStreamContext *sc)
{
    if (sc->time_scale <= 0) {
        av_log(c->fc, AV_LOG_WARNING, "stream %d, timescale not set\n", sc->ffindex);
        sc->time_scale = c->time_scale;
        if (sc->time_scale <= 0)
            sc->time_scale = 1;
    }
}

#if CONFIG_IAMFDEC
static int mov_update_iamf_streams(MOVContext *c, const AVStream *st)
{
    const MOVStreamContext *sc = st->priv_data;
    const IAMFContext *iamf = &sc->iamf->iamf;

    for (int i = 0; i < iamf->nb_audio_elements; i++) {
        const AVStreamGroup *stg = NULL;

        for (int j = 0; j < c->fc->nb_stream_groups; j++)
            if (c->fc->stream_groups[j]->id == iamf->audio_elements[i]->audio_element_id)
                stg = c->fc->stream_groups[j];
        av_assert0(stg);

        for (int j = 0; j < stg->nb_streams; j++) {
            const FFStream *sti = cffstream(st);
            AVStream *out = stg->streams[j];
            FFStream *out_sti = ffstream(stg->streams[j]);

            out->codecpar->bit_rate = 0;

            if (out == st)
                continue;

            out->time_base           = st->time_base;
            out->start_time          = st->start_time;
            out->duration            = st->duration;
            out->nb_frames           = st->nb_frames;
            out->discard             = st->discard;

            av_assert0(!out_sti->index_entries);
            out_sti->index_entries = av_malloc(sti->index_entries_allocated_size);
            if (!out_sti->index_entries)
                return AVERROR(ENOMEM);

            out_sti->index_entries_allocated_size = sti->index_entries_allocated_size;
            out_sti->nb_index_entries = sti->nb_index_entries;
            out_sti->skip_samples = sti->skip_samples;
            memcpy(out_sti->index_entries, sti->index_entries, sti->index_entries_allocated_size);
        }
    }

    return 0;
}
#endif

static int mov_read_trak(MOVContext *c, AVIOContext *pb, MOVAtom atom)
{
    AVStream *st;
    MOVStreamContext *sc;
    int ret;

    st = avformat_new_stream(c->fc, NULL);
    if (!st) return AVERROR(ENOMEM);
    st->id = -1;
    sc = av_mallocz(sizeof(MOVStreamContext));
    if (!sc) return AVERROR(ENOMEM);

    st->priv_data = sc;
    st->codecpar->codec_type = AVMEDIA_TYPE_DATA;
    sc->ffindex = st->index;
    c->trak_index = st->index;
    sc->refcount = 1;

    if ((ret = mov_read_default(c, pb, atom)) < 0)
        return ret;

    c->trak_index = -1;

    // Here stsc refers to a chunk not described in stco. This is technically invalid,
    // but we can overlook it (clearing stsc) whenever stts_count == 0 (indicating no samples).
    if (!sc->chunk_count && !sc->stts_count && sc->stsc_count) {
        sc->stsc_count = 0;
        av_freep(&sc->stsc_data);
    }

    /* sanity checks */
    if ((sc->chunk_count && (!sc->stts_count || !sc->stsc_count ||
                            (!sc->sample_size && !sc->sample_count))) ||
        (!sc->chunk_count && sc->sample_count)) {
        av_log(c->fc, AV_LOG_ERROR, "stream %d, missing mandatory atoms, broken header\n",
               st->index);
        return 0;
    }
    if (sc->stsc_count && sc->stsc_data[ sc->stsc_count - 1 ].first > sc->chunk_count) {
        av_log(c->fc, AV_LOG_ERROR, "stream %d, contradictionary STSC and STCO\n",
               st->index);
        return AVERROR_INVALIDDATA;
    }

    fix_timescale(c, sc);

    avpriv_set_pts_info(st, 64, 1, sc->time_scale);

    /*
     * Advanced edit list support does not work with fragemented MP4s, which
     * have stsc, stsz, stco, and stts with zero entries in the moov atom.
     * In these files, trun atoms may be streamed in.
     */
    if (!sc->stts_count && c->advanced_editlist) {

        av_log(c->fc, AV_LOG_VERBOSE, "advanced_editlist does not work with fragmented "
                                      "MP4. disabling.\n");
        c->advanced_editlist = 0;
        c->advanced_editlist_autodisabled = 1;
    }

    mov_build_index(c, st);

#if CONFIG_IAMFDEC
    if (sc->iamf) {
        ret = mov_update_iamf_streams(c, st);
        if (ret < 0)
            return ret;
    }
#endif

    if (sc->dref_id-1 < sc->drefs_count && sc->drefs[sc->dref_id-1].path) {
        MOVDref *dref = &sc->drefs[sc->dref_id - 1];
        if (c->enable_drefs) {
            if (mov_open_dref(c, &sc->pb, c->fc->url, dref) < 0)
                av_log(c->fc, AV_LOG_ERROR,
                       "stream %d, error opening alias: path='%s', dir='%s', "
                       "filename='%s', volume='%s', nlvl_from=%d, nlvl_to=%d\n",
                       st->index, dref->path, dref->dir, dref->filename,
                       dref->volume, dref->nlvl_from, dref->nlvl_to);
        } else {
            av_log(c->fc, AV_LOG_WARNING,
                   "Skipped opening external track: "
                   "stream %d, alias: path='%s', dir='%s', "
                   "filename='%s', volume='%s', nlvl_from=%d, nlvl_to=%d."
                   "Set enable_drefs to allow this.\n",
                   st->index, dref->path, dref->dir, dref->filename,
                   dref->volume, dref->nlvl_from, dref->nlvl_to);
        }
    } else {
        sc->pb = c->fc->pb;
        sc->pb_is_copied = 1;
    }

    if (st->codecpar->codec_type == AVMEDIA_TYPE_VIDEO) {
        if (!st->sample_aspect_ratio.num && st->codecpar->width && st->codecpar->height &&
            sc->height && sc->width &&
            (st->codecpar->width != sc->width || st->codecpar->height != sc->height)) {
            st->sample_aspect_ratio = av_d2q(((double)st->codecpar->height * sc->width) /
                                             ((double)st->codecpar->width * sc->height), INT_MAX);
        }

#if FF_API_R_FRAME_RATE
        if (sc->stts_count == 1 || (sc->stts_count == 2 && sc->stts_data[1].count == 1))
            av_reduce(&st->r_frame_rate.num, &st->r_frame_rate.den,
                      sc->time_scale, sc->stts_data[0].duration, INT_MAX);
#endif
    }

    // done for ai5q, ai52, ai55, ai1q, ai12 and ai15.
    if (!st->codecpar->extradata_size && st->codecpar->codec_id == AV_CODEC_ID_H264 &&
        TAG_IS_AVCI(st->codecpar->codec_tag)) {
        ret = ff_generate_avci_extradata(st);
        if (ret < 0)
            return ret;
    }

    switch (st->codecpar->codec_id) {
#if CONFIG_H261_DECODER
    case AV_CODEC_ID_H261:
#endif
#if CONFIG_H263_DECODER
    case AV_CODEC_ID_H263:
#endif
#if CONFIG_MPEG4_DECODER
    case AV_CODEC_ID_MPEG4:
#endif
        st->codecpar->width = 0; /* let decoder init width/height */
        st->codecpar->height= 0;
        break;
    }

    // If the duration of the mp3 packets is not constant, then they could need a parser
    if (st->codecpar->codec_id == AV_CODEC_ID_MP3
        && sc->stts_count > 3
        && sc->stts_count*10 > st->nb_frames
        && sc->time_scale == st->codecpar->sample_rate) {
            ffstream(st)->need_parsing = AVSTREAM_PARSE_FULL;
    }
    /* Do not need those anymore. */
    av_freep(&sc->chunk_offsets);
    av_freep(&sc->sample_sizes);
    av_freep(&sc->keyframes);
    av_freep(&sc->stts_data);
    av_freep(&sc->stps_data);
    av_freep(&sc->elst_data);
    av_freep(&sc->rap_group);
    av_freep(&sc->sync_group);
    av_freep(&sc->sgpd_sync);

    return 0;
}

static int mov_read_ilst(MOVContext *c, AVIOContext *pb, MOVAtom atom)
{
    int ret;
    c->itunes_metadata = 1;
    ret = mov_read_default(c, pb, atom);
    c->itunes_metadata = 0;
    return ret;
}

static int mov_read_keys(MOVContext *c, AVIOContext *pb, MOVAtom atom)
{
    uint32_t count;
    uint32_t i;

    if (atom.size < 8)
        return 0;

    avio_skip(pb, 4);
    count = avio_rb32(pb);
    atom.size -= 8;
    if (count >= UINT_MAX / sizeof(*c->meta_keys)) {
        av_log(c->fc, AV_LOG_ERROR,
               "The 'keys' atom with the invalid key count: %"PRIu32"\n", count);
        return AVERROR_INVALIDDATA;
    }

    c->meta_keys_count = count + 1;
    c->meta_keys = av_mallocz(c->meta_keys_count * sizeof(*c->meta_keys));
    if (!c->meta_keys)
        return AVERROR(ENOMEM);

    for (i = 1; i <= count; ++i) {
        uint32_t key_size = avio_rb32(pb);
        uint32_t type = avio_rl32(pb);
        if (key_size < 8 || key_size > atom.size) {
            av_log(c->fc, AV_LOG_ERROR,
                   "The key# %"PRIu32" in meta has invalid size:"
                   "%"PRIu32"\n", i, key_size);
            return AVERROR_INVALIDDATA;
        }
        atom.size -= key_size;
        key_size -= 8;
        if (type != MKTAG('m','d','t','a')) {
            avio_skip(pb, key_size);
            continue;
        }
        c->meta_keys[i] = av_mallocz(key_size + 1);
        if (!c->meta_keys[i])
            return AVERROR(ENOMEM);
        avio_read(pb, c->meta_keys[i], key_size);
    }

    return 0;
}

static int mov_read_custom(MOVContext *c, AVIOContext *pb, MOVAtom atom)
{
    int64_t end = av_sat_add64(avio_tell(pb), atom.size);
    uint8_t *key = NULL, *val = NULL, *mean = NULL;
    int i;
    int ret = 0;
    AVStream *st;
    MOVStreamContext *sc;

    if (c->fc->nb_streams < 1)
        return 0;
    st = c->fc->streams[c->fc->nb_streams-1];
    sc = st->priv_data;

    for (i = 0; i < 3; i++) {
        uint8_t **p;
        uint32_t len, tag;

        if (end - avio_tell(pb) <= 12)
            break;

        len = avio_rb32(pb);
        tag = avio_rl32(pb);
        avio_skip(pb, 4); // flags

        if (len < 12 || len - 12 > end - avio_tell(pb))
            break;
        len -= 12;

        if (tag == MKTAG('m', 'e', 'a', 'n'))
            p = &mean;
        else if (tag == MKTAG('n', 'a', 'm', 'e'))
            p = &key;
        else if (tag == MKTAG('d', 'a', 't', 'a') && len > 4) {
            avio_skip(pb, 4);
            len -= 4;
            p = &val;
        } else
            break;

        if (*p)
            break;

        *p = av_malloc(len + 1);
        if (!*p) {
            ret = AVERROR(ENOMEM);
            break;
        }
        ret = ffio_read_size(pb, *p, len);
        if (ret < 0) {
            av_freep(p);
            break;
        }
        (*p)[len] = 0;
    }

    if (mean && key && val) {
        if (strcmp(key, "iTunSMPB") == 0) {
            int priming, remainder, samples;
            if(sscanf(val, "%*X %X %X %X", &priming, &remainder, &samples) == 3){
                if(priming>0 && priming<16384)
                    sc->start_pad = priming;
            }
        }
        if (strcmp(key, "cdec") != 0) {
            av_dict_set(&c->fc->metadata, key, val,
                        AV_DICT_DONT_STRDUP_KEY | AV_DICT_DONT_STRDUP_VAL);
            key = val = NULL;
        }
    } else {
        av_log(c->fc, AV_LOG_VERBOSE,
               "Unhandled or malformed custom metadata of size %"PRId64"\n", atom.size);
    }

    avio_seek(pb, end, SEEK_SET);
    av_freep(&key);
    av_freep(&val);
    av_freep(&mean);
    return ret;
}

static int heif_add_stream(MOVContext *c, HEIFItem *item)
{
    MOVStreamContext *sc;
    AVStream *st;

    st = avformat_new_stream(c->fc, NULL);
    if (!st)
        return AVERROR(ENOMEM);
    sc = av_mallocz(sizeof(MOVStreamContext));
    if (!sc)
        return AVERROR(ENOMEM);

    item->st = st;
    st->id = item->item_id;
    st->priv_data = sc;
    st->codecpar->codec_type = AVMEDIA_TYPE_VIDEO;
    st->codecpar->codec_id = mov_codec_id(st, item->type);
    sc->id = st->id;
    sc->ffindex = st->index;
    st->avg_frame_rate.num = st->avg_frame_rate.den = 1;
    st->time_base.num = st->time_base.den = 1;
    st->nb_frames = 1;
    sc->time_scale = 1;
    sc->pb = c->fc->pb;
    sc->pb_is_copied = 1;
    sc->refcount = 1;

    if (item->name)
        av_dict_set(&st->metadata, "title", item->name, 0);

    // Populate the necessary fields used by mov_build_index.
    sc->stsc_count = 1;
    sc->stsc_data = av_malloc_array(1, sizeof(*sc->stsc_data));
    if (!sc->stsc_data)
        return AVERROR(ENOMEM);
    sc->stsc_data[0].first = 1;
    sc->stsc_data[0].count = 1;
    sc->stsc_data[0].id = 1;
    sc->chunk_count = 1;
    sc->chunk_offsets = av_malloc_array(1, sizeof(*sc->chunk_offsets));
    if (!sc->chunk_offsets)
        return AVERROR(ENOMEM);
    sc->sample_count = 1;
    sc->sample_sizes = av_malloc_array(1, sizeof(*sc->sample_sizes));
    if (!sc->sample_sizes)
        return AVERROR(ENOMEM);
    sc->stts_count = 1;
    sc->stts_data = av_malloc_array(1, sizeof(*sc->stts_data));
    if (!sc->stts_data)
        return AVERROR(ENOMEM);
    sc->stts_data[0].count = 1;
    // Not used for still images. But needed by mov_build_index.
    sc->stts_data[0].duration = 0;

    return 0;
}

static int mov_read_meta(MOVContext *c, AVIOContext *pb, MOVAtom atom)
{
    while (atom.size > 8) {
        uint32_t tag;
        if (avio_feof(pb))
            return AVERROR_EOF;
        tag = avio_rl32(pb);
        atom.size -= 4;
        if (tag == MKTAG('h','d','l','r')) {
            avio_seek(pb, -8, SEEK_CUR);
            atom.size += 8;
            return mov_read_default(c, pb, atom);
        }
    }
    return 0;
}

// return 1 when matrix is identity, 0 otherwise
#define IS_MATRIX_IDENT(matrix)            \
    ( (matrix)[0][0] == (1 << 16) &&       \
      (matrix)[1][1] == (1 << 16) &&       \
      (matrix)[2][2] == (1 << 30) &&       \
     !(matrix)[0][1] && !(matrix)[0][2] && \
     !(matrix)[1][0] && !(matrix)[1][2] && \
     !(matrix)[2][0] && !(matrix)[2][1])

static int mov_read_tkhd(MOVContext *c, AVIOContext *pb, MOVAtom atom)
{
    int i, j, e;
    int width;
    int height;
    int display_matrix[3][3];
    int res_display_matrix[3][3] = { { 0 } };
    AVStream *st;
    MOVStreamContext *sc;
    int version;
    int flags;

    if (c->fc->nb_streams < 1)
        return 0;
    st = c->fc->streams[c->fc->nb_streams-1];
    sc = st->priv_data;

    // Each stream (trak) should have exactly 1 tkhd. This catches bad files and
    // avoids corrupting AVStreams mapped to an earlier tkhd.
    if (st->id != -1)
        return AVERROR_INVALIDDATA;

    version = avio_r8(pb);
    flags = avio_rb24(pb);
    st->disposition |= (flags & MOV_TKHD_FLAG_ENABLED) ? AV_DISPOSITION_DEFAULT : 0;

    if (version == 1) {
        avio_rb64(pb);
        avio_rb64(pb);
    } else {
        avio_rb32(pb); /* creation time */
        avio_rb32(pb); /* modification time */
    }
    st->id = (int)avio_rb32(pb); /* track id (NOT 0 !)*/
    sc->id = st->id;
    avio_rb32(pb); /* reserved */

    /* highlevel (considering edits) duration in movie timebase */
    (version == 1) ? avio_rb64(pb) : avio_rb32(pb);
    avio_rb32(pb); /* reserved */
    avio_rb32(pb); /* reserved */

    avio_rb16(pb); /* layer */
    avio_rb16(pb); /* alternate group */
    avio_rb16(pb); /* volume */
    avio_rb16(pb); /* reserved */

    //read in the display matrix (outlined in ISO 14496-12, Section 6.2.2)
    // they're kept in fixed point format through all calculations
    // save u,v,z to store the whole matrix in the AV_PKT_DATA_DISPLAYMATRIX
    // side data, but the scale factor is not needed to calculate aspect ratio
    for (i = 0; i < 3; i++) {
        display_matrix[i][0] = avio_rb32(pb);   // 16.16 fixed point
        display_matrix[i][1] = avio_rb32(pb);   // 16.16 fixed point
        display_matrix[i][2] = avio_rb32(pb);   //  2.30 fixed point
    }

    width = avio_rb32(pb);       // 16.16 fixed point track width
    height = avio_rb32(pb);      // 16.16 fixed point track height
    sc->width = width >> 16;
    sc->height = height >> 16;

    // apply the moov display matrix (after the tkhd one)
    for (i = 0; i < 3; i++) {
        const int sh[3] = { 16, 16, 30 };
        for (j = 0; j < 3; j++) {
            for (e = 0; e < 3; e++) {
                res_display_matrix[i][j] +=
                    ((int64_t) display_matrix[i][e] *
                     c->movie_display_matrix[e][j]) >> sh[e];
            }
        }
    }

    // save the matrix when it is not the default identity
    if (!IS_MATRIX_IDENT(res_display_matrix)) {
        av_freep(&sc->display_matrix);
        sc->display_matrix = av_malloc(sizeof(int32_t) * 9);
        if (!sc->display_matrix)
            return AVERROR(ENOMEM);

        for (i = 0; i < 3; i++)
            for (j = 0; j < 3; j++)
                sc->display_matrix[i * 3 + j] = res_display_matrix[i][j];
    }

    // transform the display width/height according to the matrix
    // to keep the same scale, use [width height 1<<16]
    if (width && height && sc->display_matrix) {
        double disp_transform[2];

        for (i = 0; i < 2; i++)
            disp_transform[i] = hypot(sc->display_matrix[0 + i],
                                      sc->display_matrix[3 + i]);

        if (disp_transform[0] > 1       && disp_transform[1] > 1 &&
            disp_transform[0] < (1<<24) && disp_transform[1] < (1<<24) &&
            fabs((disp_transform[0] / disp_transform[1]) - 1.0) > 0.01)
            st->sample_aspect_ratio = av_d2q(
                disp_transform[0] / disp_transform[1],
                INT_MAX);
    }
    return 0;
}

static int mov_read_tfhd(MOVContext *c, AVIOContext *pb, MOVAtom atom)
{
    MOVFragment *frag = &c->fragment;
    MOVTrackExt *trex = NULL;
    int flags, track_id, i;
    MOVFragmentStreamInfo * frag_stream_info;

    avio_r8(pb); /* version */
    flags = avio_rb24(pb);

    track_id = avio_rb32(pb);
    if (!track_id)
        return AVERROR_INVALIDDATA;
    for (i = 0; i < c->trex_count; i++)
        if (c->trex_data[i].track_id == track_id) {
            trex = &c->trex_data[i];
            break;
        }
    if (!trex) {
        av_log(c->fc, AV_LOG_WARNING, "could not find corresponding trex (id %u)\n", track_id);
        return 0;
    }
    c->fragment.found_tfhd = 1;
    frag->track_id = track_id;
    set_frag_stream(&c->frag_index, track_id);

    frag->base_data_offset = flags & MOV_TFHD_BASE_DATA_OFFSET ?
                             avio_rb64(pb) : flags & MOV_TFHD_DEFAULT_BASE_IS_MOOF ?
                             frag->moof_offset : frag->implicit_offset;
    frag->stsd_id  = flags & MOV_TFHD_STSD_ID ? avio_rb32(pb) : trex->stsd_id;

    frag->duration = flags & MOV_TFHD_DEFAULT_DURATION ?
                     avio_rb32(pb) : trex->duration;
    frag->size     = flags & MOV_TFHD_DEFAULT_SIZE ?
                     avio_rb32(pb) : trex->size;
    frag->flags    = flags & MOV_TFHD_DEFAULT_FLAGS ?
                     avio_rb32(pb) : trex->flags;
    av_log(c->fc, AV_LOG_TRACE, "frag flags 0x%x\n", frag->flags);

    frag_stream_info = get_current_frag_stream_info(&c->frag_index);
    if (frag_stream_info) {
        frag_stream_info->next_trun_dts = AV_NOPTS_VALUE;
        frag_stream_info->stsd_id = frag->stsd_id;
    }
    return 0;
}

static int mov_read_chap(MOVContext *c, AVIOContext *pb, MOVAtom atom)
{
    unsigned i, num;
    void *new_tracks;

    num = atom.size / 4;
    if (!(new_tracks = av_malloc_array(num, sizeof(int))))
        return AVERROR(ENOMEM);

    av_free(c->chapter_tracks);
    c->chapter_tracks = new_tracks;
    c->nb_chapter_tracks = num;

    for (i = 0; i < num && !pb->eof_reached; i++)
        c->chapter_tracks[i] = avio_rb32(pb);

    c->nb_chapter_tracks = i;

    return 0;
}

static int mov_read_trex(MOVContext *c, AVIOContext *pb, MOVAtom atom)
{
    MOVTrackExt *trex;
    int err;

    if ((uint64_t)c->trex_count+1 >= UINT_MAX / sizeof(*c->trex_data))
        return AVERROR_INVALIDDATA;
    if ((err = av_reallocp_array(&c->trex_data, c->trex_count + 1,
                                 sizeof(*c->trex_data))) < 0) {
        c->trex_count = 0;
        return err;
    }

    c->fc->duration = AV_NOPTS_VALUE; // the duration from mvhd is not representing the whole file when fragments are used.

    trex = &c->trex_data[c->trex_count++];
    avio_r8(pb); /* version */
    avio_rb24(pb); /* flags */
    trex->track_id = avio_rb32(pb);
    trex->stsd_id  = avio_rb32(pb);
    trex->duration = avio_rb32(pb);
    trex->size     = avio_rb32(pb);
    trex->flags    = avio_rb32(pb);
    return 0;
}

static int mov_read_tfdt(MOVContext *c, AVIOContext *pb, MOVAtom atom)
{
    MOVFragment *frag = &c->fragment;
    AVStream *st = NULL;
    MOVStreamContext *sc;
    int version, i;
    MOVFragmentStreamInfo * frag_stream_info;
    int64_t base_media_decode_time;

    for (i = 0; i < c->fc->nb_streams; i++) {
        sc = c->fc->streams[i]->priv_data;
        if (sc->id == frag->track_id) {
            st = c->fc->streams[i];
            break;
        }
    }
    if (!st) {
        av_log(c->fc, AV_LOG_WARNING, "could not find corresponding track id %u\n", frag->track_id);
        return 0;
    }
    sc = st->priv_data;
    if (sc->pseudo_stream_id + 1 != frag->stsd_id && sc->pseudo_stream_id != -1)
        return 0;
    version = avio_r8(pb);
    avio_rb24(pb); /* flags */
    if (version) {
        base_media_decode_time = avio_rb64(pb);
    } else {
        base_media_decode_time = avio_rb32(pb);
    }

    frag_stream_info = get_current_frag_stream_info(&c->frag_index);
    if (frag_stream_info)
        frag_stream_info->tfdt_dts = base_media_decode_time;
    sc->track_end = base_media_decode_time;

    return 0;
}

static int mov_read_trun(MOVContext *c, AVIOContext *pb, MOVAtom atom)
{
    MOVFragment *frag = &c->fragment;
    AVStream *st = NULL;
    FFStream *sti = NULL;
    MOVStreamContext *sc;
    MOVCtts *ctts_data;
    uint64_t offset;
    int64_t dts, pts = AV_NOPTS_VALUE;
    int data_offset = 0;
    unsigned entries, first_sample_flags = frag->flags;
    int flags, distance, i;
    int64_t prev_dts = AV_NOPTS_VALUE;
    int next_frag_index = -1, index_entry_pos;
    size_t requested_size;
    size_t old_ctts_allocated_size;
    AVIndexEntry *new_entries;
    MOVFragmentStreamInfo * frag_stream_info;

    if (!frag->found_tfhd) {
        av_log(c->fc, AV_LOG_ERROR, "trun track id unknown, no tfhd was found\n");
        return AVERROR_INVALIDDATA;
    }

    for (i = 0; i < c->fc->nb_streams; i++) {
        sc = c->fc->streams[i]->priv_data;
        if (sc->id == frag->track_id) {
            st = c->fc->streams[i];
            sti = ffstream(st);
            break;
        }
    }
    if (!st) {
        av_log(c->fc, AV_LOG_WARNING, "could not find corresponding track id %u\n", frag->track_id);
        return 0;
    }
    sc = st->priv_data;
    if (sc->pseudo_stream_id+1 != frag->stsd_id && sc->pseudo_stream_id != -1)
        return 0;

    // Find the next frag_index index that has a valid index_entry for
    // the current track_id.
    //
    // A valid index_entry means the trun for the fragment was read
    // and it's samples are in index_entries at the given position.
    // New index entries will be inserted before the index_entry found.
    index_entry_pos = sti->nb_index_entries;
    for (i = c->frag_index.current + 1; i < c->frag_index.nb_items; i++) {
        frag_stream_info = get_frag_stream_info(&c->frag_index, i, frag->track_id);
        if (frag_stream_info && frag_stream_info->index_entry >= 0) {
            next_frag_index = i;
            index_entry_pos = frag_stream_info->index_entry;
            break;
        }
    }
    av_assert0(index_entry_pos <= sti->nb_index_entries);

    avio_r8(pb); /* version */
    flags = avio_rb24(pb);
    entries = avio_rb32(pb);
    av_log(c->fc, AV_LOG_TRACE, "flags 0x%x entries %u\n", flags, entries);

    if ((uint64_t)entries+sc->ctts_count >= UINT_MAX/sizeof(*sc->ctts_data))
        return AVERROR_INVALIDDATA;
    if (flags & MOV_TRUN_DATA_OFFSET)        data_offset        = avio_rb32(pb);
    if (flags & MOV_TRUN_FIRST_SAMPLE_FLAGS) first_sample_flags = avio_rb32(pb);

    frag_stream_info = get_current_frag_stream_info(&c->frag_index);
    if (frag_stream_info) {
        if (frag_stream_info->next_trun_dts != AV_NOPTS_VALUE) {
            dts = frag_stream_info->next_trun_dts - sc->time_offset;
        } else if (frag_stream_info->first_tfra_pts != AV_NOPTS_VALUE &&
            c->use_mfra_for == FF_MOV_FLAG_MFRA_PTS) {
            pts = frag_stream_info->first_tfra_pts;
            av_log(c->fc, AV_LOG_DEBUG, "found mfra time %"PRId64
                    ", using it for pts\n", pts);
        } else if (frag_stream_info->first_tfra_pts != AV_NOPTS_VALUE &&
            c->use_mfra_for == FF_MOV_FLAG_MFRA_DTS) {
            dts = frag_stream_info->first_tfra_pts;
            av_log(c->fc, AV_LOG_DEBUG, "found mfra time %"PRId64
                    ", using it for dts\n", pts);
        } else {
            int has_tfdt = frag_stream_info->tfdt_dts != AV_NOPTS_VALUE;
            int has_sidx = frag_stream_info->sidx_pts != AV_NOPTS_VALUE;
            int fallback_tfdt = !c->use_tfdt && !has_sidx && has_tfdt;
            int fallback_sidx =  c->use_tfdt && !has_tfdt && has_sidx;

            if (fallback_sidx) {
                av_log(c->fc, AV_LOG_DEBUG, "use_tfdt set but no tfdt found, using sidx instead\n");
            }
            if (fallback_tfdt) {
                av_log(c->fc, AV_LOG_DEBUG, "use_tfdt not set but no sidx found, using tfdt instead\n");
            }

            if (has_tfdt && c->use_tfdt || fallback_tfdt) {
                dts = frag_stream_info->tfdt_dts - sc->time_offset;
                av_log(c->fc, AV_LOG_DEBUG, "found tfdt time %"PRId64
                        ", using it for dts\n", dts);
            } else if (has_sidx && !c->use_tfdt || fallback_sidx) {
                // FIXME: sidx earliest_presentation_time is *PTS*, s.b.
                // pts = frag_stream_info->sidx_pts;
                dts = frag_stream_info->sidx_pts - sc->time_offset;
                av_log(c->fc, AV_LOG_DEBUG, "found sidx time %"PRId64
                        ", using it for dts\n", frag_stream_info->sidx_pts);
            } else {
                dts = sc->track_end - sc->time_offset;
                av_log(c->fc, AV_LOG_DEBUG, "found track end time %"PRId64
                        ", using it for dts\n", dts);
            }
        }
    } else {
        dts = sc->track_end - sc->time_offset;
        av_log(c->fc, AV_LOG_DEBUG, "found track end time %"PRId64
                ", using it for dts\n", dts);
    }
    offset   = frag->base_data_offset + data_offset;
    distance = 0;
    av_log(c->fc, AV_LOG_TRACE, "first sample flags 0x%x\n", first_sample_flags);

    // realloc space for new index entries
    if ((uint64_t)sti->nb_index_entries + entries >= UINT_MAX / sizeof(AVIndexEntry)) {
        entries = UINT_MAX / sizeof(AVIndexEntry) - sti->nb_index_entries;
        av_log(c->fc, AV_LOG_ERROR, "Failed to add index entry\n");
    }
    if (entries == 0)
        return 0;

    requested_size = (sti->nb_index_entries + entries) * sizeof(AVIndexEntry);
    new_entries = av_fast_realloc(sti->index_entries,
                                  &sti->index_entries_allocated_size,
                                  requested_size);
    if (!new_entries)
        return AVERROR(ENOMEM);
    sti->index_entries= new_entries;

    requested_size = (sti->nb_index_entries + entries) * sizeof(*sc->ctts_data);
    old_ctts_allocated_size = sc->ctts_allocated_size;
    ctts_data = av_fast_realloc(sc->ctts_data, &sc->ctts_allocated_size,
                                requested_size);
    if (!ctts_data)
        return AVERROR(ENOMEM);
    sc->ctts_data = ctts_data;

    // In case there were samples without ctts entries, ensure they get
    // zero valued entries. This ensures clips which mix boxes with and
    // without ctts entries don't pickup uninitialized data.
    memset((uint8_t*)(sc->ctts_data) + old_ctts_allocated_size, 0,
           sc->ctts_allocated_size - old_ctts_allocated_size);

    if (index_entry_pos < sti->nb_index_entries) {
        // Make hole in index_entries and ctts_data for new samples
        memmove(sti->index_entries + index_entry_pos + entries,
                sti->index_entries + index_entry_pos,
                sizeof(*sti->index_entries) *
                (sti->nb_index_entries - index_entry_pos));
        memmove(sc->ctts_data + index_entry_pos + entries,
                sc->ctts_data + index_entry_pos,
                sizeof(*sc->ctts_data) * (sc->ctts_count - index_entry_pos));
        if (index_entry_pos < sc->current_sample) {
            sc->current_sample += entries;
        }
    }

    sti->nb_index_entries += entries;
    sc->ctts_count = sti->nb_index_entries;

    // Record the index_entry position in frag_index of this fragment
    if (frag_stream_info) {
        frag_stream_info->index_entry = index_entry_pos;
        if (frag_stream_info->index_base < 0)
            frag_stream_info->index_base = index_entry_pos;
    }

    if (index_entry_pos > 0)
        prev_dts = sti->index_entries[index_entry_pos-1].timestamp;

    for (i = 0; i < entries && !pb->eof_reached; i++) {
        unsigned sample_size = frag->size;
        int sample_flags = i ? frag->flags : first_sample_flags;
        unsigned sample_duration = frag->duration;
        unsigned ctts_duration = 0;
        int keyframe = 0;
        int index_entry_flags = 0;

        if (flags & MOV_TRUN_SAMPLE_DURATION) sample_duration = avio_rb32(pb);
        if (flags & MOV_TRUN_SAMPLE_SIZE)     sample_size     = avio_rb32(pb);
        if (flags & MOV_TRUN_SAMPLE_FLAGS)    sample_flags    = avio_rb32(pb);
        if (flags & MOV_TRUN_SAMPLE_CTS)      ctts_duration   = avio_rb32(pb);

        mov_update_dts_shift(sc, ctts_duration, c->fc);
        if (pts != AV_NOPTS_VALUE) {
            dts = pts - sc->dts_shift;
            if (flags & MOV_TRUN_SAMPLE_CTS) {
                dts -= ctts_duration;
            } else {
                dts -= sc->time_offset;
            }
            av_log(c->fc, AV_LOG_DEBUG,
                   "pts %"PRId64" calculated dts %"PRId64
                   " sc->dts_shift %d ctts.duration %d"
                   " sc->time_offset %"PRId64
                   " flags & MOV_TRUN_SAMPLE_CTS %d\n",
                   pts, dts,
                   sc->dts_shift, ctts_duration,
                   sc->time_offset, flags & MOV_TRUN_SAMPLE_CTS);
            pts = AV_NOPTS_VALUE;
        }

        if (st->codecpar->codec_type == AVMEDIA_TYPE_AUDIO)
            keyframe = 1;
        else
            keyframe =
                !(sample_flags & (MOV_FRAG_SAMPLE_FLAG_IS_NON_SYNC |
                                  MOV_FRAG_SAMPLE_FLAG_DEPENDS_YES));
        if (keyframe) {
            distance = 0;
            index_entry_flags |= AVINDEX_KEYFRAME;
        }
        // Fragments can overlap in time.  Discard overlapping frames after
        // decoding.
        if (prev_dts >= dts)
            index_entry_flags |= AVINDEX_DISCARD_FRAME;

        sti->index_entries[index_entry_pos].pos   = offset;
        sti->index_entries[index_entry_pos].timestamp = dts;
        sti->index_entries[index_entry_pos].size  = sample_size;
        sti->index_entries[index_entry_pos].min_distance = distance;
        sti->index_entries[index_entry_pos].flags = index_entry_flags;

        sc->ctts_data[index_entry_pos].count = 1;
        sc->ctts_data[index_entry_pos].duration = ctts_duration;
        index_entry_pos++;

        av_log(c->fc, AV_LOG_TRACE, "AVIndex stream %d, sample %d, offset %"PRIx64", dts %"PRId64", "
                "size %u, distance %d, keyframe %d\n", st->index,
                index_entry_pos, offset, dts, sample_size, distance, keyframe);
        distance++;
        if (av_sat_add64(dts, sample_duration) != dts + (uint64_t)sample_duration)
            return AVERROR_INVALIDDATA;
        if (!sample_size)
            return AVERROR_INVALIDDATA;
        dts += sample_duration;
        offset += sample_size;
        sc->data_size += sample_size;

        if (sample_duration <= INT64_MAX - sc->duration_for_fps &&
            1 <= INT_MAX - sc->nb_frames_for_fps
        ) {
            sc->duration_for_fps += sample_duration;
            sc->nb_frames_for_fps ++;
        }
    }
    if (frag_stream_info)
        frag_stream_info->next_trun_dts = dts + sc->time_offset;
    if (i < entries) {
        // EOF found before reading all entries.  Fix the hole this would
        // leave in index_entries and ctts_data
        int gap = entries - i;
        memmove(sti->index_entries + index_entry_pos,
                sti->index_entries + index_entry_pos + gap,
                sizeof(*sti->index_entries) *
                (sti->nb_index_entries - (index_entry_pos + gap)));
        memmove(sc->ctts_data + index_entry_pos,
                sc->ctts_data + index_entry_pos + gap,
                sizeof(*sc->ctts_data) *
                (sc->ctts_count - (index_entry_pos + gap)));

        sti->nb_index_entries -= gap;
        sc->ctts_count -= gap;
        if (index_entry_pos < sc->current_sample) {
            sc->current_sample -= gap;
        }
        entries = i;
    }

    // The end of this new fragment may overlap in time with the start
    // of the next fragment in index_entries. Mark the samples in the next
    // fragment that overlap with AVINDEX_DISCARD_FRAME
    prev_dts = AV_NOPTS_VALUE;
    if (index_entry_pos > 0)
        prev_dts = sti->index_entries[index_entry_pos-1].timestamp;
    for (int i = index_entry_pos; i < sti->nb_index_entries; i++) {
        if (prev_dts < sti->index_entries[i].timestamp)
            break;
        sti->index_entries[i].flags |= AVINDEX_DISCARD_FRAME;
    }

    // If a hole was created to insert the new index_entries into,
    // the index_entry recorded for all subsequent moof must
    // be incremented by the number of entries inserted.
    fix_frag_index_entries(&c->frag_index, next_frag_index,
                           frag->track_id, entries);

    if (pb->eof_reached) {
        av_log(c->fc, AV_LOG_WARNING, "reached eof, corrupted TRUN atom\n");
        return AVERROR_EOF;
    }

    frag->implicit_offset = offset;

    sc->track_end = dts + sc->time_offset;
    if (st->duration < sc->track_end)
        st->duration = sc->track_end;

    return 0;
}

static int mov_read_sidx(MOVContext *c, AVIOContext *pb, MOVAtom atom)
{
    int64_t stream_size = avio_size(pb);
    int64_t offset = av_sat_add64(avio_tell(pb), atom.size), pts, timestamp;
    uint8_t version, is_complete;
    int64_t offadd;
    unsigned i, j, track_id, item_count;
    AVStream *st = NULL;
    AVStream *ref_st = NULL;
    MOVStreamContext *sc, *ref_sc = NULL;
    AVRational timescale;

    version = avio_r8(pb);
    if (version > 1) {
        avpriv_request_sample(c->fc, "sidx version %u", version);
        return 0;
    }

    avio_rb24(pb); // flags

    track_id = avio_rb32(pb); // Reference ID
    for (i = 0; i < c->fc->nb_streams; i++) {
        sc = c->fc->streams[i]->priv_data;
        if (sc->id == track_id) {
            st = c->fc->streams[i];
            break;
        }
    }
    if (!st) {
        av_log(c->fc, AV_LOG_WARNING, "could not find corresponding track id %d\n", track_id);
        return 0;
    }

    sc = st->priv_data;

    timescale = av_make_q(1, avio_rb32(pb));

    if (timescale.den <= 0) {
        av_log(c->fc, AV_LOG_ERROR, "Invalid sidx timescale 1/%d\n", timescale.den);
        return AVERROR_INVALIDDATA;
    }

    if (version == 0) {
        pts = avio_rb32(pb);
        offadd= avio_rb32(pb);
    } else {
        pts = avio_rb64(pb);
        offadd= avio_rb64(pb);
    }
    if (av_sat_add64(offset, offadd) != offset + (uint64_t)offadd)
        return AVERROR_INVALIDDATA;

    offset += (uint64_t)offadd;

    avio_rb16(pb); // reserved

    item_count = avio_rb16(pb);
    if (item_count == 0)
        return AVERROR_INVALIDDATA;

    for (i = 0; i < item_count; i++) {
        int index;
        MOVFragmentStreamInfo * frag_stream_info;
        uint32_t size = avio_rb32(pb);
        uint32_t duration = avio_rb32(pb);
        if (size & 0x80000000) {
            avpriv_request_sample(c->fc, "sidx reference_type 1");
            return AVERROR_PATCHWELCOME;
        }
        avio_rb32(pb); // sap_flags
        timestamp = av_rescale_q(pts, timescale, st->time_base);

        index = update_frag_index(c, offset);
        frag_stream_info = get_frag_stream_info(&c->frag_index, index, track_id);
        if (frag_stream_info)
            frag_stream_info->sidx_pts = timestamp;

        if (av_sat_add64(offset, size) != offset + (uint64_t)size ||
            av_sat_add64(pts, duration) != pts + (uint64_t)duration
        )
            return AVERROR_INVALIDDATA;
        offset += size;
        pts += duration;
    }

    st->duration = sc->track_end = pts;

    sc->has_sidx = 1;

    // See if the remaining bytes are just an mfra which we can ignore.
    is_complete = offset == stream_size;
    if (!is_complete && (pb->seekable & AVIO_SEEKABLE_NORMAL) && stream_size > 0 ) {
        int64_t ret;
        int64_t original_pos = avio_tell(pb);
        if (!c->have_read_mfra_size) {
            if ((ret = avio_seek(pb, stream_size - 4, SEEK_SET)) < 0)
                return ret;
            c->mfra_size = avio_rb32(pb);
            c->have_read_mfra_size = 1;
            if ((ret = avio_seek(pb, original_pos, SEEK_SET)) < 0)
                return ret;
        }
        if (offset == stream_size - c->mfra_size)
            is_complete = 1;
    }

    if (is_complete) {
        // Find first entry in fragment index that came from an sidx.
        // This will pretty much always be the first entry.
        for (i = 0; i < c->frag_index.nb_items; i++) {
            MOVFragmentIndexItem * item = &c->frag_index.item[i];
            for (j = 0; ref_st == NULL && j < item->nb_stream_info; j++) {
                MOVFragmentStreamInfo * si;
                si = &item->stream_info[j];
                if (si->sidx_pts != AV_NOPTS_VALUE) {
                    ref_st = c->fc->streams[j];
                    ref_sc = ref_st->priv_data;
                    break;
                }
            }
        }
        if (ref_st) for (i = 0; i < c->fc->nb_streams; i++) {
            st = c->fc->streams[i];
            sc = st->priv_data;
            if (!sc->has_sidx) {
                st->duration = sc->track_end = av_rescale(ref_st->duration, sc->time_scale, ref_sc->time_scale);
            }
        }

        c->frag_index.complete = 1;
    }

    return 0;
}

/* this atom should be null (from specs), but some buggy files put the 'moov' atom inside it... */
/* like the files created with Adobe Premiere 5.0, for samples see */
/* http://graphics.tudelft.nl/~wouter/publications/soundtests/ */
static int mov_read_wide(MOVContext *c, AVIOContext *pb, MOVAtom atom)
{
    int err;

    if (atom.size < 8)
        return 0; /* continue */
    if (avio_rb32(pb) != 0) { /* 0 sized mdat atom... use the 'wide' atom size */
        avio_skip(pb, atom.size - 4);
        return 0;
    }
    atom.type = avio_rl32(pb);
    atom.size -= 8;
    if (atom.type != MKTAG('m','d','a','t')) {
        avio_skip(pb, atom.size);
        return 0;
    }
    err = mov_read_mdat(c, pb, atom);
    return err;
}

static int mov_read_cmov(MOVContext *c, AVIOContext *pb, MOVAtom atom)
{
#if CONFIG_ZLIB
    FFIOContext ctx;
    uint8_t *cmov_data;
    uint8_t *moov_data; /* uncompressed data */
    long cmov_len, moov_len;
    int ret = -1;

    avio_rb32(pb); /* dcom atom */
    if (avio_rl32(pb) != MKTAG('d','c','o','m'))
        return AVERROR_INVALIDDATA;
    if (avio_rl32(pb) != MKTAG('z','l','i','b')) {
        av_log(c->fc, AV_LOG_ERROR, "unknown compression for cmov atom !\n");
        return AVERROR_INVALIDDATA;
    }
    avio_rb32(pb); /* cmvd atom */
    if (avio_rl32(pb) != MKTAG('c','m','v','d'))
        return AVERROR_INVALIDDATA;
    moov_len = avio_rb32(pb); /* uncompressed size */
    cmov_len = atom.size - 6 * 4;

    cmov_data = av_malloc(cmov_len);
    if (!cmov_data)
        return AVERROR(ENOMEM);
    moov_data = av_malloc(moov_len);
    if (!moov_data) {
        av_free(cmov_data);
        return AVERROR(ENOMEM);
    }
    ret = ffio_read_size(pb, cmov_data, cmov_len);
    if (ret < 0)
        goto free_and_return;

    ret = AVERROR_INVALIDDATA;
    if (uncompress (moov_data, (uLongf *) &moov_len, (const Bytef *)cmov_data, cmov_len) != Z_OK)
        goto free_and_return;
    ffio_init_read_context(&ctx, moov_data, moov_len);
    ctx.pub.seekable = AVIO_SEEKABLE_NORMAL;
    atom.type = MKTAG('m','o','o','v');
    atom.size = moov_len;
    ret = mov_read_default(c, &ctx.pub, atom);
free_and_return:
    av_free(moov_data);
    av_free(cmov_data);
    return ret;
#else
    av_log(c->fc, AV_LOG_ERROR, "this file requires zlib support compiled in\n");
    return AVERROR(ENOSYS);
#endif
}

/* edit list atom */
static int mov_read_elst(MOVContext *c, AVIOContext *pb, MOVAtom atom)
{
    MOVStreamContext *sc;
    int i, edit_count, version;
    int64_t elst_entry_size;

    if (c->fc->nb_streams < 1 || c->ignore_editlist)
        return 0;
    sc = c->fc->streams[c->fc->nb_streams-1]->priv_data;

    version = avio_r8(pb); /* version */
    avio_rb24(pb); /* flags */
    edit_count = avio_rb32(pb); /* entries */
    atom.size -= 8;

    elst_entry_size = version == 1 ? 20 : 12;
    if (atom.size != edit_count * elst_entry_size) {
        if (c->fc->strict_std_compliance >= FF_COMPLIANCE_STRICT) {
            av_log(c->fc, AV_LOG_ERROR, "Invalid edit list entry_count: %d for elst atom of size: %"PRId64" bytes.\n",
                   edit_count, atom.size + 8);
            return AVERROR_INVALIDDATA;
        } else {
            edit_count = atom.size / elst_entry_size;
            if (edit_count * elst_entry_size != atom.size) {
                av_log(c->fc, AV_LOG_WARNING, "ELST atom of %"PRId64" bytes, bigger than %d entries.\n", atom.size, edit_count);
            }
        }
    }

    if (!edit_count)
        return 0;
    if (sc->elst_data)
        av_log(c->fc, AV_LOG_WARNING, "Duplicated ELST atom\n");
    av_free(sc->elst_data);
    sc->elst_count = 0;
    sc->elst_data = av_malloc_array(edit_count, sizeof(*sc->elst_data));
    if (!sc->elst_data)
        return AVERROR(ENOMEM);

    av_log(c->fc, AV_LOG_TRACE, "track[%u].edit_count = %i\n", c->fc->nb_streams - 1, edit_count);
    for (i = 0; i < edit_count && atom.size > 0 && !pb->eof_reached; i++) {
        MOVElst *e = &sc->elst_data[i];

        if (version == 1) {
            e->duration = avio_rb64(pb);
            e->time     = avio_rb64(pb);
            atom.size -= 16;
        } else {
            e->duration = avio_rb32(pb); /* segment duration */
            e->time     = (int32_t)avio_rb32(pb); /* media time */
            atom.size -= 8;
        }
        e->rate = avio_rb32(pb) / 65536.0;
        atom.size -= 4;
        av_log(c->fc, AV_LOG_TRACE, "duration=%"PRId64" time=%"PRId64" rate=%f\n",
               e->duration, e->time, e->rate);

        if (e->time < 0 && e->time != -1 &&
            c->fc->strict_std_compliance >= FF_COMPLIANCE_STRICT) {
            av_log(c->fc, AV_LOG_ERROR, "Track %d, edit %d: Invalid edit list media time=%"PRId64"\n",
                   c->fc->nb_streams-1, i, e->time);
            return AVERROR_INVALIDDATA;
        }
    }
    sc->elst_count = i;

    return 0;
}

static int mov_read_tmcd(MOVContext *c, AVIOContext *pb, MOVAtom atom)
{
    MOVStreamContext *sc;

    if (c->fc->nb_streams < 1)
        return AVERROR_INVALIDDATA;
    sc = c->fc->streams[c->fc->nb_streams - 1]->priv_data;
    sc->timecode_track = avio_rb32(pb);
    return 0;
}

static int mov_read_vpcc(MOVContext *c, AVIOContext *pb, MOVAtom atom)
{
    AVStream *st;
    int version, color_range, color_primaries, color_trc, color_space;

    if (c->fc->nb_streams < 1)
        return 0;
    st = c->fc->streams[c->fc->nb_streams - 1];

    if (atom.size < 5) {
        av_log(c->fc, AV_LOG_ERROR, "Empty VP Codec Configuration box\n");
        return AVERROR_INVALIDDATA;
    }

    version = avio_r8(pb);
    if (version != 1) {
        av_log(c->fc, AV_LOG_WARNING, "Unsupported VP Codec Configuration box version %d\n", version);
        return 0;
    }
    avio_skip(pb, 3); /* flags */

    avio_skip(pb, 2); /* profile + level */
    color_range     = avio_r8(pb); /* bitDepth, chromaSubsampling, videoFullRangeFlag */
    color_primaries = avio_r8(pb);
    color_trc       = avio_r8(pb);
    color_space     = avio_r8(pb);
    if (avio_rb16(pb)) /* codecIntializationDataSize */
        return AVERROR_INVALIDDATA;

    if (!av_color_primaries_name(color_primaries))
        color_primaries = AVCOL_PRI_UNSPECIFIED;
    if (!av_color_transfer_name(color_trc))
        color_trc = AVCOL_TRC_UNSPECIFIED;
    if (!av_color_space_name(color_space))
        color_space = AVCOL_SPC_UNSPECIFIED;

    st->codecpar->color_range     = (color_range & 1) ? AVCOL_RANGE_JPEG : AVCOL_RANGE_MPEG;
    st->codecpar->color_primaries = color_primaries;
    st->codecpar->color_trc       = color_trc;
    st->codecpar->color_space     = color_space;

    return 0;
}

static int mov_read_smdm(MOVContext *c, AVIOContext *pb, MOVAtom atom)
{
    MOVStreamContext *sc;
    int i, version;

    if (c->fc->nb_streams < 1)
        return AVERROR_INVALIDDATA;

    sc = c->fc->streams[c->fc->nb_streams - 1]->priv_data;

    if (atom.size < 5) {
        av_log(c->fc, AV_LOG_ERROR, "Empty Mastering Display Metadata box\n");
        return AVERROR_INVALIDDATA;
    }

    version = avio_r8(pb);
    if (version) {
        av_log(c->fc, AV_LOG_WARNING, "Unsupported Mastering Display Metadata box version %d\n", version);
        return 0;
    }
    if (sc->mastering) {
        av_log(c->fc, AV_LOG_WARNING, "Ignoring duplicate Mastering Display Metadata\n");
        return 0;
    }

    avio_skip(pb, 3); /* flags */

    sc->mastering = av_mastering_display_metadata_alloc();
    if (!sc->mastering)
        return AVERROR(ENOMEM);

    for (i = 0; i < 3; i++) {
        sc->mastering->display_primaries[i][0] = av_make_q(avio_rb16(pb), 1 << 16);
        sc->mastering->display_primaries[i][1] = av_make_q(avio_rb16(pb), 1 << 16);
    }
    sc->mastering->white_point[0] = av_make_q(avio_rb16(pb), 1 << 16);
    sc->mastering->white_point[1] = av_make_q(avio_rb16(pb), 1 << 16);

    sc->mastering->max_luminance = av_make_q(avio_rb32(pb), 1 << 8);
    sc->mastering->min_luminance = av_make_q(avio_rb32(pb), 1 << 14);

    sc->mastering->has_primaries = 1;
    sc->mastering->has_luminance = 1;

    return 0;
}

static int mov_read_mdcv(MOVContext *c, AVIOContext *pb, MOVAtom atom)
{
    MOVStreamContext *sc;
    const int mapping[3] = {1, 2, 0};
    const int chroma_den = 50000;
    const int luma_den = 10000;
    int i;

    if (c->fc->nb_streams < 1)
        return AVERROR_INVALIDDATA;

    sc = c->fc->streams[c->fc->nb_streams - 1]->priv_data;

    if (atom.size < 24) {
        av_log(c->fc, AV_LOG_ERROR, "Invalid Mastering Display Color Volume box\n");
        return AVERROR_INVALIDDATA;
    }

    if (sc->mastering) {
        av_log(c->fc, AV_LOG_WARNING, "Ignoring duplicate Mastering Display Color Volume\n");
        return 0;
    }

    sc->mastering = av_mastering_display_metadata_alloc();
    if (!sc->mastering)
        return AVERROR(ENOMEM);

    for (i = 0; i < 3; i++) {
        const int j = mapping[i];
        sc->mastering->display_primaries[j][0] = av_make_q(avio_rb16(pb), chroma_den);
        sc->mastering->display_primaries[j][1] = av_make_q(avio_rb16(pb), chroma_den);
    }
    sc->mastering->white_point[0] = av_make_q(avio_rb16(pb), chroma_den);
    sc->mastering->white_point[1] = av_make_q(avio_rb16(pb), chroma_den);

    sc->mastering->max_luminance = av_make_q(avio_rb32(pb), luma_den);
    sc->mastering->min_luminance = av_make_q(avio_rb32(pb), luma_den);

    sc->mastering->has_luminance = 1;
    sc->mastering->has_primaries = 1;

    return 0;
}

static int mov_read_coll(MOVContext *c, AVIOContext *pb, MOVAtom atom)
{
    MOVStreamContext *sc;
    int version;

    if (c->fc->nb_streams < 1)
        return AVERROR_INVALIDDATA;

    sc = c->fc->streams[c->fc->nb_streams - 1]->priv_data;

    if (atom.size < 5) {
        av_log(c->fc, AV_LOG_ERROR, "Empty Content Light Level box\n");
        return AVERROR_INVALIDDATA;
    }

    version = avio_r8(pb);
    if (version) {
        av_log(c->fc, AV_LOG_WARNING, "Unsupported Content Light Level box version %d\n", version);
        return 0;
    }
    avio_skip(pb, 3); /* flags */

    if (sc->coll){
        av_log(c->fc, AV_LOG_WARNING, "Ignoring duplicate COLL\n");
        return 0;
    }

    sc->coll = av_content_light_metadata_alloc(&sc->coll_size);
    if (!sc->coll)
        return AVERROR(ENOMEM);

    sc->coll->MaxCLL  = avio_rb16(pb);
    sc->coll->MaxFALL = avio_rb16(pb);

    return 0;
}

static int mov_read_clli(MOVContext *c, AVIOContext *pb, MOVAtom atom)
{
    MOVStreamContext *sc;

    if (c->fc->nb_streams < 1)
        return AVERROR_INVALIDDATA;

    sc = c->fc->streams[c->fc->nb_streams - 1]->priv_data;

    if (atom.size < 4) {
        av_log(c->fc, AV_LOG_ERROR, "Empty Content Light Level Info box\n");
        return AVERROR_INVALIDDATA;
    }

    if (sc->coll){
        av_log(c->fc, AV_LOG_WARNING, "Ignoring duplicate CLLI/COLL\n");
        return 0;
    }

    sc->coll = av_content_light_metadata_alloc(&sc->coll_size);
    if (!sc->coll)
        return AVERROR(ENOMEM);

    sc->coll->MaxCLL  = avio_rb16(pb);
    sc->coll->MaxFALL = avio_rb16(pb);

    return 0;
}

static int mov_read_amve(MOVContext *c, AVIOContext *pb, MOVAtom atom)
{
    MOVStreamContext *sc;
    const int illuminance_den = 10000;
    const int ambient_den = 50000;
    if (c->fc->nb_streams < 1)
        return AVERROR_INVALIDDATA;
    sc = c->fc->streams[c->fc->nb_streams - 1]->priv_data;
    if (atom.size < 6) {
        av_log(c->fc, AV_LOG_ERROR, "Empty Ambient Viewing Environment Info box\n");
        return AVERROR_INVALIDDATA;
    }
    if (sc->ambient){
        av_log(c->fc, AV_LOG_WARNING, "Ignoring duplicate AMVE\n");
        return 0;
    }
    sc->ambient = av_ambient_viewing_environment_alloc(&sc->ambient_size);
    if (!sc->ambient)
        return AVERROR(ENOMEM);
    sc->ambient->ambient_illuminance  = av_make_q(avio_rb32(pb), illuminance_den);
    sc->ambient->ambient_light_x = av_make_q(avio_rb16(pb), ambient_den);
    sc->ambient->ambient_light_y = av_make_q(avio_rb16(pb), ambient_den);
    return 0;
}

static int mov_read_st3d(MOVContext *c, AVIOContext *pb, MOVAtom atom)
{
    AVStream *st;
    MOVStreamContext *sc;
    enum AVStereo3DType type;
    int mode;

    if (c->fc->nb_streams < 1)
        return 0;

    st = c->fc->streams[c->fc->nb_streams - 1];
    sc = st->priv_data;

    if (atom.size < 5) {
        av_log(c->fc, AV_LOG_ERROR, "Empty stereoscopic video box\n");
        return AVERROR_INVALIDDATA;
    }

    if (sc->stereo3d)
        return AVERROR_INVALIDDATA;

    avio_skip(pb, 4); /* version + flags */

    mode = avio_r8(pb);
    switch (mode) {
    case 0:
        type = AV_STEREO3D_2D;
        break;
    case 1:
        type = AV_STEREO3D_TOPBOTTOM;
        break;
    case 2:
        type = AV_STEREO3D_SIDEBYSIDE;
        break;
    default:
        av_log(c->fc, AV_LOG_WARNING, "Unknown st3d mode value %d\n", mode);
        return 0;
    }

    sc->stereo3d = av_stereo3d_alloc();
    if (!sc->stereo3d)
        return AVERROR(ENOMEM);

    sc->stereo3d->type = type;
    return 0;
}

static int mov_read_sv3d(MOVContext *c, AVIOContext *pb, MOVAtom atom)
{
    AVStream *st;
    MOVStreamContext *sc;
    int size, version, layout;
    int32_t yaw, pitch, roll;
    uint32_t l = 0, t = 0, r = 0, b = 0;
    uint32_t tag, padding = 0;
    enum AVSphericalProjection projection;

    if (c->fc->nb_streams < 1)
        return 0;

    st = c->fc->streams[c->fc->nb_streams - 1];
    sc = st->priv_data;

    if (atom.size < 8) {
        av_log(c->fc, AV_LOG_ERROR, "Empty spherical video box\n");
        return AVERROR_INVALIDDATA;
    }

    size = avio_rb32(pb);
    if (size <= 12 || size > atom.size)
        return AVERROR_INVALIDDATA;

    tag = avio_rl32(pb);
    if (tag != MKTAG('s','v','h','d')) {
        av_log(c->fc, AV_LOG_ERROR, "Missing spherical video header\n");
        return 0;
    }
    version = avio_r8(pb);
    if (version != 0) {
        av_log(c->fc, AV_LOG_WARNING, "Unknown spherical version %d\n",
               version);
        return 0;
    }
    avio_skip(pb, 3); /* flags */
    avio_skip(pb, size - 12); /* metadata_source */

    size = avio_rb32(pb);
    if (size > atom.size)
        return AVERROR_INVALIDDATA;

    tag = avio_rl32(pb);
    if (tag != MKTAG('p','r','o','j')) {
        av_log(c->fc, AV_LOG_ERROR, "Missing projection box\n");
        return 0;
    }

    size = avio_rb32(pb);
    if (size > atom.size)
        return AVERROR_INVALIDDATA;

    tag = avio_rl32(pb);
    if (tag != MKTAG('p','r','h','d')) {
        av_log(c->fc, AV_LOG_ERROR, "Missing projection header box\n");
        return 0;
    }
    version = avio_r8(pb);
    if (version != 0) {
        av_log(c->fc, AV_LOG_WARNING, "Unknown spherical version %d\n",
               version);
        return 0;
    }
    avio_skip(pb, 3); /* flags */

    /* 16.16 fixed point */
    yaw   = avio_rb32(pb);
    pitch = avio_rb32(pb);
    roll  = avio_rb32(pb);

    size = avio_rb32(pb);
    if (size > atom.size)
        return AVERROR_INVALIDDATA;

    tag = avio_rl32(pb);
    version = avio_r8(pb);
    if (version != 0) {
        av_log(c->fc, AV_LOG_WARNING, "Unknown spherical version %d\n",
               version);
        return 0;
    }
    avio_skip(pb, 3); /* flags */
    switch (tag) {
    case MKTAG('c','b','m','p'):
        layout = avio_rb32(pb);
        if (layout) {
            av_log(c->fc, AV_LOG_WARNING,
                   "Unsupported cubemap layout %d\n", layout);
            return 0;
        }
        projection = AV_SPHERICAL_CUBEMAP;
        padding = avio_rb32(pb);
        break;
    case MKTAG('e','q','u','i'):
        t = avio_rb32(pb);
        b = avio_rb32(pb);
        l = avio_rb32(pb);
        r = avio_rb32(pb);

        if (b >= UINT_MAX - t || r >= UINT_MAX - l) {
            av_log(c->fc, AV_LOG_ERROR,
                   "Invalid bounding rectangle coordinates "
                   "%"PRIu32",%"PRIu32",%"PRIu32",%"PRIu32"\n", l, t, r, b);
            return AVERROR_INVALIDDATA;
        }

        if (l || t || r || b)
            projection = AV_SPHERICAL_EQUIRECTANGULAR_TILE;
        else
            projection = AV_SPHERICAL_EQUIRECTANGULAR;
        break;
    default:
        av_log(c->fc, AV_LOG_ERROR, "Unknown projection type: %s\n", av_fourcc2str(tag));
        return 0;
    }

    sc->spherical = av_spherical_alloc(&sc->spherical_size);
    if (!sc->spherical)
        return AVERROR(ENOMEM);

    sc->spherical->projection = projection;

    sc->spherical->yaw   = yaw;
    sc->spherical->pitch = pitch;
    sc->spherical->roll  = roll;

    sc->spherical->padding = padding;

    sc->spherical->bound_left   = l;
    sc->spherical->bound_top    = t;
    sc->spherical->bound_right  = r;
    sc->spherical->bound_bottom = b;

    return 0;
}

static int mov_parse_uuid_spherical(MOVStreamContext *sc, AVIOContext *pb, size_t len)
{
    int ret = 0;
    uint8_t *buffer = av_malloc(len + 1);
    const char *val;

    if (!buffer)
        return AVERROR(ENOMEM);
    buffer[len] = '\0';

    ret = ffio_read_size(pb, buffer, len);
    if (ret < 0)
        goto out;

    /* Check for mandatory keys and values, try to support XML as best-effort */
    if (!sc->spherical &&
        av_stristr(buffer, "<GSpherical:StitchingSoftware>") &&
        (val = av_stristr(buffer, "<GSpherical:Spherical>")) &&
        av_stristr(val, "true") &&
        (val = av_stristr(buffer, "<GSpherical:Stitched>")) &&
        av_stristr(val, "true") &&
        (val = av_stristr(buffer, "<GSpherical:ProjectionType>")) &&
        av_stristr(val, "equirectangular")) {
        sc->spherical = av_spherical_alloc(&sc->spherical_size);
        if (!sc->spherical)
            goto out;

        sc->spherical->projection = AV_SPHERICAL_EQUIRECTANGULAR;

        if (av_stristr(buffer, "<GSpherical:StereoMode>") && !sc->stereo3d) {
            enum AVStereo3DType mode;

            if (av_stristr(buffer, "left-right"))
                mode = AV_STEREO3D_SIDEBYSIDE;
            else if (av_stristr(buffer, "top-bottom"))
                mode = AV_STEREO3D_TOPBOTTOM;
            else
                mode = AV_STEREO3D_2D;

            sc->stereo3d = av_stereo3d_alloc();
            if (!sc->stereo3d)
                goto out;

            sc->stereo3d->type = mode;
        }

        /* orientation */
        val = av_stristr(buffer, "<GSpherical:InitialViewHeadingDegrees>");
        if (val)
            sc->spherical->yaw = strtol(val, NULL, 10) * (1 << 16);
        val = av_stristr(buffer, "<GSpherical:InitialViewPitchDegrees>");
        if (val)
            sc->spherical->pitch = strtol(val, NULL, 10) * (1 << 16);
        val = av_stristr(buffer, "<GSpherical:InitialViewRollDegrees>");
        if (val)
            sc->spherical->roll = strtol(val, NULL, 10) * (1 << 16);
    }

out:
    av_free(buffer);
    return ret;
}

static int mov_read_uuid(MOVContext *c, AVIOContext *pb, MOVAtom atom)
{
    AVStream *st;
    MOVStreamContext *sc;
    int64_t ret;
    AVUUID uuid;
    static const AVUUID uuid_isml_manifest = {
        0xa5, 0xd4, 0x0b, 0x30, 0xe8, 0x14, 0x11, 0xdd,
        0xba, 0x2f, 0x08, 0x00, 0x20, 0x0c, 0x9a, 0x66
    };
    static const AVUUID uuid_xmp = {
        0xbe, 0x7a, 0xcf, 0xcb, 0x97, 0xa9, 0x42, 0xe8,
        0x9c, 0x71, 0x99, 0x94, 0x91, 0xe3, 0xaf, 0xac
    };
    static const AVUUID uuid_spherical = {
        0xff, 0xcc, 0x82, 0x63, 0xf8, 0x55, 0x4a, 0x93,
        0x88, 0x14, 0x58, 0x7a, 0x02, 0x52, 0x1f, 0xdd,
    };

    if (atom.size < AV_UUID_LEN || atom.size >= FFMIN(INT_MAX, SIZE_MAX))
        return AVERROR_INVALIDDATA;

    if (c->fc->nb_streams < 1)
        return 0;
    st = c->fc->streams[c->fc->nb_streams - 1];
    sc = st->priv_data;

    ret = ffio_read_size(pb, uuid, AV_UUID_LEN);
    if (ret < 0)
        return ret;
    if (av_uuid_equal(uuid, uuid_isml_manifest)) {
        uint8_t *buffer, *ptr;
        char *endptr;
        size_t len = atom.size - AV_UUID_LEN;

        if (len < 4) {
            return AVERROR_INVALIDDATA;
        }
        ret = avio_skip(pb, 4); // zeroes
        len -= 4;

        buffer = av_mallocz(len + 1);
        if (!buffer) {
            return AVERROR(ENOMEM);
        }
        ret = ffio_read_size(pb, buffer, len);
        if (ret < 0) {
            av_free(buffer);
            return ret;
        }

        ptr = buffer;
        while ((ptr = av_stristr(ptr, "systemBitrate=\""))) {
            ptr += sizeof("systemBitrate=\"") - 1;
            c->bitrates_count++;
            c->bitrates = av_realloc_f(c->bitrates, c->bitrates_count, sizeof(*c->bitrates));
            if (!c->bitrates) {
                c->bitrates_count = 0;
                av_free(buffer);
                return AVERROR(ENOMEM);
            }
            errno = 0;
            ret = strtol(ptr, &endptr, 10);
            if (ret < 0 || errno || *endptr != '"') {
                c->bitrates[c->bitrates_count - 1] = 0;
            } else {
                c->bitrates[c->bitrates_count - 1] = ret;
            }
        }

        av_free(buffer);
    } else if (av_uuid_equal(uuid, uuid_xmp)) {
        uint8_t *buffer;
        size_t len = atom.size - AV_UUID_LEN;
        if (c->export_xmp) {
            buffer = av_mallocz(len + 1);
            if (!buffer) {
                return AVERROR(ENOMEM);
            }
            ret = ffio_read_size(pb, buffer, len);
            if (ret < 0) {
                av_free(buffer);
                return ret;
            }
            buffer[len] = '\0';
            av_dict_set(&c->fc->metadata, "xmp",
                        buffer, AV_DICT_DONT_STRDUP_VAL);
        } else {
            // skip all uuid atom, which makes it fast for long uuid-xmp file
            ret = avio_skip(pb, len);
            if (ret < 0)
                return ret;
        }
    } else if (av_uuid_equal(uuid, uuid_spherical)) {
        size_t len = atom.size - AV_UUID_LEN;
        ret = mov_parse_uuid_spherical(sc, pb, len);
        if (ret < 0)
            return ret;
        if (!sc->spherical)
            av_log(c->fc, AV_LOG_WARNING, "Invalid spherical metadata found\n");
    }

    return 0;
}

static int mov_read_free(MOVContext *c, AVIOContext *pb, MOVAtom atom)
{
    int ret;
    uint8_t content[16];

    if (atom.size < 8)
        return 0;

    ret = avio_read(pb, content, FFMIN(sizeof(content), atom.size));
    if (ret < 0)
        return ret;

    if (   !c->found_moov
        && !c->found_mdat
        && !memcmp(content, "Anevia\x1A\x1A", 8)
        && c->use_mfra_for == FF_MOV_FLAG_MFRA_AUTO) {
        c->use_mfra_for = FF_MOV_FLAG_MFRA_PTS;
    }

    return 0;
}

static int mov_read_frma(MOVContext *c, AVIOContext *pb, MOVAtom atom)
{
    uint32_t format = avio_rl32(pb);
    MOVStreamContext *sc;
    enum AVCodecID id;
    AVStream *st;

    if (c->fc->nb_streams < 1)
        return 0;
    st = c->fc->streams[c->fc->nb_streams - 1];
    sc = st->priv_data;

    switch (sc->format)
    {
    case MKTAG('e','n','c','v'):        // encrypted video
    case MKTAG('e','n','c','a'):        // encrypted audio
        id = mov_codec_id(st, format);
        if (st->codecpar->codec_id != AV_CODEC_ID_NONE &&
            st->codecpar->codec_id != id) {
            av_log(c->fc, AV_LOG_WARNING,
                   "ignoring 'frma' atom of '%.4s', stream has codec id %d\n",
                   (char*)&format, st->codecpar->codec_id);
            break;
        }

        st->codecpar->codec_id = id;
        sc->format = format;
        break;

    default:
        if (format != sc->format) {
            av_log(c->fc, AV_LOG_WARNING,
                   "ignoring 'frma' atom of '%.4s', stream format is '%.4s'\n",
                   (char*)&format, (char*)&sc->format);
        }
        break;
    }

    return 0;
}

/**
 * Gets the current encryption info and associated current stream context.  If
 * we are parsing a track fragment, this will return the specific encryption
 * info for this fragment; otherwise this will return the global encryption
 * info for the current stream.
 */
static int get_current_encryption_info(MOVContext *c, MOVEncryptionIndex **encryption_index, MOVStreamContext **sc)
{
    MOVFragmentStreamInfo *frag_stream_info;
    AVStream *st;
    int i;

    frag_stream_info = get_current_frag_stream_info(&c->frag_index);
    if (frag_stream_info) {
        for (i = 0; i < c->fc->nb_streams; i++) {
            *sc = c->fc->streams[i]->priv_data;
            if ((*sc)->id == frag_stream_info->id) {
              st = c->fc->streams[i];
              break;
            }
        }
        if (i == c->fc->nb_streams)
            return 0;
        *sc = st->priv_data;

        if (!frag_stream_info->encryption_index) {
            // If this stream isn't encrypted, don't create the index.
            if (!(*sc)->cenc.default_encrypted_sample)
                return 0;
            frag_stream_info->encryption_index = av_mallocz(sizeof(*frag_stream_info->encryption_index));
            if (!frag_stream_info->encryption_index)
                return AVERROR(ENOMEM);
        }
        *encryption_index = frag_stream_info->encryption_index;
        return 1;
    } else {
        // No current track fragment, using stream level encryption info.

        if (c->fc->nb_streams < 1)
            return 0;
        st = c->fc->streams[c->fc->nb_streams - 1];
        *sc = st->priv_data;

        if (!(*sc)->cenc.encryption_index) {
            // If this stream isn't encrypted, don't create the index.
            if (!(*sc)->cenc.default_encrypted_sample)
                return 0;
            (*sc)->cenc.encryption_index = av_mallocz(sizeof(*frag_stream_info->encryption_index));
            if (!(*sc)->cenc.encryption_index)
                return AVERROR(ENOMEM);
        }

        *encryption_index = (*sc)->cenc.encryption_index;
        return 1;
    }
}

static int mov_read_sample_encryption_info(MOVContext *c, AVIOContext *pb, MOVStreamContext *sc, AVEncryptionInfo **sample, int use_subsamples)
{
    int i, ret;
    unsigned int subsample_count;
    AVSubsampleEncryptionInfo *subsamples;

    if (!sc->cenc.default_encrypted_sample) {
        av_log(c->fc, AV_LOG_ERROR, "Missing schm or tenc\n");
        return AVERROR_INVALIDDATA;
    }

    if (sc->cenc.per_sample_iv_size || use_subsamples) {
        *sample = av_encryption_info_clone(sc->cenc.default_encrypted_sample);
        if (!*sample)
            return AVERROR(ENOMEM);
    } else
        *sample = NULL;

    if (sc->cenc.per_sample_iv_size != 0) {
        if ((ret = ffio_read_size(pb, (*sample)->iv, sc->cenc.per_sample_iv_size)) < 0) {
            av_log(c->fc, AV_LOG_ERROR, "failed to read the initialization vector\n");
            av_encryption_info_free(*sample);
            *sample = NULL;
            return ret;
        }
    }

    if (use_subsamples) {
        subsample_count = avio_rb16(pb);
        av_free((*sample)->subsamples);
        (*sample)->subsamples = av_calloc(subsample_count, sizeof(*subsamples));
        if (!(*sample)->subsamples) {
            av_encryption_info_free(*sample);
            *sample = NULL;
            return AVERROR(ENOMEM);
        }

        for (i = 0; i < subsample_count && !pb->eof_reached; i++) {
            (*sample)->subsamples[i].bytes_of_clear_data = avio_rb16(pb);
            (*sample)->subsamples[i].bytes_of_protected_data = avio_rb32(pb);
        }

        if (pb->eof_reached) {
            av_log(c->fc, AV_LOG_ERROR, "hit EOF while reading sub-sample encryption info\n");
            av_encryption_info_free(*sample);
            *sample = NULL;
            return AVERROR_INVALIDDATA;
        }
        (*sample)->subsample_count = subsample_count;
    }

    return 0;
}

static int mov_read_senc(MOVContext *c, AVIOContext *pb, MOVAtom atom)
{
    AVEncryptionInfo **encrypted_samples;
    MOVEncryptionIndex *encryption_index;
    MOVStreamContext *sc;
    int use_subsamples, ret;
    unsigned int sample_count, i, alloc_size = 0;

    ret = get_current_encryption_info(c, &encryption_index, &sc);
    if (ret != 1)
        return ret;

    if (encryption_index->nb_encrypted_samples) {
        // This can happen if we have both saio/saiz and senc atoms.
        av_log(c->fc, AV_LOG_DEBUG, "Ignoring duplicate encryption info in senc\n");
        return 0;
    }

    avio_r8(pb); /* version */
    use_subsamples = avio_rb24(pb) & 0x02; /* flags */

    sample_count = avio_rb32(pb);
    if (sample_count >= INT_MAX / sizeof(*encrypted_samples))
        return AVERROR(ENOMEM);

    for (i = 0; i < sample_count; i++) {
        unsigned int min_samples = FFMIN(FFMAX(i + 1, 1024 * 1024), sample_count);
        encrypted_samples = av_fast_realloc(encryption_index->encrypted_samples, &alloc_size,
                                            min_samples * sizeof(*encrypted_samples));
        if (encrypted_samples) {
            encryption_index->encrypted_samples = encrypted_samples;

            ret = mov_read_sample_encryption_info(
                c, pb, sc, &encryption_index->encrypted_samples[i], use_subsamples);
        } else {
            ret = AVERROR(ENOMEM);
        }
        if (pb->eof_reached) {
            av_log(c->fc, AV_LOG_ERROR, "Hit EOF while reading senc\n");
            if (ret >= 0)
                av_encryption_info_free(encryption_index->encrypted_samples[i]);
            ret = AVERROR_INVALIDDATA;
        }

        if (ret < 0) {
            for (; i > 0; i--)
                av_encryption_info_free(encryption_index->encrypted_samples[i - 1]);
            av_freep(&encryption_index->encrypted_samples);
            return ret;
        }
    }
    encryption_index->nb_encrypted_samples = sample_count;

    return 0;
}

static int mov_parse_auxiliary_info(MOVContext *c, MOVStreamContext *sc, AVIOContext *pb, MOVEncryptionIndex *encryption_index)
{
    AVEncryptionInfo **sample, **encrypted_samples;
    int64_t prev_pos;
    size_t sample_count, sample_info_size, i;
    int ret = 0;
    unsigned int alloc_size = 0;

    if (encryption_index->nb_encrypted_samples)
        return 0;
    sample_count = encryption_index->auxiliary_info_sample_count;
    if (encryption_index->auxiliary_offsets_count != 1) {
        av_log(c->fc, AV_LOG_ERROR, "Multiple auxiliary info chunks are not supported\n");
        return AVERROR_PATCHWELCOME;
    }
    if (sample_count >= INT_MAX / sizeof(*encrypted_samples))
        return AVERROR(ENOMEM);

    prev_pos = avio_tell(pb);
    if (!(pb->seekable & AVIO_SEEKABLE_NORMAL) ||
        avio_seek(pb, encryption_index->auxiliary_offsets[0], SEEK_SET) != encryption_index->auxiliary_offsets[0]) {
        av_log(c->fc, AV_LOG_INFO, "Failed to seek for auxiliary info, will only parse senc atoms for encryption info\n");
        goto finish;
    }

    for (i = 0; i < sample_count && !pb->eof_reached; i++) {
        unsigned int min_samples = FFMIN(FFMAX(i + 1, 1024 * 1024), sample_count);
        encrypted_samples = av_fast_realloc(encryption_index->encrypted_samples, &alloc_size,
                                            min_samples * sizeof(*encrypted_samples));
        if (!encrypted_samples) {
            ret = AVERROR(ENOMEM);
            goto finish;
        }
        encryption_index->encrypted_samples = encrypted_samples;

        sample = &encryption_index->encrypted_samples[i];
        sample_info_size = encryption_index->auxiliary_info_default_size
                               ? encryption_index->auxiliary_info_default_size
                               : encryption_index->auxiliary_info_sizes[i];

        ret = mov_read_sample_encryption_info(c, pb, sc, sample, sample_info_size > sc->cenc.per_sample_iv_size);
        if (ret < 0)
            goto finish;
    }
    if (pb->eof_reached) {
        av_log(c->fc, AV_LOG_ERROR, "Hit EOF while reading auxiliary info\n");
        ret = AVERROR_INVALIDDATA;
    } else {
        encryption_index->nb_encrypted_samples = sample_count;
    }

finish:
    avio_seek(pb, prev_pos, SEEK_SET);
    if (ret < 0) {
        for (; i > 0; i--) {
            av_encryption_info_free(encryption_index->encrypted_samples[i - 1]);
        }
        av_freep(&encryption_index->encrypted_samples);
    }
    return ret;
}

static int mov_read_saiz(MOVContext *c, AVIOContext *pb, MOVAtom atom)
{
    MOVEncryptionIndex *encryption_index;
    MOVStreamContext *sc;
    int ret;
    unsigned int sample_count, aux_info_type, aux_info_param;

    ret = get_current_encryption_info(c, &encryption_index, &sc);
    if (ret != 1)
        return ret;

    if (encryption_index->nb_encrypted_samples) {
        // This can happen if we have both saio/saiz and senc atoms.
        av_log(c->fc, AV_LOG_DEBUG, "Ignoring duplicate encryption info in saiz\n");
        return 0;
    }

    if (encryption_index->auxiliary_info_sample_count) {
        av_log(c->fc, AV_LOG_ERROR, "Duplicate saiz atom\n");
        return AVERROR_INVALIDDATA;
    }

    avio_r8(pb); /* version */
    if (avio_rb24(pb) & 0x01) {  /* flags */
        aux_info_type = avio_rb32(pb);
        aux_info_param = avio_rb32(pb);
        if (sc->cenc.default_encrypted_sample) {
            if (aux_info_type != sc->cenc.default_encrypted_sample->scheme) {
                av_log(c->fc, AV_LOG_DEBUG, "Ignoring saiz box with non-zero aux_info_type\n");
                return 0;
            }
            if (aux_info_param != 0) {
                av_log(c->fc, AV_LOG_DEBUG, "Ignoring saiz box with non-zero aux_info_type_parameter\n");
                return 0;
            }
        } else {
            // Didn't see 'schm' or 'tenc', so this isn't encrypted.
            if ((aux_info_type == MKBETAG('c','e','n','c') ||
                 aux_info_type == MKBETAG('c','e','n','s') ||
                 aux_info_type == MKBETAG('c','b','c','1') ||
                 aux_info_type == MKBETAG('c','b','c','s')) &&
                aux_info_param == 0) {
                av_log(c->fc, AV_LOG_ERROR, "Saw encrypted saiz without schm/tenc\n");
                return AVERROR_INVALIDDATA;
            } else {
                return 0;
            }
        }
    } else if (!sc->cenc.default_encrypted_sample) {
        // Didn't see 'schm' or 'tenc', so this isn't encrypted.
        return 0;
    }

    encryption_index->auxiliary_info_default_size = avio_r8(pb);
    sample_count = avio_rb32(pb);

    if (encryption_index->auxiliary_info_default_size == 0) {
        if (sample_count == 0)
            return AVERROR_INVALIDDATA;

        encryption_index->auxiliary_info_sizes = av_malloc(sample_count);
        if (!encryption_index->auxiliary_info_sizes)
            return AVERROR(ENOMEM);

        ret = avio_read(pb, encryption_index->auxiliary_info_sizes, sample_count);
        if (ret != sample_count) {
            av_freep(&encryption_index->auxiliary_info_sizes);

            if (ret >= 0)
                ret = AVERROR_INVALIDDATA;
            av_log(c->fc, AV_LOG_ERROR, "Failed to read the auxiliary info, %s\n",
                   av_err2str(ret));
            return ret;
        }
    }
    encryption_index->auxiliary_info_sample_count = sample_count;

    if (encryption_index->auxiliary_offsets_count) {
        return mov_parse_auxiliary_info(c, sc, pb, encryption_index);
    }

    return 0;
}

static int mov_read_saio(MOVContext *c, AVIOContext *pb, MOVAtom atom)
{
    uint64_t *auxiliary_offsets;
    MOVEncryptionIndex *encryption_index;
    MOVStreamContext *sc;
    int i, ret;
    unsigned int version, entry_count, aux_info_type, aux_info_param;
    unsigned int alloc_size = 0;

    ret = get_current_encryption_info(c, &encryption_index, &sc);
    if (ret != 1)
        return ret;

    if (encryption_index->nb_encrypted_samples) {
        // This can happen if we have both saio/saiz and senc atoms.
        av_log(c->fc, AV_LOG_DEBUG, "Ignoring duplicate encryption info in saio\n");
        return 0;
    }

    if (encryption_index->auxiliary_offsets_count) {
        av_log(c->fc, AV_LOG_ERROR, "Duplicate saio atom\n");
        return AVERROR_INVALIDDATA;
    }

    version = avio_r8(pb); /* version */
    if (avio_rb24(pb) & 0x01) {  /* flags */
        aux_info_type = avio_rb32(pb);
        aux_info_param = avio_rb32(pb);
        if (sc->cenc.default_encrypted_sample) {
            if (aux_info_type != sc->cenc.default_encrypted_sample->scheme) {
                av_log(c->fc, AV_LOG_DEBUG, "Ignoring saio box with non-zero aux_info_type\n");
                return 0;
            }
            if (aux_info_param != 0) {
                av_log(c->fc, AV_LOG_DEBUG, "Ignoring saio box with non-zero aux_info_type_parameter\n");
                return 0;
            }
        } else {
            // Didn't see 'schm' or 'tenc', so this isn't encrypted.
            if ((aux_info_type == MKBETAG('c','e','n','c') ||
                 aux_info_type == MKBETAG('c','e','n','s') ||
                 aux_info_type == MKBETAG('c','b','c','1') ||
                 aux_info_type == MKBETAG('c','b','c','s')) &&
                aux_info_param == 0) {
                av_log(c->fc, AV_LOG_ERROR, "Saw encrypted saio without schm/tenc\n");
                return AVERROR_INVALIDDATA;
            } else {
                return 0;
            }
        }
    } else if (!sc->cenc.default_encrypted_sample) {
        // Didn't see 'schm' or 'tenc', so this isn't encrypted.
        return 0;
    }

    entry_count = avio_rb32(pb);
    if (entry_count >= INT_MAX / sizeof(*auxiliary_offsets))
        return AVERROR(ENOMEM);

    for (i = 0; i < entry_count && !pb->eof_reached; i++) {
        unsigned int min_offsets = FFMIN(FFMAX(i + 1, 1024), entry_count);
        auxiliary_offsets = av_fast_realloc(
            encryption_index->auxiliary_offsets, &alloc_size,
            min_offsets * sizeof(*auxiliary_offsets));
        if (!auxiliary_offsets) {
            av_freep(&encryption_index->auxiliary_offsets);
            return AVERROR(ENOMEM);
        }
        encryption_index->auxiliary_offsets = auxiliary_offsets;

        if (version == 0) {
            encryption_index->auxiliary_offsets[i] = avio_rb32(pb);
        } else {
            encryption_index->auxiliary_offsets[i] = avio_rb64(pb);
        }
        if (c->frag_index.current >= 0) {
            encryption_index->auxiliary_offsets[i] += c->fragment.base_data_offset;
        }
    }

    if (pb->eof_reached) {
        av_log(c->fc, AV_LOG_ERROR, "Hit EOF while reading saio\n");
        av_freep(&encryption_index->auxiliary_offsets);
        return AVERROR_INVALIDDATA;
    }

    encryption_index->auxiliary_offsets_count = entry_count;

    if (encryption_index->auxiliary_info_sample_count) {
        return mov_parse_auxiliary_info(c, sc, pb, encryption_index);
    }

    return 0;
}

static int mov_read_pssh(MOVContext *c, AVIOContext *pb, MOVAtom atom)
{
    AVEncryptionInitInfo *info, *old_init_info;
    uint8_t **key_ids;
    AVStream *st;
    const AVPacketSideData *old_side_data;
    uint8_t *side_data, *extra_data;
    size_t side_data_size;
    int ret = 0;
    unsigned int version, kid_count, extra_data_size, alloc_size = 0;

    if (c->fc->nb_streams < 1)
        return 0;
    st = c->fc->streams[c->fc->nb_streams-1];

    version = avio_r8(pb); /* version */
    avio_rb24(pb);  /* flags */

    info = av_encryption_init_info_alloc(/* system_id_size */ 16, /* num_key_ids */ 0,
                                         /* key_id_size */ 16, /* data_size */ 0);
    if (!info)
        return AVERROR(ENOMEM);

    if ((ret = ffio_read_size(pb, info->system_id, 16)) < 0) {
        av_log(c->fc, AV_LOG_ERROR, "Failed to read the system id\n");
        goto finish;
    }

    if (version > 0) {
        kid_count = avio_rb32(pb);
        if (kid_count >= INT_MAX / sizeof(*key_ids)) {
            ret = AVERROR(ENOMEM);
            goto finish;
        }

        for (unsigned int i = 0; i < kid_count && !pb->eof_reached; i++) {
            unsigned int min_kid_count = FFMIN(FFMAX(i + 1, 1024), kid_count);
            key_ids = av_fast_realloc(info->key_ids, &alloc_size,
                                      min_kid_count * sizeof(*key_ids));
            if (!key_ids) {
                ret = AVERROR(ENOMEM);
                goto finish;
            }
            info->key_ids = key_ids;

            info->key_ids[i] = av_mallocz(16);
            if (!info->key_ids[i]) {
                ret = AVERROR(ENOMEM);
                goto finish;
            }
            info->num_key_ids = i + 1;

            if ((ret = ffio_read_size(pb, info->key_ids[i], 16)) < 0) {
                av_log(c->fc, AV_LOG_ERROR, "Failed to read the key id\n");
                goto finish;
            }
        }

        if (pb->eof_reached) {
            av_log(c->fc, AV_LOG_ERROR, "Hit EOF while reading pssh\n");
            ret = AVERROR_INVALIDDATA;
            goto finish;
        }
    }

    extra_data_size = avio_rb32(pb);
    extra_data = av_malloc(extra_data_size);
    if (!extra_data) {
        ret = AVERROR(ENOMEM);
        goto finish;
    }
    ret = avio_read(pb, extra_data, extra_data_size);
    if (ret != extra_data_size) {
        av_free(extra_data);

        if (ret >= 0)
            ret = AVERROR_INVALIDDATA;
        goto finish;
    }

    av_freep(&info->data);  // malloc(0) may still allocate something.
    info->data = extra_data;
    info->data_size = extra_data_size;

    // If there is existing initialization data, append to the list.
    old_side_data = av_packet_side_data_get(st->codecpar->coded_side_data, st->codecpar->nb_coded_side_data,
                                            AV_PKT_DATA_ENCRYPTION_INIT_INFO);
    if (old_side_data) {
        old_init_info = av_encryption_init_info_get_side_data(old_side_data->data, old_side_data->size);
        if (old_init_info) {
            // Append to the end of the list.
            for (AVEncryptionInitInfo *cur = old_init_info;; cur = cur->next) {
                if (!cur->next) {
                    cur->next = info;
                    break;
                }
            }
            info = old_init_info;
        } else {
            // Assume existing side-data will be valid, so the only error we could get is OOM.
            ret = AVERROR(ENOMEM);
            goto finish;
        }
    }

    side_data = av_encryption_init_info_add_side_data(info, &side_data_size);
    if (!side_data) {
        ret = AVERROR(ENOMEM);
        goto finish;
    }
    if (!av_packet_side_data_add(&st->codecpar->coded_side_data,
                                 &st->codecpar->nb_coded_side_data,
                                 AV_PKT_DATA_ENCRYPTION_INIT_INFO,
                                 side_data, side_data_size, 0))
        av_free(side_data);

finish:
    av_encryption_init_info_free(info);
    return ret;
}

static int mov_read_schm(MOVContext *c, AVIOContext *pb, MOVAtom atom)
{
    AVStream *st;
    MOVStreamContext *sc;

    if (c->fc->nb_streams < 1)
        return 0;
    st = c->fc->streams[c->fc->nb_streams-1];
    sc = st->priv_data;

    if (sc->pseudo_stream_id != 0) {
        av_log(c->fc, AV_LOG_ERROR, "schm boxes are only supported in first sample descriptor\n");
        return AVERROR_PATCHWELCOME;
    }

    if (atom.size < 8)
        return AVERROR_INVALIDDATA;

    avio_rb32(pb); /* version and flags */

    if (!sc->cenc.default_encrypted_sample) {
        sc->cenc.default_encrypted_sample = av_encryption_info_alloc(0, 16, 16);
        if (!sc->cenc.default_encrypted_sample) {
            return AVERROR(ENOMEM);
        }
    }

    sc->cenc.default_encrypted_sample->scheme = avio_rb32(pb);
    return 0;
}

static int mov_read_tenc(MOVContext *c, AVIOContext *pb, MOVAtom atom)
{
    AVStream *st;
    MOVStreamContext *sc;
    unsigned int version, pattern, is_protected, iv_size;

    if (c->fc->nb_streams < 1)
        return 0;
    st = c->fc->streams[c->fc->nb_streams-1];
    sc = st->priv_data;

    if (sc->pseudo_stream_id != 0) {
        av_log(c->fc, AV_LOG_ERROR, "tenc atom are only supported in first sample descriptor\n");
        return AVERROR_PATCHWELCOME;
    }

    if (!sc->cenc.default_encrypted_sample) {
        sc->cenc.default_encrypted_sample = av_encryption_info_alloc(0, 16, 16);
        if (!sc->cenc.default_encrypted_sample) {
            return AVERROR(ENOMEM);
        }
    }

    if (atom.size < 20)
        return AVERROR_INVALIDDATA;

    version = avio_r8(pb); /* version */
    avio_rb24(pb); /* flags */

    avio_r8(pb); /* reserved */
    pattern = avio_r8(pb);

    if (version > 0) {
        sc->cenc.default_encrypted_sample->crypt_byte_block = pattern >> 4;
        sc->cenc.default_encrypted_sample->skip_byte_block = pattern & 0xf;
    }

    is_protected = avio_r8(pb);
    if (is_protected && !sc->cenc.encryption_index) {
        // The whole stream should be by-default encrypted.
        sc->cenc.encryption_index = av_mallocz(sizeof(MOVEncryptionIndex));
        if (!sc->cenc.encryption_index)
            return AVERROR(ENOMEM);
    }
    sc->cenc.per_sample_iv_size = avio_r8(pb);
    if (sc->cenc.per_sample_iv_size != 0 && sc->cenc.per_sample_iv_size != 8 &&
        sc->cenc.per_sample_iv_size != 16) {
        av_log(c->fc, AV_LOG_ERROR, "invalid per-sample IV size value\n");
        return AVERROR_INVALIDDATA;
    }
    if (avio_read(pb, sc->cenc.default_encrypted_sample->key_id, 16) != 16) {
        av_log(c->fc, AV_LOG_ERROR, "failed to read the default key ID\n");
        return AVERROR_INVALIDDATA;
    }

    if (is_protected && !sc->cenc.per_sample_iv_size) {
        iv_size = avio_r8(pb);
        if (iv_size != 8 && iv_size != 16) {
            av_log(c->fc, AV_LOG_ERROR, "invalid default_constant_IV_size in tenc atom\n");
            return AVERROR_INVALIDDATA;
        }

        if (avio_read(pb, sc->cenc.default_encrypted_sample->iv, iv_size) != iv_size) {
            av_log(c->fc, AV_LOG_ERROR, "failed to read the default IV\n");
            return AVERROR_INVALIDDATA;
        }
    }

    return 0;
}

static int mov_read_dfla(MOVContext *c, AVIOContext *pb, MOVAtom atom)
{
    AVStream *st;
    int last, type, size, ret;
    uint8_t buf[4];

    if (c->fc->nb_streams < 1)
        return 0;
    st = c->fc->streams[c->fc->nb_streams-1];

    if ((uint64_t)atom.size > (1<<30) || atom.size < 42)
        return AVERROR_INVALIDDATA;

    /* Check FlacSpecificBox version. */
    if (avio_r8(pb) != 0)
        return AVERROR_INVALIDDATA;

    avio_rb24(pb); /* Flags */

    if (avio_read(pb, buf, sizeof(buf)) != sizeof(buf)) {
        av_log(c->fc, AV_LOG_ERROR, "failed to read FLAC metadata block header\n");
        return pb->error < 0 ? pb->error : AVERROR_INVALIDDATA;
    }
    flac_parse_block_header(buf, &last, &type, &size);

    if (type != FLAC_METADATA_TYPE_STREAMINFO || size != FLAC_STREAMINFO_SIZE) {
        av_log(c->fc, AV_LOG_ERROR, "STREAMINFO must be first FLACMetadataBlock\n");
        return AVERROR_INVALIDDATA;
    }

    ret = ff_get_extradata(c->fc, st->codecpar, pb, size);
    if (ret < 0)
        return ret;

    if (!last)
        av_log(c->fc, AV_LOG_WARNING, "non-STREAMINFO FLACMetadataBlock(s) ignored\n");

    return 0;
}

static int cenc_scheme_decrypt(MOVContext *c, MOVStreamContext *sc, AVEncryptionInfo *sample, uint8_t *input, int size)
{
    int i, ret;
    int bytes_of_protected_data;

    if (!sc->cenc.aes_ctr) {
        /* initialize the cipher */
        sc->cenc.aes_ctr = av_aes_ctr_alloc();
        if (!sc->cenc.aes_ctr) {
            return AVERROR(ENOMEM);
        }

        ret = av_aes_ctr_init(sc->cenc.aes_ctr, c->decryption_key);
        if (ret < 0) {
            return ret;
        }
    }

    av_aes_ctr_set_full_iv(sc->cenc.aes_ctr, sample->iv);

    if (!sample->subsample_count) {
        /* decrypt the whole packet */
        av_aes_ctr_crypt(sc->cenc.aes_ctr, input, input, size);
        return 0;
    }

    for (i = 0; i < sample->subsample_count; i++) {
        if (sample->subsamples[i].bytes_of_clear_data + sample->subsamples[i].bytes_of_protected_data > size) {
            av_log(c->fc, AV_LOG_ERROR, "subsample size exceeds the packet size left\n");
            return AVERROR_INVALIDDATA;
        }

        /* skip the clear bytes */
        input += sample->subsamples[i].bytes_of_clear_data;
        size -= sample->subsamples[i].bytes_of_clear_data;

        /* decrypt the encrypted bytes */

        bytes_of_protected_data = sample->subsamples[i].bytes_of_protected_data;
        av_aes_ctr_crypt(sc->cenc.aes_ctr, input, input, bytes_of_protected_data);

        input += bytes_of_protected_data;
        size -= bytes_of_protected_data;
    }

    if (size > 0) {
        av_log(c->fc, AV_LOG_ERROR, "leftover packet bytes after subsample processing\n");
        return AVERROR_INVALIDDATA;
    }

    return 0;
}

static int cbc1_scheme_decrypt(MOVContext *c, MOVStreamContext *sc, AVEncryptionInfo *sample, uint8_t *input, int size)
{
    int i, ret;
    int num_of_encrypted_blocks;
    uint8_t iv[16];

    if (!sc->cenc.aes_ctx) {
        /* initialize the cipher */
        sc->cenc.aes_ctx = av_aes_alloc();
        if (!sc->cenc.aes_ctx) {
            return AVERROR(ENOMEM);
        }

        ret = av_aes_init(sc->cenc.aes_ctx, c->decryption_key, 16 * 8, 1);
        if (ret < 0) {
            return ret;
        }
    }

    memcpy(iv, sample->iv, 16);

    /* whole-block full sample encryption */
    if (!sample->subsample_count) {
        /* decrypt the whole packet */
        av_aes_crypt(sc->cenc.aes_ctx, input, input, size/16, iv, 1);
        return 0;
    }

    for (i = 0; i < sample->subsample_count; i++) {
        if (sample->subsamples[i].bytes_of_clear_data + sample->subsamples[i].bytes_of_protected_data > size) {
            av_log(c->fc, AV_LOG_ERROR, "subsample size exceeds the packet size left\n");
            return AVERROR_INVALIDDATA;
        }

        if (sample->subsamples[i].bytes_of_protected_data % 16) {
            av_log(c->fc, AV_LOG_ERROR, "subsample BytesOfProtectedData is not a multiple of 16\n");
            return AVERROR_INVALIDDATA;
        }

        /* skip the clear bytes */
        input += sample->subsamples[i].bytes_of_clear_data;
        size -= sample->subsamples[i].bytes_of_clear_data;

        /* decrypt the encrypted bytes */
        num_of_encrypted_blocks = sample->subsamples[i].bytes_of_protected_data/16;
        if (num_of_encrypted_blocks > 0) {
            av_aes_crypt(sc->cenc.aes_ctx, input, input, num_of_encrypted_blocks, iv, 1);
        }
        input += sample->subsamples[i].bytes_of_protected_data;
        size -= sample->subsamples[i].bytes_of_protected_data;
    }

    if (size > 0) {
        av_log(c->fc, AV_LOG_ERROR, "leftover packet bytes after subsample processing\n");
        return AVERROR_INVALIDDATA;
    }

    return 0;
}

static int cens_scheme_decrypt(MOVContext *c, MOVStreamContext *sc, AVEncryptionInfo *sample, uint8_t *input, int size)
{
    int i, ret, rem_bytes;
    uint8_t *data;

    if (!sc->cenc.aes_ctr) {
        /* initialize the cipher */
        sc->cenc.aes_ctr = av_aes_ctr_alloc();
        if (!sc->cenc.aes_ctr) {
            return AVERROR(ENOMEM);
        }

        ret = av_aes_ctr_init(sc->cenc.aes_ctr, c->decryption_key);
        if (ret < 0) {
            return ret;
        }
    }

    av_aes_ctr_set_full_iv(sc->cenc.aes_ctr, sample->iv);

    /* whole-block full sample encryption */
    if (!sample->subsample_count) {
        /* decrypt the whole packet */
        av_aes_ctr_crypt(sc->cenc.aes_ctr, input, input, size);
        return 0;
    } else if (!sample->crypt_byte_block && !sample->skip_byte_block) {
        av_log(c->fc, AV_LOG_ERROR, "pattern encryption is not present in 'cens' scheme\n");
        return AVERROR_INVALIDDATA;
    }

    for (i = 0; i < sample->subsample_count; i++) {
        if (sample->subsamples[i].bytes_of_clear_data + sample->subsamples[i].bytes_of_protected_data > size) {
            av_log(c->fc, AV_LOG_ERROR, "subsample size exceeds the packet size left\n");
            return AVERROR_INVALIDDATA;
        }

        /* skip the clear bytes */
        input += sample->subsamples[i].bytes_of_clear_data;
        size -= sample->subsamples[i].bytes_of_clear_data;

        /* decrypt the encrypted bytes */
        data = input;
        rem_bytes = sample->subsamples[i].bytes_of_protected_data;
        while (rem_bytes > 0) {
            if (rem_bytes < 16*sample->crypt_byte_block) {
                break;
            }
            av_aes_ctr_crypt(sc->cenc.aes_ctr, data, data, 16*sample->crypt_byte_block);
            data += 16*sample->crypt_byte_block;
            rem_bytes -= 16*sample->crypt_byte_block;
            data += FFMIN(16*sample->skip_byte_block, rem_bytes);
            rem_bytes -= FFMIN(16*sample->skip_byte_block, rem_bytes);
        }
        input += sample->subsamples[i].bytes_of_protected_data;
        size -= sample->subsamples[i].bytes_of_protected_data;
    }

    if (size > 0) {
        av_log(c->fc, AV_LOG_ERROR, "leftover packet bytes after subsample processing\n");
        return AVERROR_INVALIDDATA;
    }

    return 0;
}

static int cbcs_scheme_decrypt(MOVContext *c, MOVStreamContext *sc, AVEncryptionInfo *sample, uint8_t *input, int size)
{
    int i, ret, rem_bytes;
    uint8_t iv[16];
    uint8_t *data;

    if (!sc->cenc.aes_ctx) {
        /* initialize the cipher */
        sc->cenc.aes_ctx = av_aes_alloc();
        if (!sc->cenc.aes_ctx) {
            return AVERROR(ENOMEM);
        }

        ret = av_aes_init(sc->cenc.aes_ctx, c->decryption_key, 16 * 8, 1);
        if (ret < 0) {
            return ret;
        }
    }

    /* whole-block full sample encryption */
    if (!sample->subsample_count) {
        /* decrypt the whole packet */
        memcpy(iv, sample->iv, 16);
        av_aes_crypt(sc->cenc.aes_ctx, input, input, size/16, iv, 1);
        return 0;
    } else if (!sample->crypt_byte_block && !sample->skip_byte_block) {
        av_log(c->fc, AV_LOG_ERROR, "pattern encryption is not present in 'cbcs' scheme\n");
        return AVERROR_INVALIDDATA;
    }

    for (i = 0; i < sample->subsample_count; i++) {
        if (sample->subsamples[i].bytes_of_clear_data + sample->subsamples[i].bytes_of_protected_data > size) {
            av_log(c->fc, AV_LOG_ERROR, "subsample size exceeds the packet size left\n");
            return AVERROR_INVALIDDATA;
        }

        /* skip the clear bytes */
        input += sample->subsamples[i].bytes_of_clear_data;
        size -= sample->subsamples[i].bytes_of_clear_data;

        /* decrypt the encrypted bytes */
        memcpy(iv, sample->iv, 16);
        data = input;
        rem_bytes = sample->subsamples[i].bytes_of_protected_data;
        while (rem_bytes > 0) {
            if (rem_bytes < 16*sample->crypt_byte_block) {
                break;
            }
            av_aes_crypt(sc->cenc.aes_ctx, data, data, sample->crypt_byte_block, iv, 1);
            data += 16*sample->crypt_byte_block;
            rem_bytes -= 16*sample->crypt_byte_block;
            data += FFMIN(16*sample->skip_byte_block, rem_bytes);
            rem_bytes -= FFMIN(16*sample->skip_byte_block, rem_bytes);
        }
        input += sample->subsamples[i].bytes_of_protected_data;
        size -= sample->subsamples[i].bytes_of_protected_data;
    }

    if (size > 0) {
        av_log(c->fc, AV_LOG_ERROR, "leftover packet bytes after subsample processing\n");
        return AVERROR_INVALIDDATA;
    }

    return 0;
}

static int cenc_decrypt(MOVContext *c, MOVStreamContext *sc, AVEncryptionInfo *sample, uint8_t *input, int size)
{
    if (sample->scheme == MKBETAG('c','e','n','c') && !sample->crypt_byte_block && !sample->skip_byte_block) {
        return cenc_scheme_decrypt(c, sc, sample, input, size);
    } else if (sample->scheme == MKBETAG('c','b','c','1') && !sample->crypt_byte_block && !sample->skip_byte_block) {
        return cbc1_scheme_decrypt(c, sc, sample, input, size);
    } else if (sample->scheme == MKBETAG('c','e','n','s')) {
        return cens_scheme_decrypt(c, sc, sample, input, size);
    } else if (sample->scheme == MKBETAG('c','b','c','s')) {
        return cbcs_scheme_decrypt(c, sc, sample, input, size);
    } else {
        av_log(c->fc, AV_LOG_ERROR, "invalid encryption scheme\n");
        return AVERROR_INVALIDDATA;
    }
}

static MOVFragmentStreamInfo *get_frag_stream_info_from_pkt(MOVFragmentIndex *frag_index, AVPacket *pkt, int id)
{
    int current = frag_index->current;

    if (!frag_index->nb_items)
        return NULL;

    // Check frag_index->current is the right one for pkt. It can out of sync.
    if (current >= 0 && current < frag_index->nb_items) {
        if (frag_index->item[current].moof_offset < pkt->pos &&
            (current + 1 == frag_index->nb_items ||
             frag_index->item[current + 1].moof_offset > pkt->pos))
            return get_frag_stream_info(frag_index, current, id);
    }


    for (int i = 0; i < frag_index->nb_items; i++) {
        if (frag_index->item[i].moof_offset > pkt->pos)
            break;
        current = i;
    }
    frag_index->current = current;
    return get_frag_stream_info(frag_index, current, id);
}

static int cenc_filter(MOVContext *mov, AVStream* st, MOVStreamContext *sc, AVPacket *pkt, int current_index)
{
    MOVFragmentStreamInfo *frag_stream_info;
    MOVEncryptionIndex *encryption_index;
    AVEncryptionInfo *encrypted_sample;
    int encrypted_index, ret;

    frag_stream_info = get_frag_stream_info_from_pkt(&mov->frag_index, pkt, sc->id);
    encrypted_index = current_index;
    encryption_index = NULL;
    if (frag_stream_info) {
        // Note this only supports encryption info in the first sample descriptor.
        if (frag_stream_info->stsd_id == 1) {
            if (frag_stream_info->encryption_index) {
                encrypted_index = current_index - frag_stream_info->index_base;
                encryption_index = frag_stream_info->encryption_index;
            } else {
                encryption_index = sc->cenc.encryption_index;
            }
        }
    } else {
        encryption_index = sc->cenc.encryption_index;
    }

    if (encryption_index) {
        if (encryption_index->auxiliary_info_sample_count &&
            !encryption_index->nb_encrypted_samples) {
            av_log(mov->fc, AV_LOG_ERROR, "saiz atom found without saio\n");
            return AVERROR_INVALIDDATA;
        }
        if (encryption_index->auxiliary_offsets_count &&
            !encryption_index->nb_encrypted_samples) {
            av_log(mov->fc, AV_LOG_ERROR, "saio atom found without saiz\n");
            return AVERROR_INVALIDDATA;
        }

        if (!encryption_index->nb_encrypted_samples) {
            // Full-sample encryption with default settings.
            encrypted_sample = sc->cenc.default_encrypted_sample;
        } else if (encrypted_index >= 0 && encrypted_index < encryption_index->nb_encrypted_samples) {
            // Per-sample setting override.
            encrypted_sample = encryption_index->encrypted_samples[encrypted_index];
            if (!encrypted_sample)
                encrypted_sample = sc->cenc.default_encrypted_sample;
        } else {
            av_log(mov->fc, AV_LOG_ERROR, "Incorrect number of samples in encryption info\n");
            return AVERROR_INVALIDDATA;
        }

        if (mov->decryption_key) {
            return cenc_decrypt(mov, sc, encrypted_sample, pkt->data, pkt->size);
        } else {
            size_t size;
            uint8_t *side_data = av_encryption_info_add_side_data(encrypted_sample, &size);
            if (!side_data)
                return AVERROR(ENOMEM);
            ret = av_packet_add_side_data(pkt, AV_PKT_DATA_ENCRYPTION_INFO, side_data, size);
            if (ret < 0)
                av_free(side_data);
            return ret;
        }
    }

    return 0;
}

static int mov_read_dops(MOVContext *c, AVIOContext *pb, MOVAtom atom)
{
    const int OPUS_SEEK_PREROLL_MS = 80;
    int ret;
    AVStream *st;
    size_t size;
    uint16_t pre_skip;

    if (c->fc->nb_streams < 1)
        return 0;
    st = c->fc->streams[c->fc->nb_streams-1];

    if ((uint64_t)atom.size > (1<<30) || atom.size < 11)
        return AVERROR_INVALIDDATA;

    /* Check OpusSpecificBox version. */
    if (avio_r8(pb) != 0) {
        av_log(c->fc, AV_LOG_ERROR, "unsupported OpusSpecificBox version\n");
        return AVERROR_INVALIDDATA;
    }

    /* OpusSpecificBox size plus magic for Ogg OpusHead header. */
    size = atom.size + 8;

    if ((ret = ff_alloc_extradata(st->codecpar, size)) < 0)
        return ret;

    AV_WL32(st->codecpar->extradata, MKTAG('O','p','u','s'));
    AV_WL32(st->codecpar->extradata + 4, MKTAG('H','e','a','d'));
    AV_WB8(st->codecpar->extradata + 8, 1); /* OpusHead version */
    avio_read(pb, st->codecpar->extradata + 9, size - 9);

    /* OpusSpecificBox is stored in big-endian, but OpusHead is
       little-endian; aside from the preceeding magic and version they're
       otherwise currently identical.  Data after output gain at offset 16
       doesn't need to be bytewapped. */
    pre_skip = AV_RB16(st->codecpar->extradata + 10);
    AV_WL16(st->codecpar->extradata + 10, pre_skip);
    AV_WL32(st->codecpar->extradata + 12, AV_RB32(st->codecpar->extradata + 12));
    AV_WL16(st->codecpar->extradata + 16, AV_RB16(st->codecpar->extradata + 16));

    st->codecpar->initial_padding = pre_skip;
    st->codecpar->seek_preroll = av_rescale_q(OPUS_SEEK_PREROLL_MS,
                                              (AVRational){1, 1000},
                                              (AVRational){1, 48000});

    return 0;
}

static int mov_read_dmlp(MOVContext *c, AVIOContext *pb, MOVAtom atom)
{
    AVStream *st;
    unsigned format_info;
    int channel_assignment, channel_assignment1, channel_assignment2;
    int ratebits;
    uint64_t chmask;

    if (c->fc->nb_streams < 1)
        return 0;
    st = c->fc->streams[c->fc->nb_streams-1];

    if (atom.size < 10)
        return AVERROR_INVALIDDATA;

    format_info = avio_rb32(pb);

    ratebits            = (format_info >> 28) & 0xF;
    channel_assignment1 = (format_info >> 15) & 0x1F;
    channel_assignment2 = format_info & 0x1FFF;
    if (channel_assignment2)
        channel_assignment = channel_assignment2;
    else
        channel_assignment = channel_assignment1;

    st->codecpar->frame_size = 40 << (ratebits & 0x7);
    st->codecpar->sample_rate = mlp_samplerate(ratebits);

    av_channel_layout_uninit(&st->codecpar->ch_layout);
    chmask = truehd_layout(channel_assignment);
    av_channel_layout_from_mask(&st->codecpar->ch_layout, chmask);

    return 0;
}

static int mov_read_dvcc_dvvc(MOVContext *c, AVIOContext *pb, MOVAtom atom)
{
    AVStream *st;
    uint8_t buf[ISOM_DVCC_DVVC_SIZE];
    int ret;
    int64_t read_size = atom.size;

    if (c->fc->nb_streams < 1)
        return 0;
    st = c->fc->streams[c->fc->nb_streams-1];

    // At most 24 bytes
    read_size = FFMIN(read_size, ISOM_DVCC_DVVC_SIZE);

    if ((ret = ffio_read_size(pb, buf, read_size)) < 0)
        return ret;

    return ff_isom_parse_dvcc_dvvc(c->fc, st, buf, read_size);
}

static int mov_read_kind(MOVContext *c, AVIOContext *pb, MOVAtom atom)
{
    AVFormatContext *ctx = c->fc;
    AVStream *st = NULL;
    AVBPrint scheme_buf, value_buf;
    int64_t scheme_str_len = 0, value_str_len = 0;
    int version, flags, ret = AVERROR_BUG;
    int64_t size = atom.size;

    if (atom.size < 6)
        // 4 bytes for version + flags, 2x 1 byte for null
        return AVERROR_INVALIDDATA;

    if (c->fc->nb_streams < 1)
        return 0;
    st = c->fc->streams[c->fc->nb_streams-1];

    version = avio_r8(pb);
    flags   = avio_rb24(pb);
    size   -= 4;

    if (version != 0 || flags != 0) {
        av_log(ctx, AV_LOG_ERROR,
               "Unsupported 'kind' box with version %d, flags: %x",
               version, flags);
        return AVERROR_INVALIDDATA;
    }

    av_bprint_init(&scheme_buf, 0, AV_BPRINT_SIZE_UNLIMITED);
    av_bprint_init(&value_buf,  0, AV_BPRINT_SIZE_UNLIMITED);

    if ((scheme_str_len = ff_read_string_to_bprint_overwrite(pb, &scheme_buf,
                                                             size)) < 0) {
        ret = scheme_str_len;
        goto cleanup;
    }

    if (scheme_str_len + 1 >= size) {
        // we need to have another string, even if nullptr.
        // we check with + 1 since we expect that if size was not hit,
        // an additional null was read.
        ret = AVERROR_INVALIDDATA;
        goto cleanup;
    }

    size -= scheme_str_len + 1;

    if ((value_str_len = ff_read_string_to_bprint_overwrite(pb, &value_buf,
                                                            size)) < 0) {
        ret = value_str_len;
        goto cleanup;
    }

    if (value_str_len == size) {
        // in case of no trailing null, box is not valid.
        ret = AVERROR_INVALIDDATA;
        goto cleanup;
    }

    av_log(ctx, AV_LOG_TRACE,
           "%s stream %d KindBox(scheme: %s, value: %s)\n",
           av_get_media_type_string(st->codecpar->codec_type),
           st->index,
           scheme_buf.str, value_buf.str);

    for (int i = 0; ff_mov_track_kind_table[i].scheme_uri; i++) {
        const struct MP4TrackKindMapping map = ff_mov_track_kind_table[i];
        if (!av_strstart(scheme_buf.str, map.scheme_uri, NULL))
            continue;

        for (int j = 0; map.value_maps[j].disposition; j++) {
            const struct MP4TrackKindValueMapping value_map = map.value_maps[j];
            if (!av_strstart(value_buf.str, value_map.value, NULL))
                continue;

            st->disposition |= value_map.disposition;
        }
    }

    ret = 0;

cleanup:

    av_bprint_finalize(&scheme_buf, NULL);
    av_bprint_finalize(&value_buf,  NULL);

    return ret;
}

static int mov_read_SA3D(MOVContext *c, AVIOContext *pb, MOVAtom atom)
{
    AVStream *st;
    int i, version, type;
    int ambisonic_order, channel_order, normalization, channel_count;

    if (c->fc->nb_streams < 1)
        return 0;

    st = c->fc->streams[c->fc->nb_streams - 1];

    if (atom.size < 16) {
        av_log(c->fc, AV_LOG_ERROR, "SA3D audio box too small\n");
        return AVERROR_INVALIDDATA;
    }

    version = avio_r8(pb);
    if (version) {
        av_log(c->fc, AV_LOG_WARNING, "Unsupported SA3D box version %d\n", version);
        return 0;
    }

    type = avio_r8(pb);
    if (type) {
        av_log(c->fc, AV_LOG_WARNING,
               "Unsupported ambisonic type %d\n", type);
        return 0;
    }

    ambisonic_order = avio_rb32(pb);

    channel_order = avio_r8(pb);
    if (channel_order) {
        av_log(c->fc, AV_LOG_WARNING,
               "Unsupported channel_order %d\n", channel_order);
        return 0;
    }

    normalization = avio_r8(pb);
    if (normalization) {
        av_log(c->fc, AV_LOG_WARNING,
               "Unsupported normalization %d\n", normalization);
        return 0;
    }

    channel_count = avio_rb32(pb);
    if (ambisonic_order < 0 || channel_count != (ambisonic_order + 1LL) * (ambisonic_order + 1LL)) {
        av_log(c->fc, AV_LOG_ERROR,
               "Invalid number of channels (%d / %d)\n",
               channel_count, ambisonic_order);
        return 0;
    }

    for (i = 0; i < channel_count; i++) {
        if (i != avio_rb32(pb)) {
            av_log(c->fc, AV_LOG_WARNING,
                   "Ambisonic channel reordering is not supported\n");
            return 0;
        }
    }

    av_channel_layout_uninit(&st->codecpar->ch_layout);
    st->codecpar->ch_layout.order = AV_CHANNEL_ORDER_AMBISONIC;
    st->codecpar->ch_layout.nb_channels = channel_count;

    return 0;
}

static int mov_read_SAND(MOVContext *c, AVIOContext *pb, MOVAtom atom)
{
    AVStream *st;
    int version;

    if (c->fc->nb_streams < 1)
        return 0;

    st = c->fc->streams[c->fc->nb_streams - 1];

    if (atom.size < 5) {
        av_log(c->fc, AV_LOG_ERROR, "Empty SAND audio box\n");
        return AVERROR_INVALIDDATA;
    }

    version = avio_r8(pb);
    if (version) {
        av_log(c->fc, AV_LOG_WARNING, "Unsupported SAND box version %d\n", version);
        return 0;
    }

    st->disposition |= AV_DISPOSITION_NON_DIEGETIC;

    return 0;
}

static int rb_size(AVIOContext *pb, uint64_t* value, int size)
{
    if (size == 0)
        *value = 0;
    else if (size == 1)
        *value = avio_r8(pb);
    else if (size == 2)
        *value = avio_rb16(pb);
    else if (size == 4)
        *value = avio_rb32(pb);
    else if (size == 8)
        *value = avio_rb64(pb);
    else
        return -1;
    return size;
}

static int mov_read_pitm(MOVContext *c, AVIOContext *pb, MOVAtom atom)
{
    avio_rb32(pb);  // version & flags.
    c->primary_item_id = avio_rb16(pb);
    av_log(c->fc, AV_LOG_TRACE, "pitm: primary_item_id %d\n", c->primary_item_id);
    return atom.size;
}

static int mov_read_idat(MOVContext *c, AVIOContext *pb, MOVAtom atom)
{
    c->idat_offset = avio_tell(pb);
    return 0;
}

static int mov_read_iloc(MOVContext *c, AVIOContext *pb, MOVAtom atom)
{
    HEIFItem *heif_item;
    int version, offset_size, length_size, base_offset_size, index_size;
    int item_count, extent_count;
    int64_t base_offset, extent_offset, extent_length;
    uint8_t value;

    if (c->found_iloc) {
        av_log(c->fc, AV_LOG_INFO, "Duplicate iloc box found\n");
        return 0;
    }

    version = avio_r8(pb);
    avio_rb24(pb);  // flags.

    value = avio_r8(pb);
    offset_size = (value >> 4) & 0xF;
    length_size = value & 0xF;
    value = avio_r8(pb);
    base_offset_size = (value >> 4) & 0xF;
    index_size = !version ? 0 : (value & 0xF);
    if (index_size) {
        avpriv_report_missing_feature(c->fc, "iloc: index_size != 0");
        return AVERROR_PATCHWELCOME;
    }
    item_count = (version < 2) ? avio_rb16(pb) : avio_rb32(pb);

    heif_item = av_realloc_array(c->heif_item, FFMAX(item_count, c->nb_heif_item), sizeof(*c->heif_item));
    if (!heif_item)
        return AVERROR(ENOMEM);
    c->heif_item = heif_item;
    if (item_count > c->nb_heif_item)
        memset(c->heif_item + c->nb_heif_item, 0,
               sizeof(*c->heif_item) * (item_count - c->nb_heif_item));
    c->nb_heif_item = FFMAX(c->nb_heif_item, item_count);

    av_log(c->fc, AV_LOG_TRACE, "iloc: item_count %d\n", item_count);
    for (int i = 0; i < item_count; i++) {
        int item_id = (version < 2) ? avio_rb16(pb) : avio_rb32(pb);
        int offset_type = (version > 0) ? avio_rb16(pb) & 0xf : 0;

        if (avio_feof(pb))
            return AVERROR_INVALIDDATA;
        if (offset_type > 1) {
            avpriv_report_missing_feature(c->fc, "iloc offset type %d", offset_type);
            return AVERROR_PATCHWELCOME;
        }
        c->heif_item[i].item_id = item_id;

        avio_rb16(pb);  // data_reference_index.
        if (rb_size(pb, &base_offset, base_offset_size) < 0)
            return AVERROR_INVALIDDATA;
        extent_count = avio_rb16(pb);
        if (extent_count > 1) {
            // For still AVIF images, we only support one extent item.
            avpriv_report_missing_feature(c->fc, "iloc: extent_count > 1");
            return AVERROR_PATCHWELCOME;
        }
        for (int j = 0; j < extent_count; j++) {
            if (rb_size(pb, &extent_offset, offset_size) < 0 ||
                rb_size(pb, &extent_length, length_size) < 0)
                return AVERROR_INVALIDDATA;
            if (offset_type == 1)
                c->heif_item[i].is_idat_relative = 1;
            c->heif_item[i].extent_length = extent_length;
            c->heif_item[i].extent_offset = base_offset + extent_offset;
            av_log(c->fc, AV_LOG_TRACE, "iloc: item_idx %d, offset_type %d, "
                                        "extent_offset %"PRId64", extent_length %"PRId64"\n",
                   i, offset_type, c->heif_item[i].extent_offset, c->heif_item[i].extent_length);
        }
    }

    c->found_iloc = 1;
    return atom.size;
}

static int mov_read_infe(MOVContext *c, AVIOContext *pb, MOVAtom atom, int idx)
{
    AVBPrint item_name;
    int64_t size = atom.size;
    uint32_t item_type;
    int item_id;
    int version, ret;

    version = avio_r8(pb);
    avio_rb24(pb);  // flags.
    size -= 4;

    if (version < 2) {
        av_log(c->fc, AV_LOG_ERROR, "infe: version < 2 not supported\n");
        return AVERROR_PATCHWELCOME;
    }

    item_id = version > 2 ? avio_rb32(pb) : avio_rb16(pb);
    avio_rb16(pb); // item_protection_index
    item_type = avio_rl32(pb);
    size -= 8;

    av_bprint_init(&item_name, 0, AV_BPRINT_SIZE_UNLIMITED);
    ret = ff_read_string_to_bprint_overwrite(pb, &item_name, size);
    if (ret < 0) {
        av_bprint_finalize(&item_name, NULL);
        return ret;
    }

    av_log(c->fc, AV_LOG_TRACE, "infe: item_id %d, item_type %s, item_name %s\n",
           item_id, av_fourcc2str(item_type), item_name.str);

    size -= ret + 1;
    if (size > 0)
        avio_skip(pb, size);

    if (ret)
        av_bprint_finalize(&item_name, &c->heif_item[idx].name);
    c->heif_item[idx].item_id = item_id;
    c->heif_item[idx].type    = item_type;

    switch (item_type) {
    case MKTAG('a','v','0','1'):
    case MKTAG('h','v','c','1'):
        ret = heif_add_stream(c, &c->heif_item[idx]);
        if (ret < 0)
            return ret;
        break;
    }

    return 0;
}

static int mov_read_iinf(MOVContext *c, AVIOContext *pb, MOVAtom atom)
{
    HEIFItem *heif_item;
    int entry_count;
    int version, ret;

    if (c->found_iinf) {
        av_log(c->fc, AV_LOG_WARNING, "Duplicate iinf box found\n");
        return 0;
    }

    version = avio_r8(pb);
    avio_rb24(pb);  // flags.
    entry_count = version ? avio_rb32(pb) : avio_rb16(pb);

    heif_item = av_realloc_array(c->heif_item, FFMAX(entry_count, c->nb_heif_item), sizeof(*c->heif_item));
    if (!heif_item)
        return AVERROR(ENOMEM);
    c->heif_item = heif_item;
    if (entry_count > c->nb_heif_item)
        memset(c->heif_item + c->nb_heif_item, 0,
               sizeof(*c->heif_item) * (entry_count - c->nb_heif_item));
    c->nb_heif_item = FFMAX(c->nb_heif_item, entry_count);

    for (int i = 0; i < entry_count; i++) {
        MOVAtom infe;

        infe.size = avio_rb32(pb) - 8;
        infe.type = avio_rl32(pb);
        ret = mov_read_infe(c, pb, infe, i);
        if (ret < 0)
            return ret;
    }

    c->found_iinf = 1;
    return 0;
}

static int mov_read_iref_dimg(MOVContext *c, AVIOContext *pb, int version)
{
    HEIFItem *item = NULL;
    HEIFGrid *grid;
    int entries, i;
    int from_item_id = version ? avio_rb32(pb) : avio_rb16(pb);

    for (int i = 0; i < c->nb_heif_grid; i++) {
        if (c->heif_grid[i].item->item_id == from_item_id) {
            av_log(c->fc, AV_LOG_ERROR, "More than one 'dimg' box "
                                        "referencing the same Derived Image item\n");
            return AVERROR_INVALIDDATA;
        }
    }
    for (int i = 0; i < c->nb_heif_item; i++) {
        if (c->heif_item[i].item_id != from_item_id)
            continue;
        item = &c->heif_item[i];

        switch (item->type) {
        case MKTAG('g','r','i','d'):
        case MKTAG('i','o','v','l'):
            break;
        default:
            avpriv_report_missing_feature(c->fc, "Derived Image item of type %s",
                                          av_fourcc2str(item->type));
            return 0;
        }
        break;
    }
    if (!item) {
        av_log(c->fc, AV_LOG_ERROR, "Missing grid information\n");
        return AVERROR_INVALIDDATA;
    }

    grid = av_realloc_array(c->heif_grid, c->nb_heif_grid + 1U,
                            sizeof(*c->heif_grid));
    if (!grid)
        return AVERROR(ENOMEM);
    c->heif_grid = grid;
    grid = &grid[c->nb_heif_grid++];

    entries = avio_rb16(pb);
    grid->tile_id_list = av_malloc_array(entries, sizeof(*grid->tile_id_list));
    grid->tile_item_list = av_calloc(entries, sizeof(*grid->tile_item_list));
    if (!grid->tile_id_list || !grid->tile_item_list)
        return AVERROR(ENOMEM);
    /* 'to' item ids */
    for (i = 0; i < entries; i++)
        grid->tile_id_list[i] = version ? avio_rb32(pb) : avio_rb16(pb);
    grid->nb_tiles = entries;
    grid->item = item;

    av_log(c->fc, AV_LOG_TRACE, "dimg: from_item_id %d, entries %d\n",
           from_item_id, entries);

    return 0;
}

static int mov_read_iref_thmb(MOVContext *c, AVIOContext *pb, int version)
{
    int entries;
    int to_item_id, from_item_id = version ? avio_rb32(pb) : avio_rb16(pb);

    entries = avio_rb16(pb);
    if (entries > 1) {
        avpriv_request_sample(c->fc, "thmb in iref referencing several items");
        return AVERROR_PATCHWELCOME;
    }
    /* 'to' item ids */
    to_item_id = version ? avio_rb32(pb) : avio_rb16(pb);

    if (to_item_id != c->primary_item_id)
        return 0;

    c->thmb_item_id = from_item_id;

    av_log(c->fc, AV_LOG_TRACE, "thmb: from_item_id %d, entries %d\n",
           from_item_id, entries);

    return 0;
}

static int mov_read_iref(MOVContext *c, AVIOContext *pb, MOVAtom atom)
{
    int version = avio_r8(pb);
    avio_rb24(pb); // flags
    atom.size -= 4;

    if (version > 1) {
        av_log(c->fc, AV_LOG_WARNING, "Unknown iref box version %d\n", version);
        return 0;
    }

    while (atom.size) {
        uint32_t type, size = avio_rb32(pb);
        int64_t next = avio_tell(pb);

        if (size < 14 || next < 0 || next > INT64_MAX - size)
            return AVERROR_INVALIDDATA;

        next += size - 4;
        type = avio_rl32(pb);
        switch (type) {
        case MKTAG('d','i','m','g'):
            mov_read_iref_dimg(c, pb, version);
            break;
        case MKTAG('t','h','m','b'):
            mov_read_iref_thmb(c, pb, version);
            break;
        default:
            av_log(c->fc, AV_LOG_DEBUG, "Unknown iref type %s size %"PRIu32"\n",
                   av_fourcc2str(type), size);
        }

        atom.size -= size;
        avio_seek(pb, next, SEEK_SET);
    }
    return 0;
}

static int mov_read_ispe(MOVContext *c, AVIOContext *pb, MOVAtom atom)
{
    uint32_t width, height;

    avio_r8(pb);  /* version */
    avio_rb24(pb);  /* flags */
    width  = avio_rb32(pb);
    height = avio_rb32(pb);

    av_log(c->fc, AV_LOG_TRACE, "ispe: item_id %d, width %u, height %u\n",
           c->cur_item_id, width, height);

    for (int i = 0; i < c->nb_heif_item; i++) {
        if (c->heif_item[i].item_id == c->cur_item_id) {
            c->heif_item[i].width  = width;
            c->heif_item[i].height = height;
            break;
        }
    }

    return 0;
}

static int mov_read_iprp(MOVContext *c, AVIOContext *pb, MOVAtom atom)
{
    typedef struct MOVAtoms {
        FFIOContext b;
        uint32_t type;
        int64_t  size;
        uint8_t *data;
    } MOVAtoms;
    MOVAtoms *atoms = NULL;
    MOVAtom a;
    unsigned count;
    int nb_atoms = 0;
    int version, flags;
    int ret;

    a.size = avio_rb32(pb);
    a.type = avio_rl32(pb);

    if (a.size < 8 || a.type != MKTAG('i','p','c','o'))
        return AVERROR_INVALIDDATA;

    a.size -= 8;
    while (a.size >= 8) {
        MOVAtoms *ref = av_dynarray2_add((void**)&atoms, &nb_atoms, sizeof(MOVAtoms), NULL);
        if (!ref) {
            ret = AVERROR(ENOMEM);
            goto fail;
        }
        ref->data = NULL;
        ref->size = avio_rb32(pb);
        ref->type = avio_rl32(pb);
        if (ref->size > a.size || ref->size < 8)
            break;
        ref->data = av_malloc(ref->size);
        if (!ref->data) {
            ret = AVERROR_INVALIDDATA;
            goto fail;
        }
        av_log(c->fc, AV_LOG_TRACE, "ipco: index %d, box type %s\n", nb_atoms, av_fourcc2str(ref->type));
        avio_seek(pb, -8, SEEK_CUR);
        if (avio_read(pb, ref->data, ref->size) != ref->size) {
            ret = AVERROR_INVALIDDATA;
            goto fail;
        }
        ffio_init_read_context(&ref->b, ref->data, ref->size);
        a.size -= ref->size;
    }

    if (a.size) {
        ret = AVERROR_INVALIDDATA;
        goto fail;
    }

    a.size = avio_rb32(pb);
    a.type = avio_rl32(pb);

    if (a.size < 8 || a.type != MKTAG('i','p','m','a')) {
        ret = AVERROR_INVALIDDATA;
        goto fail;
    }

    version = avio_r8(pb);
    flags   = avio_rb24(pb);
    count   = avio_rb32(pb);

    for (int i = 0; i < count; i++) {
        int item_id = version ? avio_rb32(pb) : avio_rb16(pb);
        int assoc_count = avio_r8(pb);

        for (int j = 0; j < assoc_count; j++) {
            MOVAtoms *ref;
            int index = avio_r8(pb) & 0x7f;
            if (flags & 1) {
                index <<= 8;
                index |= avio_r8(pb);
            }
            if (index > nb_atoms || index <= 0) {
                ret = AVERROR_INVALIDDATA;
                goto fail;
            }
            ref = &atoms[--index];

            av_log(c->fc, AV_LOG_TRACE, "ipma: property_index %d, item_id %d, item_type %s\n",
                   index + 1, item_id, av_fourcc2str(ref->type));

            c->cur_item_id = item_id;

            ret = mov_read_default(c, &ref->b.pub,
                                   (MOVAtom) { .size = ref->size,
                                               .type = MKTAG('i','p','c','o') });
            if (ret < 0)
                goto fail;
            ffio_init_read_context(&ref->b, ref->data, ref->size);
        }
    }

    ret = 0;
fail:
    c->cur_item_id = -1;
    for (int i = 0; i < nb_atoms; i++)
        av_free(atoms[i].data);
    av_free(atoms);

    return ret;
}

static const MOVParseTableEntry mov_default_parse_table[] = {
{ MKTAG('A','C','L','R'), mov_read_aclr },
{ MKTAG('A','P','R','G'), mov_read_avid },
{ MKTAG('A','A','L','P'), mov_read_avid },
{ MKTAG('A','R','E','S'), mov_read_ares },
{ MKTAG('a','v','s','s'), mov_read_avss },
{ MKTAG('a','v','1','C'), mov_read_glbl },
{ MKTAG('c','h','p','l'), mov_read_chpl },
{ MKTAG('c','o','6','4'), mov_read_stco },
{ MKTAG('c','o','l','r'), mov_read_colr },
{ MKTAG('c','t','t','s'), mov_read_ctts }, /* composition time to sample */
{ MKTAG('d','i','n','f'), mov_read_default },
{ MKTAG('D','p','x','E'), mov_read_dpxe },
{ MKTAG('d','r','e','f'), mov_read_dref },
{ MKTAG('e','d','t','s'), mov_read_default },
{ MKTAG('e','l','s','t'), mov_read_elst },
{ MKTAG('e','n','d','a'), mov_read_enda },
{ MKTAG('f','i','e','l'), mov_read_fiel },
{ MKTAG('a','d','r','m'), mov_read_adrm },
{ MKTAG('f','t','y','p'), mov_read_ftyp },
{ MKTAG('g','l','b','l'), mov_read_glbl },
{ MKTAG('h','d','l','r'), mov_read_hdlr },
{ MKTAG('i','l','s','t'), mov_read_ilst },
{ MKTAG('j','p','2','h'), mov_read_jp2h },
{ MKTAG('m','d','a','t'), mov_read_mdat },
{ MKTAG('m','d','h','d'), mov_read_mdhd },
{ MKTAG('m','d','i','a'), mov_read_default },
{ MKTAG('m','e','t','a'), mov_read_meta },
{ MKTAG('m','i','n','f'), mov_read_default },
{ MKTAG('m','o','o','f'), mov_read_moof },
{ MKTAG('m','o','o','v'), mov_read_moov },
{ MKTAG('m','v','e','x'), mov_read_default },
{ MKTAG('m','v','h','d'), mov_read_mvhd },
{ MKTAG('S','M','I',' '), mov_read_svq3 },
{ MKTAG('a','l','a','c'), mov_read_alac }, /* alac specific atom */
{ MKTAG('a','v','c','C'), mov_read_glbl },
{ MKTAG('p','a','s','p'), mov_read_pasp },
{ MKTAG('s','i','d','x'), mov_read_sidx },
{ MKTAG('s','t','b','l'), mov_read_default },
{ MKTAG('s','t','c','o'), mov_read_stco },
{ MKTAG('s','t','p','s'), mov_read_stps },
{ MKTAG('s','t','r','f'), mov_read_strf },
{ MKTAG('s','t','s','c'), mov_read_stsc },
{ MKTAG('s','t','s','d'), mov_read_stsd }, /* sample description */
{ MKTAG('s','t','s','s'), mov_read_stss }, /* sync sample */
{ MKTAG('s','t','s','z'), mov_read_stsz }, /* sample size */
{ MKTAG('s','t','t','s'), mov_read_stts },
{ MKTAG('s','t','z','2'), mov_read_stsz }, /* compact sample size */
{ MKTAG('s','d','t','p'), mov_read_sdtp }, /* independent and disposable samples */
{ MKTAG('t','k','h','d'), mov_read_tkhd }, /* track header */
{ MKTAG('t','f','d','t'), mov_read_tfdt },
{ MKTAG('t','f','h','d'), mov_read_tfhd }, /* track fragment header */
{ MKTAG('t','r','a','k'), mov_read_trak },
{ MKTAG('t','r','a','f'), mov_read_default },
{ MKTAG('t','r','e','f'), mov_read_default },
{ MKTAG('t','m','c','d'), mov_read_tmcd },
{ MKTAG('c','h','a','p'), mov_read_chap },
{ MKTAG('t','r','e','x'), mov_read_trex },
{ MKTAG('t','r','u','n'), mov_read_trun },
{ MKTAG('u','d','t','a'), mov_read_default },
{ MKTAG('w','a','v','e'), mov_read_wave },
{ MKTAG('e','s','d','s'), mov_read_esds },
{ MKTAG('d','a','c','3'), mov_read_dac3 }, /* AC-3 info */
{ MKTAG('d','e','c','3'), mov_read_dec3 }, /* EAC-3 info */
{ MKTAG('d','d','t','s'), mov_read_ddts }, /* DTS audio descriptor */
{ MKTAG('w','i','d','e'), mov_read_wide }, /* place holder */
{ MKTAG('w','f','e','x'), mov_read_wfex },
{ MKTAG('c','m','o','v'), mov_read_cmov },
{ MKTAG('c','h','a','n'), mov_read_chan }, /* channel layout from quicktime */
{ MKTAG('c','h','n','l'), mov_read_chnl }, /* channel layout from ISO-14496-12 */
{ MKTAG('d','v','c','1'), mov_read_dvc1 },
{ MKTAG('s','g','p','d'), mov_read_sgpd },
{ MKTAG('s','b','g','p'), mov_read_sbgp },
{ MKTAG('h','v','c','C'), mov_read_glbl },
{ MKTAG('v','v','c','C'), mov_read_glbl },
{ MKTAG('u','u','i','d'), mov_read_uuid },
{ MKTAG('C','i','n', 0x8e), mov_read_targa_y216 },
{ MKTAG('f','r','e','e'), mov_read_free },
{ MKTAG('-','-','-','-'), mov_read_custom },
{ MKTAG('s','i','n','f'), mov_read_default },
{ MKTAG('f','r','m','a'), mov_read_frma },
{ MKTAG('s','e','n','c'), mov_read_senc },
{ MKTAG('s','a','i','z'), mov_read_saiz },
{ MKTAG('s','a','i','o'), mov_read_saio },
{ MKTAG('p','s','s','h'), mov_read_pssh },
{ MKTAG('s','c','h','m'), mov_read_schm },
{ MKTAG('s','c','h','i'), mov_read_default },
{ MKTAG('t','e','n','c'), mov_read_tenc },
{ MKTAG('d','f','L','a'), mov_read_dfla },
{ MKTAG('s','t','3','d'), mov_read_st3d }, /* stereoscopic 3D video box */
{ MKTAG('s','v','3','d'), mov_read_sv3d }, /* spherical video box */
{ MKTAG('d','O','p','s'), mov_read_dops },
{ MKTAG('d','m','l','p'), mov_read_dmlp },
{ MKTAG('S','m','D','m'), mov_read_smdm },
{ MKTAG('C','o','L','L'), mov_read_coll },
{ MKTAG('v','p','c','C'), mov_read_vpcc },
{ MKTAG('m','d','c','v'), mov_read_mdcv },
{ MKTAG('c','l','l','i'), mov_read_clli },
{ MKTAG('d','v','c','C'), mov_read_dvcc_dvvc },
{ MKTAG('d','v','v','C'), mov_read_dvcc_dvvc },
{ MKTAG('d','v','w','C'), mov_read_dvcc_dvvc },
{ MKTAG('k','i','n','d'), mov_read_kind },
{ MKTAG('S','A','3','D'), mov_read_SA3D }, /* ambisonic audio box */
{ MKTAG('S','A','N','D'), mov_read_SAND }, /* non diegetic audio box */
{ MKTAG('i','l','o','c'), mov_read_iloc },
{ MKTAG('p','c','m','C'), mov_read_pcmc }, /* PCM configuration box */
{ MKTAG('p','i','t','m'), mov_read_pitm },
{ MKTAG('e','v','c','C'), mov_read_glbl },
{ MKTAG('i','d','a','t'), mov_read_idat },
{ MKTAG('i','r','e','f'), mov_read_iref },
{ MKTAG('i','s','p','e'), mov_read_ispe },
{ MKTAG('i','p','r','p'), mov_read_iprp },
{ MKTAG('i','i','n','f'), mov_read_iinf },
{ MKTAG('a','m','v','e'), mov_read_amve }, /* ambient viewing environment box */
#if CONFIG_IAMFDEC
{ MKTAG('i','a','c','b'), mov_read_iacb },
#endif
{ 0, NULL }
};

static int mov_read_default(MOVContext *c, AVIOContext *pb, MOVAtom atom)
{
    int64_t total_size = 0;
    MOVAtom a;
    int i;

    if (c->atom_depth > 10) {
        av_log(c->fc, AV_LOG_ERROR, "Atoms too deeply nested\n");
        return AVERROR_INVALIDDATA;
    }
    c->atom_depth ++;

    if (atom.size < 0)
        atom.size = INT64_MAX;
    while (total_size <= atom.size - 8) {
        int (*parse)(MOVContext*, AVIOContext*, MOVAtom) = NULL;
        a.size = avio_rb32(pb);
        a.type = avio_rl32(pb);
        if (avio_feof(pb))
            break;
        if (((a.type == MKTAG('f','r','e','e') && c->moov_retry) ||
              a.type == MKTAG('h','o','o','v')) &&
            a.size >= 8 &&
            c->fc->strict_std_compliance < FF_COMPLIANCE_STRICT) {
                uint32_t type;
                avio_skip(pb, 4);
                type = avio_rl32(pb);
                if (avio_feof(pb))
                    break;
                avio_seek(pb, -8, SEEK_CUR);
                if (type == MKTAG('m','v','h','d') ||
                    type == MKTAG('c','m','o','v')) {
                    av_log(c->fc, AV_LOG_ERROR, "Detected moov in a free or hoov atom.\n");
                    a.type = MKTAG('m','o','o','v');
                }
        }
        if (atom.type != MKTAG('r','o','o','t') &&
            atom.type != MKTAG('m','o','o','v')) {
            if (a.type == MKTAG('t','r','a','k') ||
                a.type == MKTAG('m','d','a','t')) {
                av_log(c->fc, AV_LOG_ERROR, "Broken file, trak/mdat not at top-level\n");
                avio_skip(pb, -8);
                c->atom_depth --;
                return 0;
            }
        }
        total_size += 8;
        if (a.size == 1 && total_size + 8 <= atom.size) { /* 64 bit extended size */
            a.size = avio_rb64(pb) - 8;
            total_size += 8;
        }
        av_log(c->fc, AV_LOG_TRACE, "type:'%s' parent:'%s' sz: %"PRId64" %"PRId64" %"PRId64"\n",
               av_fourcc2str(a.type), av_fourcc2str(atom.type), a.size, total_size, atom.size);
        if (a.size == 0) {
            a.size = atom.size - total_size + 8;
        }
        if (a.size < 0)
            break;
        a.size -= 8;
        if (a.size < 0)
            break;
        a.size = FFMIN(a.size, atom.size - total_size);

        for (i = 0; mov_default_parse_table[i].type; i++)
            if (mov_default_parse_table[i].type == a.type) {
                parse = mov_default_parse_table[i].parse;
                break;
            }

        // container is user data
        if (!parse && (atom.type == MKTAG('u','d','t','a') ||
                       atom.type == MKTAG('i','l','s','t')))
            parse = mov_read_udta_string;

        // Supports parsing the QuickTime Metadata Keys.
        // https://developer.apple.com/library/mac/documentation/QuickTime/QTFF/Metadata/Metadata.html
        if (!parse && c->found_hdlr_mdta &&
            atom.type == MKTAG('m','e','t','a') &&
            a.type == MKTAG('k','e','y','s') &&
            c->meta_keys_count == 0) {
            parse = mov_read_keys;
        }

        if (!parse) { /* skip leaf atoms data */
            avio_skip(pb, a.size);
        } else {
            int64_t start_pos = avio_tell(pb);
            int64_t left;
            int err = parse(c, pb, a);
            if (err < 0) {
                c->atom_depth --;
                return err;
            }
            if (c->found_moov && c->found_mdat && a.size <= INT64_MAX - start_pos &&
                ((!(pb->seekable & AVIO_SEEKABLE_NORMAL) || c->fc->flags & AVFMT_FLAG_IGNIDX || c->frag_index.complete) ||
                 start_pos + a.size == avio_size(pb))) {
                if (!(pb->seekable & AVIO_SEEKABLE_NORMAL) || c->fc->flags & AVFMT_FLAG_IGNIDX || c->frag_index.complete)
                    c->next_root_atom = start_pos + a.size;
                c->atom_depth --;
                return 0;
            }
            left = a.size - avio_tell(pb) + start_pos;
            if (left > 0) /* skip garbage at atom end */
                avio_skip(pb, left);
            else if (left < 0) {
                av_log(c->fc, AV_LOG_WARNING,
                       "overread end of atom '%s' by %"PRId64" bytes\n",
                       av_fourcc2str(a.type), -left);
                avio_seek(pb, left, SEEK_CUR);
            }
        }

        total_size += a.size;
    }

    if (total_size < atom.size && atom.size < 0x7ffff)
        avio_skip(pb, atom.size - total_size);

    c->atom_depth --;
    return 0;
}

static int mov_probe(const AVProbeData *p)
{
    int64_t offset;
    uint32_t tag;
    int score = 0;
    int moov_offset = -1;

    /* check file header */
    offset = 0;
    for (;;) {
        int64_t size;
        int minsize = 8;
        /* ignore invalid offset */
        if ((offset + 8ULL) > (unsigned int)p->buf_size)
            break;
        size = AV_RB32(p->buf + offset);
        if (size == 1 && offset + 16 <= (unsigned int)p->buf_size) {
            size = AV_RB64(p->buf+offset + 8);
            minsize = 16;
        } else if (size == 0) {
            size = p->buf_size - offset;
        }
        if (size < minsize) {
            offset += 4;
            continue;
        }
        tag = AV_RL32(p->buf + offset + 4);
        switch(tag) {
        /* check for obvious tags */
        case MKTAG('m','o','o','v'):
            moov_offset = offset + 4;
        case MKTAG('m','d','a','t'):
        case MKTAG('p','n','o','t'): /* detect movs with preview pics like ew.mov and april.mov */
        case MKTAG('u','d','t','a'): /* Packet Video PVAuthor adds this and a lot of more junk */
        case MKTAG('f','t','y','p'):
            if (tag == MKTAG('f','t','y','p') &&
                       (   AV_RL32(p->buf + offset + 8) == MKTAG('j','p','2',' ')
                        || AV_RL32(p->buf + offset + 8) == MKTAG('j','p','x',' ')
                        || AV_RL32(p->buf + offset + 8) == MKTAG('j','x','l',' ')
                    )) {
                score = FFMAX(score, 5);
            } else {
                score = AVPROBE_SCORE_MAX;
            }
            break;
        /* those are more common words, so rate then a bit less */
        case MKTAG('e','d','i','w'): /* xdcam files have reverted first tags */
        case MKTAG('w','i','d','e'):
        case MKTAG('f','r','e','e'):
        case MKTAG('j','u','n','k'):
        case MKTAG('p','i','c','t'):
            score  = FFMAX(score, AVPROBE_SCORE_MAX - 5);
            break;
        case MKTAG(0x82,0x82,0x7f,0x7d):
            score  = FFMAX(score, AVPROBE_SCORE_EXTENSION - 5);
            break;
        case MKTAG('s','k','i','p'):
        case MKTAG('u','u','i','d'):
        case MKTAG('p','r','f','l'):
            /* if we only find those cause probedata is too small at least rate them */
            score  = FFMAX(score, AVPROBE_SCORE_EXTENSION);
            break;
        }
        if (size > INT64_MAX - offset)
            break;
        offset += size;
    }
    if (score > AVPROBE_SCORE_MAX - 50 && moov_offset != -1) {
        /* moov atom in the header - we should make sure that this is not a
         * MOV-packed MPEG-PS */
        offset = moov_offset;

        while (offset < (p->buf_size - 16)) { /* Sufficient space */
               /* We found an actual hdlr atom */
            if (AV_RL32(p->buf + offset     ) == MKTAG('h','d','l','r') &&
                AV_RL32(p->buf + offset +  8) == MKTAG('m','h','l','r') &&
                AV_RL32(p->buf + offset + 12) == MKTAG('M','P','E','G')) {
                av_log(NULL, AV_LOG_WARNING, "Found media data tag MPEG indicating this is a MOV-packed MPEG-PS.\n");
                /* We found a media handler reference atom describing an
                 * MPEG-PS-in-MOV, return a
                 * low score to force expanding the probe window until
                 * mpegps_probe finds what it needs */
                return 5;
            } else {
                /* Keep looking */
                offset += 2;
            }
        }
    }

    return score;
}

// must be done after parsing all trak because there's no order requirement
static void mov_read_chapters(AVFormatContext *s)
{
    MOVContext *mov = s->priv_data;
    MOVStreamContext *sc;
    int64_t cur_pos;
    int i, j;
    int chapter_track;

    for (j = 0; j < mov->nb_chapter_tracks; j++) {
        AVStream *st = NULL;
        FFStream *sti = NULL;
        chapter_track = mov->chapter_tracks[j];
        for (i = 0; i < s->nb_streams; i++) {
            sc = mov->fc->streams[i]->priv_data;
            if (sc->id == chapter_track) {
                st = s->streams[i];
                break;
            }
        }
        if (!st) {
            av_log(s, AV_LOG_ERROR, "Referenced QT chapter track not found\n");
            continue;
        }
        sti = ffstream(st);

        sc = st->priv_data;
        cur_pos = avio_tell(sc->pb);

        if (st->codecpar->codec_type == AVMEDIA_TYPE_VIDEO) {
            st->disposition |= AV_DISPOSITION_ATTACHED_PIC | AV_DISPOSITION_TIMED_THUMBNAILS;
            if (!st->attached_pic.data && sti->nb_index_entries) {
                // Retrieve the first frame, if possible
                AVIndexEntry *sample = &sti->index_entries[0];
                if (avio_seek(sc->pb, sample->pos, SEEK_SET) != sample->pos) {
                    av_log(s, AV_LOG_ERROR, "Failed to retrieve first frame\n");
                    goto finish;
                }

                if (ff_add_attached_pic(s, st, sc->pb, NULL, sample->size) < 0)
                    goto finish;
            }
        } else {
            st->codecpar->codec_type = AVMEDIA_TYPE_DATA;
            st->codecpar->codec_id = AV_CODEC_ID_BIN_DATA;
            st->discard = AVDISCARD_ALL;
            for (int i = 0; i < sti->nb_index_entries; i++) {
                AVIndexEntry *sample = &sti->index_entries[i];
                int64_t end = i+1 < sti->nb_index_entries ? sti->index_entries[i+1].timestamp : st->duration;
                uint8_t *title;
                uint16_t ch;
                int len, title_len;

                if (end < sample->timestamp) {
                    av_log(s, AV_LOG_WARNING, "ignoring stream duration which is shorter than chapters\n");
                    end = AV_NOPTS_VALUE;
                }

                if (avio_seek(sc->pb, sample->pos, SEEK_SET) != sample->pos) {
                    av_log(s, AV_LOG_ERROR, "Chapter %d not found in file\n", i);
                    goto finish;
                }

                // the first two bytes are the length of the title
                len = avio_rb16(sc->pb);
                if (len > sample->size-2)
                    continue;
                title_len = 2*len + 1;
                if (!(title = av_mallocz(title_len)))
                    goto finish;

                // The samples could theoretically be in any encoding if there's an encd
                // atom following, but in practice are only utf-8 or utf-16, distinguished
                // instead by the presence of a BOM
                if (!len) {
                    title[0] = 0;
                } else {
                    ch = avio_rb16(sc->pb);
                    if (ch == 0xfeff)
                        avio_get_str16be(sc->pb, len, title, title_len);
                    else if (ch == 0xfffe)
                        avio_get_str16le(sc->pb, len, title, title_len);
                    else {
                        AV_WB16(title, ch);
                        if (len == 1 || len == 2)
                            title[len] = 0;
                        else
                            avio_get_str(sc->pb, INT_MAX, title + 2, len - 1);
                    }
                }

                avpriv_new_chapter(s, i, st->time_base, sample->timestamp, end, title);
                av_freep(&title);
            }
        }
finish:
        avio_seek(sc->pb, cur_pos, SEEK_SET);
    }
}

static int parse_timecode_in_framenum_format(AVFormatContext *s, AVStream *st,
                                             int64_t value, int flags)
{
    AVTimecode tc;
    char buf[AV_TIMECODE_STR_SIZE];
    AVRational rate = st->avg_frame_rate;
    int ret = av_timecode_init(&tc, rate, flags, 0, s);
    if (ret < 0)
        return ret;
    av_dict_set(&st->metadata, "timecode",
                av_timecode_make_string(&tc, buf, value), 0);
    return 0;
}

static int mov_read_rtmd_track(AVFormatContext *s, AVStream *st)
{
    MOVStreamContext *sc = st->priv_data;
    FFStream *const sti = ffstream(st);
    char buf[AV_TIMECODE_STR_SIZE];
    int64_t cur_pos = avio_tell(sc->pb);
    int hh, mm, ss, ff, drop;

    if (!sti->nb_index_entries)
        return -1;

    avio_seek(sc->pb, sti->index_entries->pos, SEEK_SET);
    avio_skip(s->pb, 13);
    hh = avio_r8(s->pb);
    mm = avio_r8(s->pb);
    ss = avio_r8(s->pb);
    drop = avio_r8(s->pb);
    ff = avio_r8(s->pb);
    snprintf(buf, AV_TIMECODE_STR_SIZE, "%02d:%02d:%02d%c%02d",
             hh, mm, ss, drop ? ';' : ':', ff);
    av_dict_set(&st->metadata, "timecode", buf, 0);

    avio_seek(sc->pb, cur_pos, SEEK_SET);
    return 0;
}

static int mov_read_timecode_track(AVFormatContext *s, AVStream *st)
{
    MOVStreamContext *sc = st->priv_data;
    FFStream *const sti = ffstream(st);
    int flags = 0;
    int64_t cur_pos = avio_tell(sc->pb);
    int64_t value;
    AVRational tc_rate = st->avg_frame_rate;
    int tmcd_nb_frames = sc->tmcd_nb_frames;
    int rounded_tc_rate;

    if (!sti->nb_index_entries)
        return -1;

    if (!tc_rate.num || !tc_rate.den || !tmcd_nb_frames)
        return -1;

    avio_seek(sc->pb, sti->index_entries->pos, SEEK_SET);
    value = avio_rb32(s->pb);

    if (sc->tmcd_flags & 0x0001) flags |= AV_TIMECODE_FLAG_DROPFRAME;
    if (sc->tmcd_flags & 0x0002) flags |= AV_TIMECODE_FLAG_24HOURSMAX;
    if (sc->tmcd_flags & 0x0004) flags |= AV_TIMECODE_FLAG_ALLOWNEGATIVE;

    /* Assume Counter flag is set to 1 in tmcd track (even though it is likely
     * not the case) and thus assume "frame number format" instead of QT one.
     * No sample with tmcd track can be found with a QT timecode at the moment,
     * despite what the tmcd track "suggests" (Counter flag set to 0 means QT
     * format). */

    /* 60 fps content have tmcd_nb_frames set to 30 but tc_rate set to 60, so
     * we multiply the frame number with the quotient.
     * See tickets #9492, #9710. */
    rounded_tc_rate = (tc_rate.num + tc_rate.den / 2LL) / tc_rate.den;
    /* Work around files where tmcd_nb_frames is rounded down from frame rate
     * instead of up. See ticket #5978. */
    if (tmcd_nb_frames == tc_rate.num / tc_rate.den &&
        s->strict_std_compliance < FF_COMPLIANCE_STRICT)
        tmcd_nb_frames = rounded_tc_rate;
    value = av_rescale(value, rounded_tc_rate, tmcd_nb_frames);

    parse_timecode_in_framenum_format(s, st, value, flags);

    avio_seek(sc->pb, cur_pos, SEEK_SET);
    return 0;
}

static void mov_free_encryption_index(MOVEncryptionIndex **index) {
    int i;
    if (!index || !*index) return;
    for (i = 0; i < (*index)->nb_encrypted_samples; i++) {
        av_encryption_info_free((*index)->encrypted_samples[i]);
    }
    av_freep(&(*index)->encrypted_samples);
    av_freep(&(*index)->auxiliary_info_sizes);
    av_freep(&(*index)->auxiliary_offsets);
    av_freep(index);
}

static void mov_free_stream_context(AVFormatContext *s, AVStream *st)
{
    MOVStreamContext *sc = st->priv_data;

    if (!sc || --sc->refcount) {
        st->priv_data = NULL;
        return;
    }

    av_freep(&sc->ctts_data);
    for (int i = 0; i < sc->drefs_count; i++) {
        av_freep(&sc->drefs[i].path);
        av_freep(&sc->drefs[i].dir);
    }
    av_freep(&sc->drefs);

    sc->drefs_count = 0;

    if (!sc->pb_is_copied)
        ff_format_io_close(s, &sc->pb);

    sc->pb = NULL;
    av_freep(&sc->chunk_offsets);
    av_freep(&sc->stsc_data);
    av_freep(&sc->sample_sizes);
    av_freep(&sc->keyframes);
    av_freep(&sc->stts_data);
    av_freep(&sc->sdtp_data);
    av_freep(&sc->stps_data);
    av_freep(&sc->elst_data);
    av_freep(&sc->rap_group);
    av_freep(&sc->sync_group);
    av_freep(&sc->sgpd_sync);
    av_freep(&sc->sample_offsets);
    av_freep(&sc->open_key_samples);
    av_freep(&sc->display_matrix);
    av_freep(&sc->index_ranges);

    if (sc->extradata)
        for (int i = 0; i < sc->stsd_count; i++)
            av_free(sc->extradata[i]);
    av_freep(&sc->extradata);
    av_freep(&sc->extradata_size);

    mov_free_encryption_index(&sc->cenc.encryption_index);
    av_encryption_info_free(sc->cenc.default_encrypted_sample);
    av_aes_ctr_free(sc->cenc.aes_ctr);

    av_freep(&sc->stereo3d);
    av_freep(&sc->spherical);
    av_freep(&sc->mastering);
    av_freep(&sc->coll);
    av_freep(&sc->ambient);

#if CONFIG_IAMFDEC
    if (sc->iamf)
        ff_iamf_read_deinit(sc->iamf);
#endif
    av_freep(&sc->iamf);
}

static int mov_read_close(AVFormatContext *s)
{
    MOVContext *mov = s->priv_data;
    int i, j;

    for (i = 0; i < s->nb_streams; i++) {
        AVStream *st = s->streams[i];

        mov_free_stream_context(s, st);
    }

    av_freep(&mov->dv_demux);
    avformat_free_context(mov->dv_fctx);
    mov->dv_fctx = NULL;

    if (mov->meta_keys) {
        for (i = 1; i < mov->meta_keys_count; i++) {
            av_freep(&mov->meta_keys[i]);
        }
        av_freep(&mov->meta_keys);
    }

    av_freep(&mov->trex_data);
    av_freep(&mov->bitrates);

    for (i = 0; i < mov->frag_index.nb_items; i++) {
        MOVFragmentStreamInfo *frag = mov->frag_index.item[i].stream_info;
        for (j = 0; j < mov->frag_index.item[i].nb_stream_info; j++) {
            mov_free_encryption_index(&frag[j].encryption_index);
        }
        av_freep(&mov->frag_index.item[i].stream_info);
    }
    av_freep(&mov->frag_index.item);

    av_freep(&mov->aes_decrypt);
    av_freep(&mov->chapter_tracks);
    for (i = 0; i < mov->nb_heif_item; i++)
        av_freep(&mov->heif_item[i].name);
    av_freep(&mov->heif_item);
    for (i = 0; i < mov->nb_heif_grid; i++) {
        av_freep(&mov->heif_grid[i].tile_id_list);
        av_freep(&mov->heif_grid[i].tile_item_list);
    }
    av_freep(&mov->heif_grid);

    return 0;
}

static int tmcd_is_referenced(AVFormatContext *s, int tmcd_id)
{
    int i;

    for (i = 0; i < s->nb_streams; i++) {
        AVStream *st = s->streams[i];
        MOVStreamContext *sc = st->priv_data;

        if (st->codecpar->codec_type == AVMEDIA_TYPE_VIDEO &&
            sc->timecode_track == tmcd_id)
            return 1;
    }
    return 0;
}

/* look for a tmcd track not referenced by any video track, and export it globally */
static void export_orphan_timecode(AVFormatContext *s)
{
    int i;

    for (i = 0; i < s->nb_streams; i++) {
        AVStream *st = s->streams[i];

        if (st->codecpar->codec_tag  == MKTAG('t','m','c','d') &&
            !tmcd_is_referenced(s, i + 1)) {
            AVDictionaryEntry *tcr = av_dict_get(st->metadata, "timecode", NULL, 0);
            if (tcr) {
                av_dict_set(&s->metadata, "timecode", tcr->value, 0);
                break;
            }
        }
    }
}

static int read_tfra(MOVContext *mov, AVIOContext *f)
{
    int version, fieldlength, i, j;
    int64_t pos = avio_tell(f);
    uint32_t size = avio_rb32(f);
    unsigned track_id, item_count;

    if (avio_rb32(f) != MKBETAG('t', 'f', 'r', 'a')) {
        return 1;
    }
    av_log(mov->fc, AV_LOG_VERBOSE, "found tfra\n");

    version = avio_r8(f);
    avio_rb24(f);
    track_id = avio_rb32(f);
    fieldlength = avio_rb32(f);
    item_count = avio_rb32(f);
    for (i = 0; i < item_count; i++) {
        int64_t time, offset;
        int index;
        MOVFragmentStreamInfo * frag_stream_info;

        if (avio_feof(f)) {
            return AVERROR_INVALIDDATA;
        }

        if (version == 1) {
            time   = avio_rb64(f);
            offset = avio_rb64(f);
        } else {
            time   = avio_rb32(f);
            offset = avio_rb32(f);
        }

        // The first sample of each stream in a fragment is always a random
        // access sample.  So it's entry in the tfra can be used as the
        // initial PTS of the fragment.
        index = update_frag_index(mov, offset);
        frag_stream_info = get_frag_stream_info(&mov->frag_index, index, track_id);
        if (frag_stream_info &&
            frag_stream_info->first_tfra_pts == AV_NOPTS_VALUE)
            frag_stream_info->first_tfra_pts = time;

        for (j = 0; j < ((fieldlength >> 4) & 3) + 1; j++)
            avio_r8(f);
        for (j = 0; j < ((fieldlength >> 2) & 3) + 1; j++)
            avio_r8(f);
        for (j = 0; j < ((fieldlength >> 0) & 3) + 1; j++)
            avio_r8(f);
    }

    avio_seek(f, pos + size, SEEK_SET);
    return 0;
}

static int mov_read_mfra(MOVContext *c, AVIOContext *f)
{
    int64_t stream_size = avio_size(f);
    int64_t original_pos = avio_tell(f);
    int64_t seek_ret;
    int ret = -1;
    if ((seek_ret = avio_seek(f, stream_size - 4, SEEK_SET)) < 0) {
        ret = seek_ret;
        goto fail;
    }
    c->mfra_size = avio_rb32(f);
    c->have_read_mfra_size = 1;
    if (!c->mfra_size || c->mfra_size > stream_size) {
        av_log(c->fc, AV_LOG_DEBUG, "doesn't look like mfra (unreasonable size)\n");
        goto fail;
    }
    if ((seek_ret = avio_seek(f, -((int64_t) c->mfra_size), SEEK_CUR)) < 0) {
        ret = seek_ret;
        goto fail;
    }
    if (avio_rb32(f) != c->mfra_size) {
        av_log(c->fc, AV_LOG_DEBUG, "doesn't look like mfra (size mismatch)\n");
        goto fail;
    }
    if (avio_rb32(f) != MKBETAG('m', 'f', 'r', 'a')) {
        av_log(c->fc, AV_LOG_DEBUG, "doesn't look like mfra (tag mismatch)\n");
        goto fail;
    }
    av_log(c->fc, AV_LOG_VERBOSE, "stream has mfra\n");
    do {
        ret = read_tfra(c, f);
        if (ret < 0)
            goto fail;
    } while (!ret);
    ret = 0;
    c->frag_index.complete = 1;
fail:
    seek_ret = avio_seek(f, original_pos, SEEK_SET);
    if (seek_ret < 0) {
        av_log(c->fc, AV_LOG_ERROR,
               "failed to seek back after looking for mfra\n");
        ret = seek_ret;
    }
    return ret;
}

static int read_image_grid(AVFormatContext *s, const HEIFGrid *grid,
                           AVStreamGroupTileGrid *tile_grid)
{
    MOVContext *c = s->priv_data;
    const HEIFItem *item = grid->item;
    int64_t offset = 0, pos = avio_tell(s->pb);
    int x = 0, y = 0, i = 0;
    int tile_rows, tile_cols;
    int flags, size;

    if (!(s->pb->seekable & AVIO_SEEKABLE_NORMAL)) {
        av_log(c->fc, AV_LOG_INFO, "grid box with non seekable input\n");
        return AVERROR_PATCHWELCOME;
    }
    if (item->is_idat_relative) {
        if (!c->idat_offset) {
            av_log(c->fc, AV_LOG_ERROR, "missing idat box required by the image grid\n");
            return AVERROR_INVALIDDATA;
        }
        offset = c->idat_offset;
    }

    avio_seek(s->pb, item->extent_offset + offset, SEEK_SET);

    avio_r8(s->pb);    /* version */
    flags = avio_r8(s->pb);

    tile_rows = avio_r8(s->pb) + 1;
    tile_cols = avio_r8(s->pb) + 1;
    /* actual width and height of output image */
    tile_grid->width  = (flags & 1) ? avio_rb32(s->pb) : avio_rb16(s->pb);
    tile_grid->height = (flags & 1) ? avio_rb32(s->pb) : avio_rb16(s->pb);

    av_log(c->fc, AV_LOG_TRACE, "grid: grid_rows %d grid_cols %d output_width %d output_height %d\n",
           tile_rows, tile_cols, tile_grid->width, tile_grid->height);

    avio_seek(s->pb, pos, SEEK_SET);

    size = tile_rows * tile_cols;
    tile_grid->nb_tiles = grid->nb_tiles;

    if (tile_grid->nb_tiles != size)
        return AVERROR_INVALIDDATA;

    for (int i = 0; i < tile_cols; i++)
        tile_grid->coded_width  += grid->tile_item_list[i]->width;
    for (int i = 0; i < size; i += tile_cols)
        tile_grid->coded_height += grid->tile_item_list[i]->height;

    tile_grid->offsets = av_calloc(tile_grid->nb_tiles, sizeof(*tile_grid->offsets));
    if (!tile_grid->offsets)
        return AVERROR(ENOMEM);

    while (y < tile_grid->coded_height) {
        int left_col = i;

        while (x < tile_grid->coded_width) {
            if (i == tile_grid->nb_tiles)
                return AVERROR_INVALIDDATA;

            tile_grid->offsets[i].idx        = i;
            tile_grid->offsets[i].horizontal = x;
            tile_grid->offsets[i].vertical   = y;

            x += grid->tile_item_list[i++]->width;
        }

        if (x > tile_grid->coded_width) {
            av_log(c->fc, AV_LOG_ERROR, "Non uniform HEIF tiles\n");
            return AVERROR_INVALIDDATA;
        }

        x  = 0;
        y += grid->tile_item_list[left_col]->height;
    }

    if (y > tile_grid->coded_height || i != tile_grid->nb_tiles) {
        av_log(c->fc, AV_LOG_ERROR, "Non uniform HEIF tiles\n");
        return AVERROR_INVALIDDATA;
    }

    return 0;
}

static int read_image_iovl(AVFormatContext *s, const HEIFGrid *grid,
                           AVStreamGroupTileGrid *tile_grid)
{
    MOVContext *c = s->priv_data;
    const HEIFItem *item = grid->item;
    uint16_t canvas_fill_value[4];
    int64_t offset = 0, pos = avio_tell(s->pb);
    int ret = 0, flags;

    if (!(s->pb->seekable & AVIO_SEEKABLE_NORMAL)) {
        av_log(c->fc, AV_LOG_INFO, "iovl box with non seekable input\n");
        return AVERROR_PATCHWELCOME;
    }
    if (item->is_idat_relative) {
        if (!c->idat_offset) {
            av_log(c->fc, AV_LOG_ERROR, "missing idat box required by the image overlay\n");
            return AVERROR_INVALIDDATA;
        }
        offset = c->idat_offset;
    }

    avio_seek(s->pb, item->extent_offset + offset, SEEK_SET);

    avio_r8(s->pb);    /* version */
    flags = avio_r8(s->pb);

    for (int i = 0; i < 4; i++)
        canvas_fill_value[i] = avio_rb16(s->pb);
    av_log(c->fc, AV_LOG_TRACE, "iovl: canvas_fill_value { %u, %u, %u, %u }\n",
           canvas_fill_value[0], canvas_fill_value[1],
           canvas_fill_value[2], canvas_fill_value[3]);
    for (int i = 0; i < 4; i++)
        tile_grid->background[i] = canvas_fill_value[i];

    /* actual width and height of output image */
    tile_grid->width        =
    tile_grid->coded_width  = (flags & 1) ? avio_rb32(s->pb) : avio_rb16(s->pb);
    tile_grid->height       =
    tile_grid->coded_height = (flags & 1) ? avio_rb32(s->pb) : avio_rb16(s->pb);
    av_log(c->fc, AV_LOG_TRACE, "iovl: output_width %d, output_height %d\n",
           tile_grid->width, tile_grid->height);

    tile_grid->nb_tiles = grid->nb_tiles;
    tile_grid->offsets = av_malloc_array(tile_grid->nb_tiles, sizeof(*tile_grid->offsets));
    if (!tile_grid->offsets) {
        ret = AVERROR(ENOMEM);
        goto fail;
    }

    for (int i = 0; i < tile_grid->nb_tiles; i++) {
        tile_grid->offsets[i].idx        = grid->tile_item_list[i]->st->index;
        tile_grid->offsets[i].horizontal = (flags & 1) ? avio_rb32(s->pb) : avio_rb16(s->pb);
        tile_grid->offsets[i].vertical   = (flags & 1) ? avio_rb32(s->pb) : avio_rb16(s->pb);
        av_log(c->fc, AV_LOG_TRACE, "iovl: stream_idx[%d] %u, "
                                    "horizontal_offset[%d] %d, vertical_offset[%d] %d\n",
               i, tile_grid->offsets[i].idx,
               i, tile_grid->offsets[i].horizontal, i, tile_grid->offsets[i].vertical);
    }

fail:
    avio_seek(s->pb, pos, SEEK_SET);

    return ret;
}

static int mov_parse_tiles(AVFormatContext *s)
{
    MOVContext *mov = s->priv_data;

    for (int i = 0; i < mov->nb_heif_grid; i++) {
        AVStreamGroup *stg = avformat_stream_group_create(s, AV_STREAM_GROUP_PARAMS_TILE_GRID, NULL);
        AVStreamGroupTileGrid *tile_grid;
        const HEIFGrid *grid = &mov->heif_grid[i];
        int err, loop = 1;

        if (!stg)
            return AVERROR(ENOMEM);

        stg->id = grid->item->item_id;
        tile_grid = stg->params.tile_grid;

        for (int j = 0; j < grid->nb_tiles; j++) {
            int tile_id = grid->tile_id_list[j];
            int k;

            for (k = 0; k < mov->nb_heif_item; k++) {
                HEIFItem *item = &mov->heif_item[k];
                AVStream *st = item->st;

                if (item->item_id != tile_id)
                    continue;
                if (!st) {
                    av_log(s, AV_LOG_WARNING, "HEIF item id %d from grid id %d doesn't "
                                              "reference a stream\n",
                           tile_id, grid->item->item_id);
                    ff_remove_stream_group(s, stg);
                    loop = 0;
                    break;
                }

                grid->tile_item_list[j] = item;

                err = avformat_stream_group_add_stream(stg, st);
                if (err < 0 && err != AVERROR(EEXIST))
                    return err;

                if (item->item_id != mov->primary_item_id)
                    st->disposition |= AV_DISPOSITION_DEPENDENT;
                break;
            }

            if (k == grid->nb_tiles) {
                av_log(s, AV_LOG_WARNING, "HEIF item id %d referenced by grid id %d doesn't "
                                          "exist\n",
                       tile_id, grid->item->item_id);
                ff_remove_stream_group(s, stg);
                loop = 0;
            }
            if (!loop)
                break;
        }

        if (!loop)
            continue;

        switch (grid->item->type) {
        case MKTAG('g','r','i','d'):
            err = read_image_grid(s, grid, tile_grid);
            break;
        case MKTAG('i','o','v','l'):
            err = read_image_iovl(s, grid, tile_grid);
            break;
        default:
            av_assert0(0);
        }
        if (err < 0)
            return err;


        if (grid->item->name)
            av_dict_set(&stg->metadata, "title", grid->item->name, 0);
        if (grid->item->item_id == mov->primary_item_id)
            stg->disposition |= AV_DISPOSITION_DEFAULT;
    }

    return 0;
}

static int mov_read_header(AVFormatContext *s)
{
    MOVContext *mov = s->priv_data;
    AVIOContext *pb = s->pb;
    int j, err;
    MOVAtom atom = { AV_RL32("root") };
    int i;

    if (mov->decryption_key_len != 0 && mov->decryption_key_len != AES_CTR_KEY_SIZE) {
        av_log(s, AV_LOG_ERROR, "Invalid decryption key len %d expected %d\n",
            mov->decryption_key_len, AES_CTR_KEY_SIZE);
        return AVERROR(EINVAL);
    }

    mov->fc = s;
    mov->trak_index = -1;
    mov->thmb_item_id = -1;
    mov->primary_item_id = -1;
    mov->cur_item_id = -1;
    /* .mov and .mp4 aren't streamable anyway (only progressive download if moov is before mdat) */
    if (pb->seekable & AVIO_SEEKABLE_NORMAL)
        atom.size = avio_size(pb);
    else
        atom.size = INT64_MAX;

    /* check MOV header */
    do {
        if (mov->moov_retry)
            avio_seek(pb, 0, SEEK_SET);
        if ((err = mov_read_default(mov, pb, atom)) < 0) {
            av_log(s, AV_LOG_ERROR, "error reading header\n");
            return err;
        }
    } while ((pb->seekable & AVIO_SEEKABLE_NORMAL) && !mov->found_moov && !mov->found_iloc && !mov->moov_retry++);
    if (!mov->found_moov && !mov->found_iloc) {
        av_log(s, AV_LOG_ERROR, "moov atom not found\n");
        return AVERROR_INVALIDDATA;
    }
    av_log(mov->fc, AV_LOG_TRACE, "on_parse_exit_offset=%"PRId64"\n", avio_tell(pb));

    if (mov->found_iloc) {
        for (i = 0; i < mov->nb_heif_item; i++) {
            HEIFItem *item = &mov->heif_item[i];
            MOVStreamContext *sc;
            AVStream *st;
            int64_t offset = 0;

            if (!item->st) {
                if (item->item_id == mov->thmb_item_id) {
                    av_log(s, AV_LOG_ERROR, "HEIF thumbnail doesn't reference a stream\n");
                    return AVERROR_INVALIDDATA;
                }
                continue;
            }
            if (item->is_idat_relative) {
                if (!mov->idat_offset) {
                    av_log(s, AV_LOG_ERROR, "Missing idat box for item %d\n", item->item_id);
                    return AVERROR_INVALIDDATA;
                }
                offset = mov->idat_offset;
            }

            st = item->st;
            sc = st->priv_data;
            st->codecpar->width  = item->width;
            st->codecpar->height = item->height;

            sc->sample_sizes[0]  = item->extent_length;
            sc->chunk_offsets[0] = item->extent_offset + offset;

            if (item->item_id == mov->primary_item_id)
                st->disposition |= AV_DISPOSITION_DEFAULT;

            mov_build_index(mov, st);
        }

        if (mov->nb_heif_grid) {
            err = mov_parse_tiles(s);
            if (err < 0)
                return err;
        }
    }

    if (pb->seekable & AVIO_SEEKABLE_NORMAL) {
        if (mov->nb_chapter_tracks > 0 && !mov->ignore_chapters)
            mov_read_chapters(s);
        for (i = 0; i < s->nb_streams; i++)
            if (s->streams[i]->codecpar->codec_tag == AV_RL32("tmcd")) {
                mov_read_timecode_track(s, s->streams[i]);
            } else if (s->streams[i]->codecpar->codec_tag == AV_RL32("rtmd")) {
                mov_read_rtmd_track(s, s->streams[i]);
            }
    }

    /* copy timecode metadata from tmcd tracks to the related video streams */
    for (i = 0; i < s->nb_streams; i++) {
        AVStream *st = s->streams[i];
        MOVStreamContext *sc = st->priv_data;
        if (sc->timecode_track > 0) {
            AVDictionaryEntry *tcr;
            int tmcd_st_id = -1;

            for (j = 0; j < s->nb_streams; j++) {
                MOVStreamContext *sc2 = s->streams[j]->priv_data;
                if (sc2->id == sc->timecode_track)
                    tmcd_st_id = j;
            }

            if (tmcd_st_id < 0 || tmcd_st_id == i)
                continue;
            tcr = av_dict_get(s->streams[tmcd_st_id]->metadata, "timecode", NULL, 0);
            if (tcr)
                av_dict_set(&st->metadata, "timecode", tcr->value, 0);
        }
    }
    export_orphan_timecode(s);

    for (i = 0; i < s->nb_streams; i++) {
        AVStream *st = s->streams[i];
        FFStream *const sti = ffstream(st);
        MOVStreamContext *sc = st->priv_data;
        fix_timescale(mov, sc);
        if (st->codecpar->codec_type == AVMEDIA_TYPE_AUDIO &&
            st->codecpar->codec_id   == AV_CODEC_ID_AAC) {
            sti->skip_samples = sc->start_pad;
        }
        if (st->codecpar->codec_type == AVMEDIA_TYPE_VIDEO && sc->nb_frames_for_fps > 0 && sc->duration_for_fps > 0)
            av_reduce(&st->avg_frame_rate.num, &st->avg_frame_rate.den,
                      sc->time_scale*(int64_t)sc->nb_frames_for_fps, sc->duration_for_fps, INT_MAX);
        if (st->codecpar->codec_type == AVMEDIA_TYPE_SUBTITLE) {
            if (st->codecpar->width <= 0 || st->codecpar->height <= 0) {
                st->codecpar->width  = sc->width;
                st->codecpar->height = sc->height;
            }
            if (st->codecpar->codec_id == AV_CODEC_ID_DVD_SUBTITLE) {
                if ((err = mov_rewrite_dvd_sub_extradata(st)) < 0)
                    return err;
            }
        }
        if (mov->handbrake_version &&
            mov->handbrake_version <= 1000000*0 + 1000*10 + 2 &&  // 0.10.2
            st->codecpar->codec_id == AV_CODEC_ID_MP3) {
            av_log(s, AV_LOG_VERBOSE, "Forcing full parsing for mp3 stream\n");
            sti->need_parsing = AVSTREAM_PARSE_FULL;
        }
    }

    if (mov->trex_data) {
        for (i = 0; i < s->nb_streams; i++) {
            AVStream *st = s->streams[i];
            MOVStreamContext *sc = st->priv_data;
            if (st->duration > 0) {
                /* Akin to sc->data_size * 8 * sc->time_scale / st->duration but accounting for overflows. */
                st->codecpar->bit_rate = av_rescale(sc->data_size, ((int64_t) sc->time_scale) * 8, st->duration);
                if (st->codecpar->bit_rate == INT64_MIN) {
                    av_log(s, AV_LOG_WARNING, "Overflow during bit rate calculation %"PRId64" * 8 * %d\n",
                           sc->data_size, sc->time_scale);
                    st->codecpar->bit_rate = 0;
                    if (s->error_recognition & AV_EF_EXPLODE)
                        return AVERROR_INVALIDDATA;
                }
            }
        }
    }

    if (mov->use_mfra_for > 0) {
        for (i = 0; i < s->nb_streams; i++) {
            AVStream *st = s->streams[i];
            MOVStreamContext *sc = st->priv_data;
            if (sc->duration_for_fps > 0) {
                /* Akin to sc->data_size * 8 * sc->time_scale / sc->duration_for_fps but accounting for overflows. */
                st->codecpar->bit_rate = av_rescale(sc->data_size, ((int64_t) sc->time_scale) * 8, sc->duration_for_fps);
                if (st->codecpar->bit_rate == INT64_MIN) {
                    av_log(s, AV_LOG_WARNING, "Overflow during bit rate calculation %"PRId64" * 8 * %d\n",
                           sc->data_size, sc->time_scale);
                    st->codecpar->bit_rate = 0;
                    if (s->error_recognition & AV_EF_EXPLODE)
                        return AVERROR_INVALIDDATA;
                }
            }
        }
    }

    for (i = 0; i < mov->bitrates_count && i < s->nb_streams; i++) {
        if (mov->bitrates[i]) {
            s->streams[i]->codecpar->bit_rate = mov->bitrates[i];
        }
    }

    ff_rfps_calculate(s);

    for (i = 0; i < s->nb_streams; i++) {
        AVStream *st = s->streams[i];
        MOVStreamContext *sc = st->priv_data;

        switch (st->codecpar->codec_type) {
        case AVMEDIA_TYPE_AUDIO:
            err = ff_replaygain_export(st, s->metadata);
            if (err < 0)
                return err;
            break;
        case AVMEDIA_TYPE_VIDEO:
            if (sc->display_matrix) {
                if (!av_packet_side_data_add(&st->codecpar->coded_side_data, &st->codecpar->nb_coded_side_data,
                                             AV_PKT_DATA_DISPLAYMATRIX,
                                             (uint8_t*)sc->display_matrix, sizeof(int32_t) * 9, 0))
                    return AVERROR(ENOMEM);

                sc->display_matrix = NULL;
            }
            if (sc->stereo3d) {
                if (!av_packet_side_data_add(&st->codecpar->coded_side_data, &st->codecpar->nb_coded_side_data,
                                             AV_PKT_DATA_STEREO3D,
                                             (uint8_t *)sc->stereo3d, sizeof(*sc->stereo3d), 0))
                    return AVERROR(ENOMEM);

                sc->stereo3d = NULL;
            }
            if (sc->spherical) {
                if (!av_packet_side_data_add(&st->codecpar->coded_side_data, &st->codecpar->nb_coded_side_data,
                                             AV_PKT_DATA_SPHERICAL,
                                                 (uint8_t *)sc->spherical, sc->spherical_size, 0))
                    return AVERROR(ENOMEM);

                sc->spherical = NULL;
            }
            if (sc->mastering) {
                if (!av_packet_side_data_add(&st->codecpar->coded_side_data, &st->codecpar->nb_coded_side_data,
                                             AV_PKT_DATA_MASTERING_DISPLAY_METADATA,
                                             (uint8_t *)sc->mastering, sizeof(*sc->mastering), 0))
                    return AVERROR(ENOMEM);

                sc->mastering = NULL;
            }
            if (sc->coll) {
                if (!av_packet_side_data_add(&st->codecpar->coded_side_data, &st->codecpar->nb_coded_side_data,
                                             AV_PKT_DATA_CONTENT_LIGHT_LEVEL,
                                             (uint8_t *)sc->coll, sc->coll_size, 0))
                    return AVERROR(ENOMEM);

                sc->coll = NULL;
            }
            if (sc->ambient) {
                if (!av_packet_side_data_add(&st->codecpar->coded_side_data, &st->codecpar->nb_coded_side_data,
                                             AV_PKT_DATA_AMBIENT_VIEWING_ENVIRONMENT,
                                             (uint8_t *) sc->ambient, sc->ambient_size, 0))
                    return AVERROR(ENOMEM);

                sc->ambient = NULL;
            }
            break;
        }
    }
    ff_configure_buffers_for_index(s, AV_TIME_BASE);

    for (i = 0; i < mov->frag_index.nb_items; i++)
        if (mov->frag_index.item[i].moof_offset <= mov->fragment.moof_offset)
            mov->frag_index.item[i].headers_read = 1;

    return 0;
}

static AVIndexEntry *mov_find_next_sample(AVFormatContext *s, AVStream **st)
{
    AVIndexEntry *sample = NULL;
    int64_t best_dts = INT64_MAX;
    int i;
    MOVContext *mov = s->priv_data;
    int no_interleave = !mov->interleaved_read || !(s->pb->seekable & AVIO_SEEKABLE_NORMAL);
    for (i = 0; i < s->nb_streams; i++) {
        AVStream *avst = s->streams[i];
        FFStream *const avsti = ffstream(avst);
        MOVStreamContext *msc = avst->priv_data;
        if (msc->pb && msc->current_sample < avsti->nb_index_entries) {
            AVIndexEntry *current_sample = &avsti->index_entries[msc->current_sample];
            int64_t dts = av_rescale(current_sample->timestamp, AV_TIME_BASE, msc->time_scale);
            uint64_t dtsdiff = best_dts > dts ? best_dts - (uint64_t)dts : ((uint64_t)dts - best_dts);
            av_log(s, AV_LOG_TRACE, "stream %d, sample %d, dts %"PRId64"\n", i, msc->current_sample, dts);
            if (!sample || (no_interleave && current_sample->pos < sample->pos) ||
                ((s->pb->seekable & AVIO_SEEKABLE_NORMAL) &&
                 ((msc->pb != s->pb && dts < best_dts) || (msc->pb == s->pb && dts != AV_NOPTS_VALUE &&
                 ((dtsdiff <= AV_TIME_BASE && current_sample->pos < sample->pos) ||
                  (dtsdiff > AV_TIME_BASE && dts < best_dts)))))) {
                sample = current_sample;
                best_dts = dts;
                *st = avst;
            }
        }
    }
    return sample;
}

static int should_retry(AVIOContext *pb, int error_code) {
    if (error_code == AVERROR_EOF || avio_feof(pb))
        return 0;

    return 1;
}

static int mov_switch_root(AVFormatContext *s, int64_t target, int index)
{
    int ret;
    MOVContext *mov = s->priv_data;

    if (index >= 0 && index < mov->frag_index.nb_items)
        target = mov->frag_index.item[index].moof_offset;
    if (avio_seek(s->pb, target, SEEK_SET) != target) {
        av_log(mov->fc, AV_LOG_ERROR, "root atom offset 0x%"PRIx64": partial file\n", target);
        return AVERROR_INVALIDDATA;
    }

    mov->next_root_atom = 0;
    if (index < 0 || index >= mov->frag_index.nb_items)
        index = search_frag_moof_offset(&mov->frag_index, target);
    if (index < mov->frag_index.nb_items &&
        mov->frag_index.item[index].moof_offset == target) {
        if (index + 1 < mov->frag_index.nb_items)
            mov->next_root_atom = mov->frag_index.item[index + 1].moof_offset;
        if (mov->frag_index.item[index].headers_read)
            return 0;
        mov->frag_index.item[index].headers_read = 1;
    }

    mov->found_mdat = 0;

    ret = mov_read_default(mov, s->pb, (MOVAtom){ AV_RL32("root"), INT64_MAX });
    if (ret < 0)
        return ret;
    if (avio_feof(s->pb))
        return AVERROR_EOF;
    av_log(s, AV_LOG_TRACE, "read fragments, offset 0x%"PRIx64"\n", avio_tell(s->pb));

    return 1;
}

static int mov_change_extradata(AVStream *st, AVPacket *pkt)
{
    MOVStreamContext *sc = st->priv_data;
    uint8_t *side, *extradata;
    int extradata_size;

    /* Save the current index. */
    sc->last_stsd_index = sc->stsc_data[sc->stsc_index].id - 1;

    /* Notify the decoder that extradata changed. */
    extradata_size = sc->extradata_size[sc->last_stsd_index];
    extradata = sc->extradata[sc->last_stsd_index];
    if (st->discard != AVDISCARD_ALL && extradata_size > 0 && extradata) {
        side = av_packet_new_side_data(pkt,
                                       AV_PKT_DATA_NEW_EXTRADATA,
                                       extradata_size);
        if (!side)
            return AVERROR(ENOMEM);
        memcpy(side, extradata, extradata_size);
    }

    return 0;
}

static int get_eia608_packet(AVIOContext *pb, AVPacket *pkt, int size)
{
    int new_size, ret;

    if (size <= 8)
        return AVERROR_INVALIDDATA;
    new_size = ((size - 8) / 2) * 3;
    ret = av_new_packet(pkt, new_size);
    if (ret < 0)
        return ret;

    avio_skip(pb, 8);
    for (int j = 0; j < new_size; j += 3) {
        pkt->data[j] = 0xFC;
        pkt->data[j+1] = avio_r8(pb);
        pkt->data[j+2] = avio_r8(pb);
    }

    return 0;
}

static int mov_finalize_packet(AVFormatContext *s, AVStream *st, AVIndexEntry *sample,
                                int64_t current_index, AVPacket *pkt)
{
    MOVStreamContext *sc = st->priv_data;

    pkt->stream_index = sc->ffindex;
    pkt->dts = sample->timestamp;
    if (sample->flags & AVINDEX_DISCARD_FRAME) {
        pkt->flags |= AV_PKT_FLAG_DISCARD;
    }
    if (sc->ctts_data && sc->ctts_index < sc->ctts_count) {
        pkt->pts = av_sat_add64(pkt->dts, av_sat_add64(sc->dts_shift, sc->ctts_data[sc->ctts_index].duration));
        /* update ctts context */
        sc->ctts_sample++;
        if (sc->ctts_index < sc->ctts_count &&
            sc->ctts_data[sc->ctts_index].count == sc->ctts_sample) {
            sc->ctts_index++;
            sc->ctts_sample = 0;
        }
    } else {
        int64_t next_dts = (sc->current_sample < ffstream(st)->nb_index_entries) ?
            ffstream(st)->index_entries[sc->current_sample].timestamp : st->duration;

        if (next_dts >= pkt->dts)
            pkt->duration = next_dts - pkt->dts;
        pkt->pts = pkt->dts;
    }

    if (sc->sdtp_data && sc->current_sample <= sc->sdtp_count) {
        uint8_t sample_flags = sc->sdtp_data[sc->current_sample - 1];
        uint8_t sample_is_depended_on = (sample_flags >> 2) & 0x3;
        pkt->flags |= sample_is_depended_on == MOV_SAMPLE_DEPENDENCY_NO ? AV_PKT_FLAG_DISPOSABLE : 0;
    }
    pkt->flags |= sample->flags & AVINDEX_KEYFRAME ? AV_PKT_FLAG_KEY : 0;
    pkt->pos = sample->pos;

    /* Multiple stsd handling. */
    if (sc->stsc_data) {
        if (sc->stsc_data[sc->stsc_index].id > 0 &&
            sc->stsc_data[sc->stsc_index].id - 1 < sc->stsd_count &&
            sc->stsc_data[sc->stsc_index].id - 1 != sc->last_stsd_index) {
            int ret = mov_change_extradata(st, pkt);
            if (ret < 0)
                return ret;
        }

        /* Update the stsc index for the next sample */
        sc->stsc_sample++;
        if (mov_stsc_index_valid(sc->stsc_index, sc->stsc_count) &&
            mov_get_stsc_samples(sc, sc->stsc_index) == sc->stsc_sample) {
            sc->stsc_index++;
            sc->stsc_sample = 0;
        }
    }

    return 0;
}

static int mov_read_packet(AVFormatContext *s, AVPacket *pkt)
{
    MOVContext *mov = s->priv_data;
    MOVStreamContext *sc;
    AVIndexEntry *sample;
    AVStream *st = NULL;
    int64_t current_index;
    int ret;
    mov->fc = s;
 retry:
    sample = mov_find_next_sample(s, &st);
    if (!sample || (mov->next_root_atom && sample->pos > mov->next_root_atom)) {
        if (!mov->next_root_atom)
            return AVERROR_EOF;
        if ((ret = mov_switch_root(s, mov->next_root_atom, -1)) < 0)
            return ret;
        goto retry;
    }
    sc = st->priv_data;
    /* must be done just before reading, to avoid infinite loop on sample */
    current_index = sc->current_index;
    mov_current_sample_inc(sc);

    if (mov->next_root_atom) {
        sample->pos = FFMIN(sample->pos, mov->next_root_atom);
        sample->size = FFMIN(sample->size, (mov->next_root_atom - sample->pos));
    }

    if (st->discard != AVDISCARD_ALL) {
        int64_t ret64 = avio_seek(sc->pb, sample->pos, SEEK_SET);
        if (ret64 != sample->pos) {
            av_log(mov->fc, AV_LOG_ERROR, "stream %d, offset 0x%"PRIx64": partial file\n",
                   sc->ffindex, sample->pos);
            if (should_retry(sc->pb, ret64)) {
                mov_current_sample_dec(sc);
            } else if (ret64 < 0) {
                return (int)ret64;
            }
            return AVERROR_INVALIDDATA;
        }

        if (st->discard == AVDISCARD_NONKEY && !(sample->flags & AVINDEX_KEYFRAME)) {
            av_log(mov->fc, AV_LOG_DEBUG, "Nonkey frame from stream %d discarded due to AVDISCARD_NONKEY\n", sc->ffindex);
            goto retry;
        }

        if (st->codecpar->codec_id == AV_CODEC_ID_EIA_608 && sample->size > 8)
            ret = get_eia608_packet(sc->pb, pkt, sample->size);
#if CONFIG_IAMFDEC
        else if (sc->iamf) {
            int64_t pts, dts, pos, duration;
            int flags, size = sample->size;
            ret = mov_finalize_packet(s, st, sample, current_index, pkt);
            pts = pkt->pts; dts = pkt->dts;
            pos = pkt->pos; flags = pkt->flags;
            duration = pkt->duration;
            while (!ret && size > 0) {
                ret = ff_iamf_read_packet(s, sc->iamf, sc->pb, size, pkt);
                if (ret < 0) {
                    if (should_retry(sc->pb, ret))
                        mov_current_sample_dec(sc);
                    return ret;
                }
                size -= ret;
                pkt->pts = pts; pkt->dts = dts;
                pkt->pos = pos; pkt->flags |= flags;
                pkt->duration = duration;
                ret = ff_buffer_packet(s, pkt);
            }
            if (!ret)
                return FFERROR_REDO;
        }
#endif
        else
            ret = av_get_packet(sc->pb, pkt, sample->size);
        if (ret < 0) {
            if (should_retry(sc->pb, ret)) {
                mov_current_sample_dec(sc);
            }
            return ret;
        }
#if CONFIG_DV_DEMUXER
        if (mov->dv_demux && sc->dv_audio_container) {
            ret = avpriv_dv_produce_packet(mov->dv_demux, NULL, pkt->data, pkt->size, pkt->pos);
            av_packet_unref(pkt);
            if (ret < 0)
                return ret;
            ret = avpriv_dv_get_packet(mov->dv_demux, pkt);
            if (ret < 0)
                return ret;
        }
#endif
        if (sc->has_palette) {
            uint8_t *pal;

            pal = av_packet_new_side_data(pkt, AV_PKT_DATA_PALETTE, AVPALETTE_SIZE);
            if (!pal) {
                av_log(mov->fc, AV_LOG_ERROR, "Cannot append palette to packet\n");
            } else {
                memcpy(pal, sc->palette, AVPALETTE_SIZE);
                sc->has_palette = 0;
            }
        }
        if (st->codecpar->codec_id == AV_CODEC_ID_MP3 && !ffstream(st)->need_parsing && pkt->size > 4) {
            if (ff_mpa_check_header(AV_RB32(pkt->data)) < 0)
                ffstream(st)->need_parsing = AVSTREAM_PARSE_FULL;
        }
    }

    ret = mov_finalize_packet(s, st, sample, current_index, pkt);
    if (ret < 0)
        return ret;

    if (st->discard == AVDISCARD_ALL)
        goto retry;

    if (mov->aax_mode)
        aax_filter(pkt->data, pkt->size, mov);

    ret = cenc_filter(mov, st, sc, pkt, current_index);
    if (ret < 0) {
        return ret;
    }

    return 0;
}

static int mov_seek_fragment(AVFormatContext *s, AVStream *st, int64_t timestamp)
{
    MOVContext *mov = s->priv_data;
    int index;

    if (!mov->frag_index.complete)
        return 0;

    index = search_frag_timestamp(s, &mov->frag_index, st, timestamp);
    if (index < 0)
        index = 0;
    if (!mov->frag_index.item[index].headers_read)
        return mov_switch_root(s, -1, index);
    if (index + 1 < mov->frag_index.nb_items)
        mov->next_root_atom = mov->frag_index.item[index + 1].moof_offset;

    return 0;
}

static int is_open_key_sample(const MOVStreamContext *sc, int sample)
{
    // TODO: a bisect search would scale much better
    for (int i = 0; i < sc->open_key_samples_count; i++) {
        const int oks = sc->open_key_samples[i];
        if (oks == sample)
            return 1;
        if (oks > sample) /* list is monotically increasing so we can stop early */
            break;
    }
    return 0;
}

/*
 * Some key sample may be key frames but not IDR frames, so a random access to
 * them may not be allowed.
 */
static int can_seek_to_key_sample(AVStream *st, int sample, int64_t requested_pts)
{
    MOVStreamContext *sc = st->priv_data;
    FFStream *const sti = ffstream(st);
    int64_t key_sample_dts, key_sample_pts;

    if (st->codecpar->codec_id != AV_CODEC_ID_HEVC)
        return 1;

    if (sample >= sc->sample_offsets_count)
        return 1;

    key_sample_dts = sti->index_entries[sample].timestamp;
    key_sample_pts = key_sample_dts + sc->sample_offsets[sample] + sc->dts_shift;

    /*
     * If the sample needs to be presented before an open key sample, they may
     * not be decodable properly, even though they come after in decoding
     * order.
     */
    if (is_open_key_sample(sc, sample) && key_sample_pts > requested_pts)
        return 0;

    return 1;
}

static int mov_seek_stream(AVFormatContext *s, AVStream *st, int64_t timestamp, int flags)
{
    MOVStreamContext *sc = st->priv_data;
    FFStream *const sti = ffstream(st);
    int sample, time_sample, ret;
    unsigned int i;

    // Here we consider timestamp to be PTS, hence try to offset it so that we
    // can search over the DTS timeline.
    timestamp -= (sc->min_corrected_pts + sc->dts_shift);

    ret = mov_seek_fragment(s, st, timestamp);
    if (ret < 0)
        return ret;

    for (;;) {
        sample = av_index_search_timestamp(st, timestamp, flags);
        av_log(s, AV_LOG_TRACE, "stream %d, timestamp %"PRId64", sample %d\n", st->index, timestamp, sample);
        if (sample < 0 && sti->nb_index_entries && timestamp < sti->index_entries[0].timestamp)
            sample = 0;
        if (sample < 0) /* not sure what to do */
            return AVERROR_INVALIDDATA;

        if (!sample || can_seek_to_key_sample(st, sample, timestamp))
            break;
        timestamp -= FFMAX(sc->min_sample_duration, 1);
    }

    mov_current_sample_set(sc, sample);
    av_log(s, AV_LOG_TRACE, "stream %d, found sample %d\n", st->index, sc->current_sample);
    /* adjust ctts index */
    if (sc->ctts_data) {
        time_sample = 0;
        for (i = 0; i < sc->ctts_count; i++) {
            int next = time_sample + sc->ctts_data[i].count;
            if (next > sc->current_sample) {
                sc->ctts_index = i;
                sc->ctts_sample = sc->current_sample - time_sample;
                break;
            }
            time_sample = next;
        }
    }

    /* adjust stsd index */
    if (sc->chunk_count) {
        time_sample = 0;
        for (i = 0; i < sc->stsc_count; i++) {
            int64_t next = time_sample + mov_get_stsc_samples(sc, i);
            if (next > sc->current_sample) {
                sc->stsc_index = i;
                sc->stsc_sample = sc->current_sample - time_sample;
                break;
            }
            av_assert0(next == (int)next);
            time_sample = next;
        }
    }

    return sample;
}

static int64_t mov_get_skip_samples(AVStream *st, int sample)
{
    MOVStreamContext *sc = st->priv_data;
    FFStream *const sti = ffstream(st);
    int64_t first_ts = sti->index_entries[0].timestamp;
    int64_t ts = sti->index_entries[sample].timestamp;
    int64_t off;

    if (st->codecpar->codec_type != AVMEDIA_TYPE_AUDIO)
        return 0;

    /* compute skip samples according to stream start_pad, seek ts and first ts */
    off = av_rescale_q(ts - first_ts, st->time_base,
                       (AVRational){1, st->codecpar->sample_rate});
    return FFMAX(sc->start_pad - off, 0);
}

static int mov_read_seek(AVFormatContext *s, int stream_index, int64_t sample_time, int flags)
{
    MOVContext *mc = s->priv_data;
    AVStream *st;
    FFStream *sti;
    int sample;
    int i;

    if (stream_index >= s->nb_streams)
        return AVERROR_INVALIDDATA;

    st = s->streams[stream_index];
    sti = ffstream(st);
    sample = mov_seek_stream(s, st, sample_time, flags);
    if (sample < 0)
        return sample;

    if (mc->seek_individually) {
        /* adjust seek timestamp to found sample timestamp */
        int64_t seek_timestamp = sti->index_entries[sample].timestamp;
        sti->skip_samples = mov_get_skip_samples(st, sample);

        for (i = 0; i < s->nb_streams; i++) {
            AVStream *const st  = s->streams[i];
            FFStream *const sti = ffstream(st);
            int64_t timestamp;

            if (stream_index == i)
                continue;

            timestamp = av_rescale_q(seek_timestamp, s->streams[stream_index]->time_base, st->time_base);
            sample = mov_seek_stream(s, st, timestamp, flags);
            if (sample >= 0)
                sti->skip_samples = mov_get_skip_samples(st, sample);
        }
    } else {
        for (i = 0; i < s->nb_streams; i++) {
            MOVStreamContext *sc;
            st = s->streams[i];
            sc = st->priv_data;
            mov_current_sample_set(sc, 0);
        }
        while (1) {
            MOVStreamContext *sc;
            AVIndexEntry *entry = mov_find_next_sample(s, &st);
            if (!entry)
                return AVERROR_INVALIDDATA;
            sc = st->priv_data;
            if (sc->ffindex == stream_index && sc->current_sample == sample)
                break;
            mov_current_sample_inc(sc);
        }
    }
    return 0;
}

#define OFFSET(x) offsetof(MOVContext, x)
#define FLAGS AV_OPT_FLAG_VIDEO_PARAM | AV_OPT_FLAG_DECODING_PARAM
static const AVOption mov_options[] = {
    {"use_absolute_path",
        "allow using absolute path when opening alias, this is a possible security issue",
        OFFSET(use_absolute_path), AV_OPT_TYPE_BOOL, {.i64 = 0},
        0, 1, FLAGS},
    {"seek_streams_individually",
        "Seek each stream individually to the closest point",
        OFFSET(seek_individually), AV_OPT_TYPE_BOOL, { .i64 = 1 },
        0, 1, FLAGS},
    {"ignore_editlist", "Ignore the edit list atom.", OFFSET(ignore_editlist), AV_OPT_TYPE_BOOL, {.i64 = 0},
        0, 1, FLAGS},
    {"advanced_editlist",
        "Modify the AVIndex according to the editlists. Use this option to decode in the order specified by the edits.",
        OFFSET(advanced_editlist), AV_OPT_TYPE_BOOL, {.i64 = 1},
        0, 1, FLAGS},
    {"ignore_chapters", "", OFFSET(ignore_chapters), AV_OPT_TYPE_BOOL, {.i64 = 0},
        0, 1, FLAGS},
    {"use_mfra_for",
        "use mfra for fragment timestamps",
        OFFSET(use_mfra_for), AV_OPT_TYPE_INT, {.i64 = FF_MOV_FLAG_MFRA_AUTO},
        -1, FF_MOV_FLAG_MFRA_PTS, FLAGS,
        .unit = "use_mfra_for"},
    {"auto", "auto", 0, AV_OPT_TYPE_CONST, {.i64 = FF_MOV_FLAG_MFRA_AUTO}, 0, 0,
        FLAGS, .unit = "use_mfra_for" },
    {"dts", "dts", 0, AV_OPT_TYPE_CONST, {.i64 = FF_MOV_FLAG_MFRA_DTS}, 0, 0,
        FLAGS, .unit = "use_mfra_for" },
    {"pts", "pts", 0, AV_OPT_TYPE_CONST, {.i64 = FF_MOV_FLAG_MFRA_PTS}, 0, 0,
        FLAGS, .unit = "use_mfra_for" },
    {"use_tfdt", "use tfdt for fragment timestamps", OFFSET(use_tfdt), AV_OPT_TYPE_BOOL, {.i64 = 1},
        0, 1, FLAGS},
    { "export_all", "Export unrecognized metadata entries", OFFSET(export_all),
        AV_OPT_TYPE_BOOL, { .i64 = 0 }, 0, 1, .flags = FLAGS },
    { "export_xmp", "Export full XMP metadata", OFFSET(export_xmp),
        AV_OPT_TYPE_BOOL, { .i64 = 0 }, 0, 1, .flags = FLAGS },
    { "activation_bytes", "Secret bytes for Audible AAX files", OFFSET(activation_bytes),
        AV_OPT_TYPE_BINARY, .flags = AV_OPT_FLAG_DECODING_PARAM },
    { "audible_key", "AES-128 Key for Audible AAXC files", OFFSET(audible_key),
        AV_OPT_TYPE_BINARY, .flags = AV_OPT_FLAG_DECODING_PARAM },
    { "audible_iv", "AES-128 IV for Audible AAXC files", OFFSET(audible_iv),
        AV_OPT_TYPE_BINARY, .flags = AV_OPT_FLAG_DECODING_PARAM },
    { "audible_fixed_key", // extracted from libAAX_SDK.so and AAXSDKWin.dll files!
        "Fixed key used for handling Audible AAX files", OFFSET(audible_fixed_key),
        AV_OPT_TYPE_BINARY, {.str="77214d4b196a87cd520045fd20a51d67"},
        .flags = AV_OPT_FLAG_DECODING_PARAM },
    { "decryption_key", "The media decryption key (hex)", OFFSET(decryption_key), AV_OPT_TYPE_BINARY, .flags = AV_OPT_FLAG_DECODING_PARAM },
    { "enable_drefs", "Enable external track support.", OFFSET(enable_drefs), AV_OPT_TYPE_BOOL,
        {.i64 = 0}, 0, 1, FLAGS },
    { "max_stts_delta", "treat offsets above this value as invalid", OFFSET(max_stts_delta), AV_OPT_TYPE_INT, {.i64 = UINT_MAX-48000*10 }, 0, UINT_MAX, .flags = AV_OPT_FLAG_DECODING_PARAM },
    { "interleaved_read", "Interleave packets from multiple tracks at demuxer level", OFFSET(interleaved_read), AV_OPT_TYPE_BOOL, {.i64 = 1 }, 0, 1, .flags = AV_OPT_FLAG_DECODING_PARAM },

    { NULL },
};

static const AVClass mov_class = {
    .class_name = "mov,mp4,m4a,3gp,3g2,mj2",
    .item_name  = av_default_item_name,
    .option     = mov_options,
    .version    = LIBAVUTIL_VERSION_INT,
};

const FFInputFormat ff_mov_demuxer = {
    .p.name         = "mov,mp4,m4a,3gp,3g2,mj2",
    .p.long_name    = NULL_IF_CONFIG_SMALL("QuickTime / MOV"),
    .p.priv_class   = &mov_class,
    .p.extensions   = "mov,mp4,m4a,3gp,3g2,mj2,psp,m4b,ism,ismv,isma,f4v,avif,heic,heif",
    .p.flags        = AVFMT_NO_BYTE_SEEK | AVFMT_SEEK_TO_PTS | AVFMT_SHOW_IDS,
    .priv_data_size = sizeof(MOVContext),
    .flags_internal = FF_INFMT_FLAG_INIT_CLEANUP,
    .read_probe     = mov_probe,
    .read_header    = mov_read_header,
    .read_packet    = mov_read_packet,
    .read_close     = mov_read_close,
    .read_seek      = mov_read_seek,
};<|MERGE_RESOLUTION|>--- conflicted
+++ resolved
@@ -2289,11 +2289,7 @@
         return AVERROR_INVALIDDATA;
 
     if (atom.type == MKTAG('v','v','c','C')) {
-<<<<<<< HEAD
-        avio_rb32(pb);
-=======
         avio_skip(pb, 4);
->>>>>>> 2d33d6bf
         atom.size -= 4;
     }
 
