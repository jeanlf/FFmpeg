--- conflicted
+++ resolved
@@ -107,15 +107,8 @@
                                   uint8_t *prev, uint8_t *cur, uint8_t *next,
                                   int w, int prefs, int mrefs, int parity, int mode)
 {
-<<<<<<< HEAD
     uint8_t tmp[5*16];
     uint8_t *tmpA= (uint8_t*)(((uint64_t)(tmp+15)) & ~15);
-=======
-    DECLARE_ALIGNED(16, uint8_t, tmp0)[16];
-    DECLARE_ALIGNED(16, uint8_t, tmp1)[16];
-    DECLARE_ALIGNED(16, uint8_t, tmp2)[16];
-    DECLARE_ALIGNED(16, uint8_t, tmp3)[16];
->>>>>>> c57fe49d
     int x;
 
 #define FILTER\
