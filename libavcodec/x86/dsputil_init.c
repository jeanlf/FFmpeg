/*
 * Copyright (c) 2000, 2001 Fabrice Bellard
 * Copyright (c) 2002-2004 Michael Niedermayer <michaelni@gmx.at>
 *
 * This file is part of FFmpeg.
 *
 * FFmpeg is free software; you can redistribute it and/or
 * modify it under the terms of the GNU Lesser General Public
 * License as published by the Free Software Foundation; either
 * version 2.1 of the License, or (at your option) any later version.
 *
 * FFmpeg is distributed in the hope that it will be useful,
 * but WITHOUT ANY WARRANTY; without even the implied warranty of
 * MERCHANTABILITY or FITNESS FOR A PARTICULAR PURPOSE.  See the GNU
 * Lesser General Public License for more details.
 *
 * You should have received a copy of the GNU Lesser General Public
 * License along with FFmpeg; if not, write to the Free Software
 * Foundation, Inc., 51 Franklin Street, Fifth Floor, Boston, MA 02110-1301 USA
 */

#include "config.h"
#include "libavutil/attributes.h"
#include "libavutil/cpu.h"
#include "libavutil/x86/asm.h"
#include "libavcodec/dsputil.h"
#include "libavcodec/simple_idct.h"
#include "dsputil_x86.h"
#include "idct_xvid.h"

void ff_put_pixels8_l2_mmxext(uint8_t *dst, uint8_t *src1, uint8_t *src2,
                              int dstStride, int src1Stride, int h);
void ff_put_no_rnd_pixels8_l2_mmxext(uint8_t *dst, uint8_t *src1,
                                     uint8_t *src2, int dstStride,
                                     int src1Stride, int h);
void ff_avg_pixels8_l2_mmxext(uint8_t *dst, uint8_t *src1, uint8_t *src2,
                              int dstStride, int src1Stride, int h);
void ff_put_pixels16_l2_mmxext(uint8_t *dst, uint8_t *src1, uint8_t *src2,
                               int dstStride, int src1Stride, int h);
void ff_avg_pixels16_l2_mmxext(uint8_t *dst, uint8_t *src1, uint8_t *src2,
                               int dstStride, int src1Stride, int h);
void ff_put_no_rnd_pixels16_l2_mmxext(uint8_t *dst, uint8_t *src1, uint8_t *src2,
                                      int dstStride, int src1Stride, int h);
void ff_put_mpeg4_qpel16_h_lowpass_mmxext(uint8_t *dst, uint8_t *src,
                                         int dstStride, int srcStride, int h);
void ff_avg_mpeg4_qpel16_h_lowpass_mmxext(uint8_t *dst, uint8_t *src,
                                         int dstStride, int srcStride, int h);
void ff_put_no_rnd_mpeg4_qpel16_h_lowpass_mmxext(uint8_t *dst, uint8_t *src,
                                                 int dstStride, int srcStride,
                                                 int h);
void ff_put_mpeg4_qpel8_h_lowpass_mmxext(uint8_t *dst, uint8_t *src,
                                        int dstStride, int srcStride, int h);
void ff_avg_mpeg4_qpel8_h_lowpass_mmxext(uint8_t *dst, uint8_t *src,
                                        int dstStride, int srcStride, int h);
void ff_put_no_rnd_mpeg4_qpel8_h_lowpass_mmxext(uint8_t *dst, uint8_t *src,
                                                int dstStride, int srcStride,
                                                int h);
void ff_put_mpeg4_qpel16_v_lowpass_mmxext(uint8_t *dst, uint8_t *src,
                                         int dstStride, int srcStride);
void ff_avg_mpeg4_qpel16_v_lowpass_mmxext(uint8_t *dst, uint8_t *src,
                                         int dstStride, int srcStride);
void ff_put_no_rnd_mpeg4_qpel16_v_lowpass_mmxext(uint8_t *dst, uint8_t *src,
                                                 int dstStride, int srcStride);
void ff_put_mpeg4_qpel8_v_lowpass_mmxext(uint8_t *dst, uint8_t *src,
                                        int dstStride, int srcStride);
void ff_avg_mpeg4_qpel8_v_lowpass_mmxext(uint8_t *dst, uint8_t *src,
                                        int dstStride, int srcStride);
void ff_put_no_rnd_mpeg4_qpel8_v_lowpass_mmxext(uint8_t *dst, uint8_t *src,
                                                int dstStride, int srcStride);
#define ff_put_no_rnd_pixels16_mmxext ff_put_pixels16_mmxext
#define ff_put_no_rnd_pixels8_mmxext ff_put_pixels8_mmxext

void ff_h263_v_loop_filter_mmx(uint8_t *src, int stride, int qscale);
void ff_h263_h_loop_filter_mmx(uint8_t *src, int stride, int qscale);

int32_t ff_scalarproduct_int16_mmxext(const int16_t *v1, const int16_t *v2,
                                      int order);
int32_t ff_scalarproduct_int16_sse2(const int16_t *v1, const int16_t *v2,
                                    int order);
int32_t ff_scalarproduct_and_madd_int16_mmxext(int16_t *v1, const int16_t *v2,
                                               const int16_t *v3,
                                               int order, int mul);
int32_t ff_scalarproduct_and_madd_int16_sse2(int16_t *v1, const int16_t *v2,
                                             const int16_t *v3,
                                             int order, int mul);
int32_t ff_scalarproduct_and_madd_int16_ssse3(int16_t *v1, const int16_t *v2,
                                              const int16_t *v3,
                                              int order, int mul);

void ff_apply_window_int16_round_mmxext(int16_t *output, const int16_t *input,
                                        const int16_t *window, unsigned int len);
void ff_apply_window_int16_round_sse2(int16_t *output, const int16_t *input,
                                      const int16_t *window, unsigned int len);
void ff_apply_window_int16_mmxext(int16_t *output, const int16_t *input,
                                  const int16_t *window, unsigned int len);
void ff_apply_window_int16_sse2(int16_t *output, const int16_t *input,
                                const int16_t *window, unsigned int len);
void ff_apply_window_int16_ssse3(int16_t *output, const int16_t *input,
                                 const int16_t *window, unsigned int len);
void ff_apply_window_int16_ssse3_atom(int16_t *output, const int16_t *input,
                                      const int16_t *window, unsigned int len);

void ff_bswap32_buf_ssse3(uint32_t *dst, const uint32_t *src, int w);
void ff_bswap32_buf_sse2(uint32_t *dst, const uint32_t *src, int w);

void ff_add_hfyu_median_prediction_mmxext(uint8_t *dst, const uint8_t *top,
                                          const uint8_t *diff, int w,
                                          int *left, int *left_top);
int  ff_add_hfyu_left_prediction_ssse3(uint8_t *dst, const uint8_t *src,
                                       int w, int left);
int  ff_add_hfyu_left_prediction_sse4(uint8_t *dst, const uint8_t *src,
                                      int w, int left);

void ff_vector_clip_int32_mmx     (int32_t *dst, const int32_t *src,
                                   int32_t min, int32_t max, unsigned int len);
void ff_vector_clip_int32_sse2    (int32_t *dst, const int32_t *src,
                                   int32_t min, int32_t max, unsigned int len);
void ff_vector_clip_int32_int_sse2(int32_t *dst, const int32_t *src,
                                   int32_t min, int32_t max, unsigned int len);
void ff_vector_clip_int32_sse4    (int32_t *dst, const int32_t *src,
                                   int32_t min, int32_t max, unsigned int len);

#if HAVE_YASM

PIXELS16(static, ff_avg, , , _mmxext)
PIXELS16(static, ff_put, , , _mmxext)

#define QPEL_OP(OPNAME, RND, MMX)                                       \
static void OPNAME ## qpel8_mc00_ ## MMX (uint8_t *dst, uint8_t *src,   \
                                          ptrdiff_t stride)             \
{                                                                       \
    ff_ ## OPNAME ## pixels8_ ## MMX(dst, src, stride, 8);              \
}                                                                       \
                                                                        \
static void OPNAME ## qpel8_mc10_ ## MMX(uint8_t *dst, uint8_t *src,    \
                                         ptrdiff_t stride)              \
{                                                                       \
    uint64_t temp[8];                                                   \
    uint8_t * const half = (uint8_t*)temp;                              \
    ff_put ## RND ## mpeg4_qpel8_h_lowpass_ ## MMX(half, src, 8,        \
                                                   stride, 8);          \
    ff_ ## OPNAME ## pixels8_l2_ ## MMX(dst, src, half,                 \
                                        stride, stride, 8);             \
}                                                                       \
                                                                        \
static void OPNAME ## qpel8_mc20_ ## MMX(uint8_t *dst, uint8_t *src,    \
                                         ptrdiff_t stride)              \
{                                                                       \
    ff_ ## OPNAME ## mpeg4_qpel8_h_lowpass_ ## MMX(dst, src, stride,    \
                                                   stride, 8);          \
}                                                                       \
                                                                        \
static void OPNAME ## qpel8_mc30_ ## MMX(uint8_t *dst, uint8_t *src,    \
                                         ptrdiff_t stride)              \
{                                                                       \
    uint64_t temp[8];                                                   \
    uint8_t * const half = (uint8_t*)temp;                              \
    ff_put ## RND ## mpeg4_qpel8_h_lowpass_ ## MMX(half, src, 8,        \
                                                   stride, 8);          \
    ff_ ## OPNAME ## pixels8_l2_ ## MMX(dst, src + 1, half, stride,     \
                                        stride, 8);                     \
}                                                                       \
                                                                        \
static void OPNAME ## qpel8_mc01_ ## MMX(uint8_t *dst, uint8_t *src,    \
                                         ptrdiff_t stride)              \
{                                                                       \
    uint64_t temp[8];                                                   \
    uint8_t * const half = (uint8_t*)temp;                              \
    ff_put ## RND ## mpeg4_qpel8_v_lowpass_ ## MMX(half, src,           \
                                                   8, stride);          \
    ff_ ## OPNAME ## pixels8_l2_ ## MMX(dst, src, half,                 \
                                        stride, stride, 8);             \
}                                                                       \
                                                                        \
static void OPNAME ## qpel8_mc02_ ## MMX(uint8_t *dst, uint8_t *src,    \
                                         ptrdiff_t stride)              \
{                                                                       \
    ff_ ## OPNAME ## mpeg4_qpel8_v_lowpass_ ## MMX(dst, src,            \
                                                   stride, stride);     \
}                                                                       \
                                                                        \
static void OPNAME ## qpel8_mc03_ ## MMX(uint8_t *dst, uint8_t *src,    \
                                         ptrdiff_t stride)              \
{                                                                       \
    uint64_t temp[8];                                                   \
    uint8_t * const half = (uint8_t*)temp;                              \
    ff_put ## RND ## mpeg4_qpel8_v_lowpass_ ## MMX(half, src,           \
                                                   8, stride);          \
    ff_ ## OPNAME ## pixels8_l2_ ## MMX(dst, src + stride, half, stride,\
                                        stride, 8);                     \
}                                                                       \
                                                                        \
static void OPNAME ## qpel8_mc11_ ## MMX(uint8_t *dst, uint8_t *src,    \
                                         ptrdiff_t stride)              \
{                                                                       \
    uint64_t half[8 + 9];                                               \
    uint8_t * const halfH  = ((uint8_t*)half) + 64;                     \
    uint8_t * const halfHV = ((uint8_t*)half);                          \
    ff_put ## RND ## mpeg4_qpel8_h_lowpass_ ## MMX(halfH, src, 8,       \
                                                   stride, 9);          \
    ff_put ## RND ## pixels8_l2_ ## MMX(halfH, src, halfH, 8,           \
                                        stride, 9);                     \
    ff_put ## RND ## mpeg4_qpel8_v_lowpass_ ## MMX(halfHV, halfH, 8, 8);\
    ff_ ## OPNAME ## pixels8_l2_ ## MMX(dst, halfH, halfHV,             \
                                        stride, 8, 8);                  \
}                                                                       \
                                                                        \
static void OPNAME ## qpel8_mc31_ ## MMX(uint8_t *dst, uint8_t *src,    \
                                         ptrdiff_t stride)              \
{                                                                       \
    uint64_t half[8 + 9];                                               \
    uint8_t * const halfH  = ((uint8_t*)half) + 64;                     \
    uint8_t * const halfHV = ((uint8_t*)half);                          \
    ff_put ## RND ## mpeg4_qpel8_h_lowpass_ ## MMX(halfH, src, 8,       \
                                                   stride, 9);          \
    ff_put ## RND ## pixels8_l2_ ## MMX(halfH, src + 1, halfH, 8,       \
                                        stride, 9);                     \
    ff_put ## RND ## mpeg4_qpel8_v_lowpass_ ## MMX(halfHV, halfH, 8, 8);\
    ff_ ## OPNAME ## pixels8_l2_ ## MMX(dst, halfH, halfHV,             \
                                        stride, 8, 8);                  \
}                                                                       \
                                                                        \
static void OPNAME ## qpel8_mc13_ ## MMX(uint8_t *dst, uint8_t *src,    \
                                         ptrdiff_t stride)              \
{                                                                       \
    uint64_t half[8 + 9];                                               \
    uint8_t * const halfH  = ((uint8_t*)half) + 64;                     \
    uint8_t * const halfHV = ((uint8_t*)half);                          \
    ff_put ## RND ## mpeg4_qpel8_h_lowpass_ ## MMX(halfH, src, 8,       \
                                                   stride, 9);          \
    ff_put ## RND ## pixels8_l2_ ## MMX(halfH, src, halfH, 8,           \
                                        stride, 9);                     \
    ff_put ## RND ## mpeg4_qpel8_v_lowpass_ ## MMX(halfHV, halfH, 8, 8);\
    ff_ ## OPNAME ## pixels8_l2_ ## MMX(dst, halfH + 8, halfHV,         \
                                        stride, 8, 8);                  \
}                                                                       \
                                                                        \
static void OPNAME ## qpel8_mc33_ ## MMX(uint8_t *dst, uint8_t *src,    \
                                         ptrdiff_t stride)              \
{                                                                       \
    uint64_t half[8 + 9];                                               \
    uint8_t * const halfH  = ((uint8_t*)half) + 64;                     \
    uint8_t * const halfHV = ((uint8_t*)half);                          \
    ff_put ## RND ## mpeg4_qpel8_h_lowpass_ ## MMX(halfH, src, 8,       \
                                                   stride, 9);          \
    ff_put ## RND ## pixels8_l2_ ## MMX(halfH, src + 1, halfH, 8,       \
                                        stride, 9);                     \
    ff_put ## RND ## mpeg4_qpel8_v_lowpass_ ## MMX(halfHV, halfH, 8, 8);\
    ff_ ## OPNAME ## pixels8_l2_ ## MMX(dst, halfH + 8, halfHV,         \
                                        stride, 8, 8);                  \
}                                                                       \
                                                                        \
static void OPNAME ## qpel8_mc21_ ## MMX(uint8_t *dst, uint8_t *src,    \
                                         ptrdiff_t stride)              \
{                                                                       \
    uint64_t half[8 + 9];                                               \
    uint8_t * const halfH  = ((uint8_t*)half) + 64;                     \
    uint8_t * const halfHV = ((uint8_t*)half);                          \
    ff_put ## RND ## mpeg4_qpel8_h_lowpass_ ## MMX(halfH, src, 8,       \
                                                   stride, 9);          \
    ff_put ## RND ## mpeg4_qpel8_v_lowpass_ ## MMX(halfHV, halfH, 8, 8);\
    ff_ ## OPNAME ## pixels8_l2_ ## MMX(dst, halfH, halfHV,             \
                                        stride, 8, 8);                  \
}                                                                       \
                                                                        \
static void OPNAME ## qpel8_mc23_ ## MMX(uint8_t *dst, uint8_t *src,    \
                                         ptrdiff_t stride)              \
{                                                                       \
    uint64_t half[8 + 9];                                               \
    uint8_t * const halfH  = ((uint8_t*)half) + 64;                     \
    uint8_t * const halfHV = ((uint8_t*)half);                          \
    ff_put ## RND ## mpeg4_qpel8_h_lowpass_ ## MMX(halfH, src, 8,       \
                                                   stride, 9);          \
    ff_put ## RND ## mpeg4_qpel8_v_lowpass_ ## MMX(halfHV, halfH, 8, 8);\
    ff_ ## OPNAME ## pixels8_l2_ ## MMX(dst, halfH + 8, halfHV,         \
                                        stride, 8, 8);                  \
}                                                                       \
                                                                        \
static void OPNAME ## qpel8_mc12_ ## MMX(uint8_t *dst, uint8_t *src,    \
                                         ptrdiff_t stride)              \
{                                                                       \
    uint64_t half[8 + 9];                                               \
    uint8_t * const halfH = ((uint8_t*)half);                           \
    ff_put ## RND ## mpeg4_qpel8_h_lowpass_ ## MMX(halfH, src, 8,       \
                                                   stride, 9);          \
    ff_put ## RND ## pixels8_l2_ ## MMX(halfH, src, halfH,              \
                                        8, stride, 9);                  \
    ff_ ## OPNAME ## mpeg4_qpel8_v_lowpass_ ## MMX(dst, halfH,          \
                                                   stride, 8);          \
}                                                                       \
                                                                        \
static void OPNAME ## qpel8_mc32_ ## MMX(uint8_t *dst, uint8_t *src,    \
                                         ptrdiff_t stride)              \
{                                                                       \
    uint64_t half[8 + 9];                                               \
    uint8_t * const halfH = ((uint8_t*)half);                           \
    ff_put ## RND ## mpeg4_qpel8_h_lowpass_ ## MMX(halfH, src, 8,       \
                                                   stride, 9);          \
    ff_put ## RND ## pixels8_l2_ ## MMX(halfH, src + 1, halfH, 8,       \
                                        stride, 9);                     \
    ff_ ## OPNAME ## mpeg4_qpel8_v_lowpass_ ## MMX(dst, halfH,          \
                                                   stride, 8);          \
}                                                                       \
                                                                        \
static void OPNAME ## qpel8_mc22_ ## MMX(uint8_t *dst, uint8_t *src,    \
                                         ptrdiff_t stride)              \
{                                                                       \
    uint64_t half[9];                                                   \
    uint8_t * const halfH = ((uint8_t*)half);                           \
    ff_put ## RND ## mpeg4_qpel8_h_lowpass_ ## MMX(halfH, src, 8,       \
                                                   stride, 9);          \
    ff_ ## OPNAME ## mpeg4_qpel8_v_lowpass_ ## MMX(dst, halfH,          \
                                                   stride, 8);          \
}                                                                       \
                                                                        \
static void OPNAME ## qpel16_mc00_ ## MMX (uint8_t *dst, uint8_t *src,  \
                                           ptrdiff_t stride)            \
{                                                                       \
    ff_ ## OPNAME ## pixels16_ ## MMX(dst, src, stride, 16);            \
}                                                                       \
                                                                        \
static void OPNAME ## qpel16_mc10_ ## MMX(uint8_t *dst, uint8_t *src,   \
                                          ptrdiff_t stride)             \
{                                                                       \
    uint64_t temp[32];                                                  \
    uint8_t * const half = (uint8_t*)temp;                              \
    ff_put ## RND ## mpeg4_qpel16_h_lowpass_ ## MMX(half, src, 16,      \
                                                    stride, 16);        \
    ff_ ## OPNAME ## pixels16_l2_ ## MMX(dst, src, half, stride,        \
                                         stride, 16);                   \
}                                                                       \
                                                                        \
static void OPNAME ## qpel16_mc20_ ## MMX(uint8_t *dst, uint8_t *src,   \
                                          ptrdiff_t stride)             \
{                                                                       \
    ff_ ## OPNAME ## mpeg4_qpel16_h_lowpass_ ## MMX(dst, src,           \
                                                    stride, stride, 16);\
}                                                                       \
                                                                        \
static void OPNAME ## qpel16_mc30_ ## MMX(uint8_t *dst, uint8_t *src,   \
                                          ptrdiff_t stride)             \
{                                                                       \
    uint64_t temp[32];                                                  \
    uint8_t * const half = (uint8_t*)temp;                              \
    ff_put ## RND ## mpeg4_qpel16_h_lowpass_ ## MMX(half, src, 16,      \
                                                    stride, 16);        \
    ff_ ## OPNAME ## pixels16_l2_ ## MMX(dst, src + 1, half,            \
                                         stride, stride, 16);           \
}                                                                       \
                                                                        \
static void OPNAME ## qpel16_mc01_ ## MMX(uint8_t *dst, uint8_t *src,   \
                                          ptrdiff_t stride)             \
{                                                                       \
    uint64_t temp[32];                                                  \
    uint8_t * const half = (uint8_t*)temp;                              \
    ff_put ## RND ## mpeg4_qpel16_v_lowpass_ ## MMX(half, src, 16,      \
                                                    stride);            \
    ff_ ## OPNAME ## pixels16_l2_ ## MMX(dst, src, half, stride,        \
                                         stride, 16);                   \
}                                                                       \
                                                                        \
static void OPNAME ## qpel16_mc02_ ## MMX(uint8_t *dst, uint8_t *src,   \
                                          ptrdiff_t stride)             \
{                                                                       \
    ff_ ## OPNAME ## mpeg4_qpel16_v_lowpass_ ## MMX(dst, src,           \
                                                    stride, stride);    \
}                                                                       \
                                                                        \
static void OPNAME ## qpel16_mc03_ ## MMX(uint8_t *dst, uint8_t *src,   \
                                          ptrdiff_t stride)             \
{                                                                       \
    uint64_t temp[32];                                                  \
    uint8_t * const half = (uint8_t*)temp;                              \
    ff_put ## RND ## mpeg4_qpel16_v_lowpass_ ## MMX(half, src, 16,      \
                                                    stride);            \
    ff_ ## OPNAME ## pixels16_l2_ ## MMX(dst, src+stride, half,         \
                                         stride, stride, 16);           \
}                                                                       \
                                                                        \
static void OPNAME ## qpel16_mc11_ ## MMX(uint8_t *dst, uint8_t *src,   \
                                          ptrdiff_t stride)             \
{                                                                       \
    uint64_t half[16 * 2 + 17 * 2];                                     \
    uint8_t * const halfH  = ((uint8_t*)half) + 256;                    \
    uint8_t * const halfHV = ((uint8_t*)half);                          \
    ff_put ## RND ## mpeg4_qpel16_h_lowpass_ ## MMX(halfH, src, 16,     \
                                                    stride, 17);        \
    ff_put ## RND ## pixels16_l2_ ## MMX(halfH, src, halfH, 16,         \
                                         stride, 17);                   \
    ff_put ## RND ## mpeg4_qpel16_v_lowpass_ ## MMX(halfHV, halfH,      \
                                                    16, 16);            \
    ff_ ## OPNAME ## pixels16_l2_ ## MMX(dst, halfH, halfHV,            \
                                         stride, 16, 16);               \
}                                                                       \
                                                                        \
static void OPNAME ## qpel16_mc31_ ## MMX(uint8_t *dst, uint8_t *src,   \
                                          ptrdiff_t stride)             \
{                                                                       \
    uint64_t half[16 * 2 + 17 * 2];                                     \
    uint8_t * const halfH  = ((uint8_t*)half) + 256;                    \
    uint8_t * const halfHV = ((uint8_t*)half);                          \
    ff_put ## RND ## mpeg4_qpel16_h_lowpass_ ## MMX(halfH, src, 16,     \
                                                    stride, 17);        \
    ff_put ## RND ## pixels16_l2_ ## MMX(halfH, src + 1, halfH, 16,     \
                                         stride, 17);                   \
    ff_put ## RND ## mpeg4_qpel16_v_lowpass_ ## MMX(halfHV, halfH,      \
                                                    16, 16);            \
    ff_ ## OPNAME ## pixels16_l2_ ## MMX(dst, halfH, halfHV,            \
                                         stride, 16, 16);               \
}                                                                       \
                                                                        \
static void OPNAME ## qpel16_mc13_ ## MMX(uint8_t *dst, uint8_t *src,   \
                                          ptrdiff_t stride)             \
{                                                                       \
    uint64_t half[16 * 2 + 17 * 2];                                     \
    uint8_t * const halfH  = ((uint8_t*)half) + 256;                    \
    uint8_t * const halfHV = ((uint8_t*)half);                          \
    ff_put ## RND ## mpeg4_qpel16_h_lowpass_ ## MMX(halfH, src, 16,     \
                                                    stride, 17);        \
    ff_put ## RND ## pixels16_l2_ ## MMX(halfH, src, halfH, 16,         \
                                         stride, 17);                   \
    ff_put ## RND ## mpeg4_qpel16_v_lowpass_ ## MMX(halfHV, halfH,      \
                                                    16, 16);            \
    ff_ ## OPNAME ## pixels16_l2_ ## MMX(dst, halfH + 16, halfHV,       \
                                         stride, 16, 16);               \
}                                                                       \
                                                                        \
static void OPNAME ## qpel16_mc33_ ## MMX(uint8_t *dst, uint8_t *src,   \
                                          ptrdiff_t stride)             \
{                                                                       \
    uint64_t half[16 * 2 + 17 * 2];                                     \
    uint8_t * const halfH  = ((uint8_t*)half) + 256;                    \
    uint8_t * const halfHV = ((uint8_t*)half);                          \
    ff_put ## RND ## mpeg4_qpel16_h_lowpass_ ## MMX(halfH, src, 16,     \
                                                    stride, 17);        \
    ff_put ## RND ## pixels16_l2_ ## MMX(halfH, src + 1, halfH, 16,     \
                                         stride, 17);                   \
    ff_put ## RND ## mpeg4_qpel16_v_lowpass_ ## MMX(halfHV, halfH,      \
                                                    16, 16);            \
    ff_ ## OPNAME ## pixels16_l2_ ## MMX(dst, halfH + 16, halfHV,       \
                                         stride, 16, 16);               \
}                                                                       \
                                                                        \
static void OPNAME ## qpel16_mc21_ ## MMX(uint8_t *dst, uint8_t *src,   \
                                          ptrdiff_t stride)             \
{                                                                       \
    uint64_t half[16 * 2 + 17 * 2];                                     \
    uint8_t * const halfH  = ((uint8_t*)half) + 256;                    \
    uint8_t * const halfHV = ((uint8_t*)half);                          \
    ff_put ## RND ## mpeg4_qpel16_h_lowpass_ ## MMX(halfH, src, 16,     \
                                                    stride, 17);        \
    ff_put ## RND ## mpeg4_qpel16_v_lowpass_ ## MMX(halfHV, halfH,      \
                                                    16, 16);            \
    ff_ ## OPNAME ## pixels16_l2_ ## MMX(dst, halfH, halfHV,            \
                                         stride, 16, 16);               \
}                                                                       \
                                                                        \
static void OPNAME ## qpel16_mc23_ ## MMX(uint8_t *dst, uint8_t *src,   \
                                          ptrdiff_t stride)             \
{                                                                       \
    uint64_t half[16 * 2 + 17 * 2];                                     \
    uint8_t * const halfH  = ((uint8_t*)half) + 256;                    \
    uint8_t * const halfHV = ((uint8_t*)half);                          \
    ff_put ## RND ## mpeg4_qpel16_h_lowpass_ ## MMX(halfH, src, 16,     \
                                                    stride, 17);        \
    ff_put ## RND ## mpeg4_qpel16_v_lowpass_ ## MMX(halfHV, halfH,      \
                                                    16, 16);            \
    ff_ ## OPNAME ## pixels16_l2_ ## MMX(dst, halfH + 16, halfHV,       \
                                         stride, 16, 16);               \
}                                                                       \
                                                                        \
static void OPNAME ## qpel16_mc12_ ## MMX(uint8_t *dst, uint8_t *src,   \
                                          ptrdiff_t stride)             \
{                                                                       \
    uint64_t half[17 * 2];                                              \
    uint8_t * const halfH = ((uint8_t*)half);                           \
    ff_put ## RND ## mpeg4_qpel16_h_lowpass_ ## MMX(halfH, src, 16,     \
                                                    stride, 17);        \
    ff_put ## RND ## pixels16_l2_ ## MMX(halfH, src, halfH, 16,         \
                                         stride, 17);                   \
    ff_ ## OPNAME ## mpeg4_qpel16_v_lowpass_ ## MMX(dst, halfH,         \
                                                    stride, 16);        \
}                                                                       \
                                                                        \
static void OPNAME ## qpel16_mc32_ ## MMX(uint8_t *dst, uint8_t *src,   \
                                          ptrdiff_t stride)             \
{                                                                       \
    uint64_t half[17 * 2];                                              \
    uint8_t * const halfH = ((uint8_t*)half);                           \
    ff_put ## RND ## mpeg4_qpel16_h_lowpass_ ## MMX(halfH, src, 16,     \
                                                    stride, 17);        \
    ff_put ## RND ## pixels16_l2_ ## MMX(halfH, src + 1, halfH, 16,     \
                                         stride, 17);                   \
    ff_ ## OPNAME ## mpeg4_qpel16_v_lowpass_ ## MMX(dst, halfH,         \
                                                    stride, 16);        \
}                                                                       \
                                                                        \
static void OPNAME ## qpel16_mc22_ ## MMX(uint8_t *dst, uint8_t *src,   \
                                          ptrdiff_t stride)             \
{                                                                       \
    uint64_t half[17 * 2];                                              \
    uint8_t * const halfH = ((uint8_t*)half);                           \
    ff_put ## RND ## mpeg4_qpel16_h_lowpass_ ## MMX(halfH, src, 16,     \
                                                    stride, 17);        \
    ff_ ## OPNAME ## mpeg4_qpel16_v_lowpass_ ## MMX(dst, halfH,         \
                                                    stride, 16);        \
}

QPEL_OP(put_,        _,        mmxext)
QPEL_OP(avg_,        _,        mmxext)
QPEL_OP(put_no_rnd_, _no_rnd_, mmxext)
#endif /* HAVE_YASM */

#define SET_QPEL_FUNCS(PFX, IDX, SIZE, CPU, PREFIX)                          \
    do {                                                                     \
    c->PFX ## _pixels_tab[IDX][ 0] = PREFIX ## PFX ## SIZE ## _mc00_ ## CPU; \
    c->PFX ## _pixels_tab[IDX][ 1] = PREFIX ## PFX ## SIZE ## _mc10_ ## CPU; \
    c->PFX ## _pixels_tab[IDX][ 2] = PREFIX ## PFX ## SIZE ## _mc20_ ## CPU; \
    c->PFX ## _pixels_tab[IDX][ 3] = PREFIX ## PFX ## SIZE ## _mc30_ ## CPU; \
    c->PFX ## _pixels_tab[IDX][ 4] = PREFIX ## PFX ## SIZE ## _mc01_ ## CPU; \
    c->PFX ## _pixels_tab[IDX][ 5] = PREFIX ## PFX ## SIZE ## _mc11_ ## CPU; \
    c->PFX ## _pixels_tab[IDX][ 6] = PREFIX ## PFX ## SIZE ## _mc21_ ## CPU; \
    c->PFX ## _pixels_tab[IDX][ 7] = PREFIX ## PFX ## SIZE ## _mc31_ ## CPU; \
    c->PFX ## _pixels_tab[IDX][ 8] = PREFIX ## PFX ## SIZE ## _mc02_ ## CPU; \
    c->PFX ## _pixels_tab[IDX][ 9] = PREFIX ## PFX ## SIZE ## _mc12_ ## CPU; \
    c->PFX ## _pixels_tab[IDX][10] = PREFIX ## PFX ## SIZE ## _mc22_ ## CPU; \
    c->PFX ## _pixels_tab[IDX][11] = PREFIX ## PFX ## SIZE ## _mc32_ ## CPU; \
    c->PFX ## _pixels_tab[IDX][12] = PREFIX ## PFX ## SIZE ## _mc03_ ## CPU; \
    c->PFX ## _pixels_tab[IDX][13] = PREFIX ## PFX ## SIZE ## _mc13_ ## CPU; \
    c->PFX ## _pixels_tab[IDX][14] = PREFIX ## PFX ## SIZE ## _mc23_ ## CPU; \
    c->PFX ## _pixels_tab[IDX][15] = PREFIX ## PFX ## SIZE ## _mc33_ ## CPU; \
    } while (0)

static av_cold void dsputil_init_mmx(DSPContext *c, AVCodecContext *avctx,
                                     int cpu_flags)
{
#if HAVE_MMX_INLINE
    const int high_bit_depth = avctx->bits_per_raw_sample > 8;

    c->put_pixels_clamped        = ff_put_pixels_clamped_mmx;
    c->put_signed_pixels_clamped = ff_put_signed_pixels_clamped_mmx;
    c->add_pixels_clamped        = ff_add_pixels_clamped_mmx;

    if (!high_bit_depth) {
        c->clear_block  = ff_clear_block_mmx;
        c->clear_blocks = ff_clear_blocks_mmx;
        c->draw_edges   = ff_draw_edges_mmx;
    }

#if CONFIG_VIDEODSP && (ARCH_X86_32 || !HAVE_YASM)
    c->gmc = ff_gmc_mmx;
#endif

    c->add_bytes = ff_add_bytes_mmx;
#endif /* HAVE_MMX_INLINE */

#if HAVE_MMX_EXTERNAL
    if (CONFIG_H263_DECODER || CONFIG_H263_ENCODER) {
        c->h263_v_loop_filter = ff_h263_v_loop_filter_mmx;
        c->h263_h_loop_filter = ff_h263_h_loop_filter_mmx;
    }

    c->vector_clip_int32 = ff_vector_clip_int32_mmx;
#endif /* HAVE_MMX_EXTERNAL */
}

static av_cold void dsputil_init_mmxext(DSPContext *c, AVCodecContext *avctx,
                                        int cpu_flags)
{
#if HAVE_MMXEXT_EXTERNAL
    SET_QPEL_FUNCS(avg_qpel,        0, 16, mmxext, );
    SET_QPEL_FUNCS(avg_qpel,        1,  8, mmxext, );

    SET_QPEL_FUNCS(put_qpel,        0, 16, mmxext, );
    SET_QPEL_FUNCS(put_qpel,        1,  8, mmxext, );
    SET_QPEL_FUNCS(put_no_rnd_qpel, 0, 16, mmxext, );
    SET_QPEL_FUNCS(put_no_rnd_qpel, 1,  8, mmxext, );

    /* slower than cmov version on AMD */
    if (!(cpu_flags & AV_CPU_FLAG_3DNOW))
        c->add_hfyu_median_prediction = ff_add_hfyu_median_prediction_mmxext;

    c->scalarproduct_int16          = ff_scalarproduct_int16_mmxext;
    c->scalarproduct_and_madd_int16 = ff_scalarproduct_and_madd_int16_mmxext;

    if (avctx->flags & CODEC_FLAG_BITEXACT) {
        c->apply_window_int16 = ff_apply_window_int16_mmxext;
    } else {
        c->apply_window_int16 = ff_apply_window_int16_round_mmxext;
    }
#endif /* HAVE_MMXEXT_EXTERNAL */
}

static av_cold void dsputil_init_sse(DSPContext *c, AVCodecContext *avctx,
                                     int cpu_flags)
{
#if HAVE_SSE_INLINE
    const int high_bit_depth = avctx->bits_per_raw_sample > 8;

    if (!high_bit_depth) {
        if (!(CONFIG_MPEG_XVMC_DECODER && avctx->xvmc_acceleration > 1)) {
            /* XvMCCreateBlocks() may not allocate 16-byte aligned blocks */
            c->clear_block  = ff_clear_block_sse;
            c->clear_blocks = ff_clear_blocks_sse;
        }
    }

    c->vector_clipf = ff_vector_clipf_sse;
#endif /* HAVE_SSE_INLINE */

#if HAVE_YASM
#if HAVE_INLINE_ASM && CONFIG_VIDEODSP
    c->gmc = ff_gmc_sse;
#endif
#endif /* HAVE_YASM */
}

static av_cold void dsputil_init_sse2(DSPContext *c, AVCodecContext *avctx,
                                      int cpu_flags)
{
#if HAVE_SSE2_INLINE
    const int high_bit_depth = avctx->bits_per_raw_sample > 8;

    if (!high_bit_depth && avctx->idct_algo == FF_IDCT_XVIDMMX && avctx->lowres == 0) {
        c->idct_put              = ff_idct_xvid_sse2_put;
        c->idct_add              = ff_idct_xvid_sse2_add;
        c->idct                  = ff_idct_xvid_sse2;
        c->idct_permutation_type = FF_SSE2_IDCT_PERM;
    }
#endif /* HAVE_SSE2_INLINE */

#if HAVE_SSE2_EXTERNAL
    c->scalarproduct_int16          = ff_scalarproduct_int16_sse2;
    c->scalarproduct_and_madd_int16 = ff_scalarproduct_and_madd_int16_sse2;
    if (cpu_flags & AV_CPU_FLAG_ATOM) {
        c->vector_clip_int32 = ff_vector_clip_int32_int_sse2;
    } else {
        c->vector_clip_int32 = ff_vector_clip_int32_sse2;
    }
    if (avctx->flags & CODEC_FLAG_BITEXACT) {
        c->apply_window_int16 = ff_apply_window_int16_sse2;
    } else if (!(cpu_flags & AV_CPU_FLAG_SSE2SLOW)) {
        c->apply_window_int16 = ff_apply_window_int16_round_sse2;
    }
    c->bswap_buf = ff_bswap32_buf_sse2;
#endif /* HAVE_SSE2_EXTERNAL */
}

static av_cold void dsputil_init_ssse3(DSPContext *c, AVCodecContext *avctx,
                                       int cpu_flags)
{
#if HAVE_SSSE3_EXTERNAL
    c->add_hfyu_left_prediction = ff_add_hfyu_left_prediction_ssse3;
    if (cpu_flags & AV_CPU_FLAG_SSE4) // not really SSE4, just slow on Conroe
        c->add_hfyu_left_prediction = ff_add_hfyu_left_prediction_sse4;

    if (cpu_flags & AV_CPU_FLAG_ATOM)
        c->apply_window_int16 = ff_apply_window_int16_ssse3_atom;
    else
        c->apply_window_int16 = ff_apply_window_int16_ssse3;
    if (!(cpu_flags & (AV_CPU_FLAG_SSE42 | AV_CPU_FLAG_3DNOW))) // cachesplit
        c->scalarproduct_and_madd_int16 = ff_scalarproduct_and_madd_int16_ssse3;
    c->bswap_buf = ff_bswap32_buf_ssse3;
#endif /* HAVE_SSSE3_EXTERNAL */
}

static av_cold void dsputil_init_sse4(DSPContext *c, AVCodecContext *avctx,
                                      int cpu_flags)
{
#if HAVE_SSE4_EXTERNAL
    c->vector_clip_int32 = ff_vector_clip_int32_sse4;
#endif /* HAVE_SSE4_EXTERNAL */
}

av_cold void ff_dsputil_init_mmx(DSPContext *c, AVCodecContext *avctx)
{
    int cpu_flags = av_get_cpu_flags();

#if HAVE_7REGS && HAVE_INLINE_ASM
    if (cpu_flags & AV_CPU_FLAG_CMOV)
        c->add_hfyu_median_prediction = ff_add_hfyu_median_prediction_cmov;
#endif

<<<<<<< HEAD
    if (mm_flags & AV_CPU_FLAG_MMX) {
#if HAVE_INLINE_ASM
        const int idct_algo = avctx->idct_algo;

        if (avctx->lowres == 0 && avctx->bits_per_raw_sample <= 8) {
            if (idct_algo == FF_IDCT_AUTO || idct_algo == FF_IDCT_SIMPLEMMX) {
                c->idct_put              = ff_simple_idct_put_mmx;
                c->idct_add              = ff_simple_idct_add_mmx;
                c->idct                  = ff_simple_idct_mmx;
                c->idct_permutation_type = FF_SIMPLE_IDCT_PERM;
            } else if (idct_algo == FF_IDCT_XVIDMMX) {
                if (mm_flags & AV_CPU_FLAG_SSE2) {
                    c->idct_put              = ff_idct_xvid_sse2_put;
                    c->idct_add              = ff_idct_xvid_sse2_add;
                    c->idct                  = ff_idct_xvid_sse2;
                    c->idct_permutation_type = FF_SSE2_IDCT_PERM;
                } else if (mm_flags & AV_CPU_FLAG_MMXEXT) {
                    c->idct_put              = ff_idct_xvid_mmxext_put;
                    c->idct_add              = ff_idct_xvid_mmxext_add;
                    c->idct                  = ff_idct_xvid_mmxext;
                } else {
                    c->idct_put              = ff_idct_xvid_mmx_put;
                    c->idct_add              = ff_idct_xvid_mmx_add;
                    c->idct                  = ff_idct_xvid_mmx;
                }
            }
        }
#endif /* HAVE_INLINE_ASM */

        dsputil_init_mmx(c, avctx, mm_flags);
    }
=======
    if (cpu_flags & AV_CPU_FLAG_MMX)
        dsputil_init_mmx(c, avctx, cpu_flags);
>>>>>>> 3ac7fa81

    if (cpu_flags & AV_CPU_FLAG_MMXEXT)
        dsputil_init_mmxext(c, avctx, cpu_flags);

    if (cpu_flags & AV_CPU_FLAG_SSE)
        dsputil_init_sse(c, avctx, cpu_flags);

    if (cpu_flags & AV_CPU_FLAG_SSE2)
        dsputil_init_sse2(c, avctx, cpu_flags);

    if (cpu_flags & AV_CPU_FLAG_SSSE3)
        dsputil_init_ssse3(c, avctx, cpu_flags);

    if (cpu_flags & AV_CPU_FLAG_SSE4)
        dsputil_init_sse4(c, avctx, cpu_flags);

    if (CONFIG_ENCODERS)
        ff_dsputilenc_init_mmx(c, avctx);
}<|MERGE_RESOLUTION|>--- conflicted
+++ resolved
@@ -681,8 +681,7 @@
         c->add_hfyu_median_prediction = ff_add_hfyu_median_prediction_cmov;
 #endif
 
-<<<<<<< HEAD
-    if (mm_flags & AV_CPU_FLAG_MMX) {
+    if (cpu_flags & AV_CPU_FLAG_MMX) {
 #if HAVE_INLINE_ASM
         const int idct_algo = avctx->idct_algo;
 
@@ -693,12 +692,12 @@
                 c->idct                  = ff_simple_idct_mmx;
                 c->idct_permutation_type = FF_SIMPLE_IDCT_PERM;
             } else if (idct_algo == FF_IDCT_XVIDMMX) {
-                if (mm_flags & AV_CPU_FLAG_SSE2) {
+                if (cpu_flags & AV_CPU_FLAG_SSE2) {
                     c->idct_put              = ff_idct_xvid_sse2_put;
                     c->idct_add              = ff_idct_xvid_sse2_add;
                     c->idct                  = ff_idct_xvid_sse2;
                     c->idct_permutation_type = FF_SSE2_IDCT_PERM;
-                } else if (mm_flags & AV_CPU_FLAG_MMXEXT) {
+                } else if (cpu_flags & AV_CPU_FLAG_MMXEXT) {
                     c->idct_put              = ff_idct_xvid_mmxext_put;
                     c->idct_add              = ff_idct_xvid_mmxext_add;
                     c->idct                  = ff_idct_xvid_mmxext;
@@ -711,12 +710,8 @@
         }
 #endif /* HAVE_INLINE_ASM */
 
-        dsputil_init_mmx(c, avctx, mm_flags);
+        dsputil_init_mmx(c, avctx, cpu_flags);
     }
-=======
-    if (cpu_flags & AV_CPU_FLAG_MMX)
-        dsputil_init_mmx(c, avctx, cpu_flags);
->>>>>>> 3ac7fa81
 
     if (cpu_flags & AV_CPU_FLAG_MMXEXT)
         dsputil_init_mmxext(c, avctx, cpu_flags);
