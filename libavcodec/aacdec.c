--- conflicted
+++ resolved
@@ -2173,7 +2173,7 @@
 
                 if (set_default_channel_config(ac->avctx, new_che_pos, 2)<0)
                     return -1;
-                if (output_configure(ac, ac->che_pos, new_che_pos, 2, OC_TRIAL_FRAME)<0)
+                if (output_configure(ac, new_che_pos, 2, OC_TRIAL_FRAME)<0)
                     return -1;
             }
             if (!(che=get_che(ac, elem_type, elem_id))) {
@@ -2215,18 +2215,11 @@
             if ((err = decode_pce(avctx, &ac->m4ac, new_che_pos, gb)))
                 break;
             if (ac->output_configured > OC_TRIAL_PCE)
-<<<<<<< HEAD
                 av_log(avctx, AV_LOG_INFO,
                        "Evaluating a further program_config_element.\n");
-            err = output_configure(ac, ac->che_pos, new_che_pos, 0, OC_TRIAL_PCE);
+            err = output_configure(ac, new_che_pos, 0, OC_TRIAL_PCE);
             if (!err)
                 ac->m4ac.chan_config = 0;
-=======
-                av_log(avctx, AV_LOG_ERROR,
-                       "Not evaluating a further program_config_element as this construct is dubious at best.\n");
-            else
-                err = output_configure(ac, new_che_pos, 0, OC_TRIAL_PCE);
->>>>>>> 38d55332
             break;
         }
 
