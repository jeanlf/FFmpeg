--- conflicted
+++ resolved
@@ -40,12 +40,7 @@
                                          H264Picture *pic, int n,
                                          int height, int y_offset, int list)
 {
-<<<<<<< HEAD
-    int raw_my             = h->mv_cache[list][scan8[n]][1];
-=======
     int raw_my             = sl->mv_cache[list][scan8[n]][1];
-    int filter_height_up   = (raw_my & 3) ? 2 : 0;
->>>>>>> e6287f07
     int filter_height_down = (raw_my & 3) ? 3 : 0;
     int full_my            = (raw_my >> 2) + y_offset;
     int bottom             = full_my + filter_height_down + height;
@@ -55,12 +50,8 @@
     return FFMAX(0, bottom);
 }
 
-<<<<<<< HEAD
-static inline void get_lowest_part_y(H264Context *h, int16_t refs[2][48], int n,
-=======
 static inline void get_lowest_part_y(H264Context *h, H264SliceContext *sl,
-                                     int refs[2][48], int n,
->>>>>>> e6287f07
+                                     int16_t refs[2][48], int n,
                                      int height, int y_offset, int list0,
                                      int list1, int *nrefs)
 {
