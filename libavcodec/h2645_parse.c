--- conflicted
+++ resolved
@@ -1,5 +1,5 @@
 /*
- * H.264/HEVC/VVC common parsing code
+ * H.264/HEVC common parsing code
  *
  * This file is part of FFmpeg.
  *
@@ -27,7 +27,6 @@
 #include "libavutil/mem.h"
 
 #include "bytestream.h"
-#include "vvc.h"
 #include "hevc.h"
 #include "h264.h"
 #include "h2645_parse.h"
@@ -152,15 +151,9 @@
     "STSA_NUT", // VVC_STSA_NUT
     "RADL_NUT", // VVC_RADL_NUT
     "RASL_NUT", // VVC_RASL_NUT
-<<<<<<< HEAD
-    "RSV_VCL_4", // VVC_RSV_VCL_4
-    "RSV_VCL_5", // VVC_RSV_VCL_5
-    "RSV_VCL_6", // VVC_RSV_VCL_6
-=======
     "RSV_VCL4", // VVC_RSV_VCL_4
     "RSV_VCL5", // VVC_RSV_VCL_5
     "RSV_VCL6", // VVC_RSV_VCL_6
->>>>>>> be8a4f80
     "IDR_W_RADL", // VVC_IDR_W_RADL
     "IDR_N_LP", // VVC_IDR_N_LP
     "CRA_NUT", // VVC_CRA_NUT
@@ -171,28 +164,12 @@
     "VPS_NUT", // VVC_VPS_NUT
     "SPS_NUT", // VVC_SPS_NUT
     "PPS_NUT", // VVC_PPS_NUT
-<<<<<<< HEAD
-    "PREFIX_APS_NUT",// VVC_PREFIX_APS_NUT
-    "SUFFIX_APS_NUT",// VVC_SUFFIX_APS_NUT
-=======
     "APS_PREFIX", // VVC_PREFIX_APS_NUT
     "APS_SUFFIX", // VVC_SUFFIX_APS_NUT
->>>>>>> be8a4f80
     "PH_NUT", // VVC_PH_NUT
     "AUD_NUT", // VVC_AUD_NUT
     "EOS_NUT", // VVC_EOS_NUT
     "EOB_NUT", // VVC_EOB_NUT
-<<<<<<< HEAD
-    "PREFIX_SEI_NUT",// VVC_PREFIX_SEI_NUT
-    "SUFFIX_SEI_NUT",// VVC_SUFFIX_SEI_NUT
-    "FD_NUT", // VVC_FD_NUT
-    "RSV_NVCL_26", // VVC_RSV_NVCL_26
-    "RSV_NVCL_27", // VVC_RSV_NVCL_27
-    "UNSPEC_28", // VVC_UNSPEC_28
-    "UNSPEC_29", // VVC_UNSPEC_29
-    "UNSPEC_30", // VVC_UNSPEC_30
-    "UNSPEC_31", // VVC_UNSPEC_31
-=======
     "SEI_PREFIX", // VVC_PREFIX_SEI_NUT
     "SEI_SUFFIX", // VVC_SUFFIX_SEI_NUT
     "FD_NUT", // VVC_FD_NUT
@@ -202,7 +179,6 @@
     "UNSPEC29", // VVC_UNSPEC_29
     "UNSPEC30", // VVC_UNSPEC_30
     "UNSPEC31", // VVC_UNSPEC_31
->>>>>>> be8a4f80
 };
 
 static const char *vvc_nal_unit_name(int nal_type)
@@ -378,11 +354,7 @@
         return AVERROR_INVALIDDATA;
 
     av_log(logctx, AV_LOG_DEBUG,
-<<<<<<< HEAD
-      "nal_unit_type: %d(%s), nuh_layer_id: %d, temporal_id: %d\n",
-=======
            "nal_unit_type: %d(%s), nuh_layer_id: %d, temporal_id: %d\n",
->>>>>>> be8a4f80
            nal->type, vvc_nal_unit_name(nal->type), nal->nuh_layer_id, nal->temporal_id);
 
     return 0;
@@ -603,10 +575,7 @@
 
         /* Reset type in case it contains a stale value from a previously parsed NAL */
         nal->type = 0;
-<<<<<<< HEAD
-=======
-
->>>>>>> be8a4f80
+
         if (codec_id == AV_CODEC_ID_VVC)
             ret = vvc_parse_nal_header(nal, logctx);
         else if (codec_id == AV_CODEC_ID_HEVC)
