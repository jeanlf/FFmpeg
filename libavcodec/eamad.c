/*
 * Electronic Arts Madcow Video Decoder
 * Copyright (c) 2007-2009 Peter Ross
 *
 * This file is part of FFmpeg.
 *
 * FFmpeg is free software; you can redistribute it and/or
 * modify it under the terms of the GNU Lesser General Public
 * License as published by the Free Software Foundation; either
 * version 2.1 of the License, or (at your option) any later version.
 *
 * FFmpeg is distributed in the hope that it will be useful,
 * but WITHOUT ANY WARRANTY; without even the implied warranty of
 * MERCHANTABILITY or FITNESS FOR A PARTICULAR PURPOSE.  See the GNU
 * Lesser General Public License for more details.
 *
 * You should have received a copy of the GNU Lesser General Public
 * License along with FFmpeg; if not, write to the Free Software
 * Foundation, Inc., 51 Franklin St, Fifth Floor, Boston, MA  02110-1301  USA
 */

/**
 * @file
 * Electronic Arts Madcow Video Decoder
 * @author Peter Ross <pross@xvid.org>
 *
 * @see technical details at
 * http://wiki.multimedia.cx/index.php?title=Electronic_Arts_MAD
 */

#include "avcodec.h"
#include "bytestream.h"
#include "get_bits.h"
#include "dsputil.h"
#include "aandcttab.h"
#include "mpeg12.h"
#include "mpeg12data.h"
#include "libavutil/imgutils.h"

#define EA_PREAMBLE_SIZE    8
#define MADk_TAG MKTAG('M', 'A', 'D', 'k')    /* MAD i-frame */
#define MADm_TAG MKTAG('M', 'A', 'D', 'm')    /* MAD p-frame */
#define MADe_TAG MKTAG('M', 'A', 'D', 'e')    /* MAD lqp-frame */

typedef struct MadContext {
    MpegEncContext s;
    AVFrame frame;
    AVFrame last_frame;
    void *bitstream_buf;
    unsigned int bitstream_buf_size;
    DECLARE_ALIGNED(16, DCTELEM, block)[64];
} MadContext;

static void bswap16_buf(uint16_t *dst, const uint16_t *src, int count)
{
    int i;
    for (i=0; i<count; i++)
        dst[i] = av_bswap16(src[i]);
}

static av_cold int decode_init(AVCodecContext *avctx)
{
    MadContext *t = avctx->priv_data;
    MpegEncContext *s = &t->s;
    s->avctx = avctx;
    avctx->pix_fmt = PIX_FMT_YUV420P;
    if (avctx->idct_algo == FF_IDCT_AUTO)
        avctx->idct_algo = FF_IDCT_EA;
    dsputil_init(&s->dsp, avctx);
    ff_init_scantable(s->dsp.idct_permutation, &s->intra_scantable, ff_zigzag_direct);
    ff_mpeg12_init_vlcs();
    return 0;
}

static inline void comp(unsigned char *dst, int dst_stride,
                        unsigned char *src, int src_stride, int add)
{
    int j, i;
    for (j=0; j<8; j++)
        for (i=0; i<8; i++)
            dst[j*dst_stride + i] = av_clip_uint8(src[j*src_stride + i] + add);
}

static inline void comp_block(MadContext *t, int mb_x, int mb_y,
                              int j, int mv_x, int mv_y, int add)
{
    MpegEncContext *s = &t->s;
    if (j < 4) {
        unsigned offset = (mb_y*16 + ((j&2)<<2) + mv_y)*t->last_frame.linesize[0] + mb_x*16 + ((j&1)<<3) + mv_x;
        if (offset >= (s->height - 7) * t->last_frame.linesize[0] - 7)
            return;
        comp(t->frame.data[0] + (mb_y*16 + ((j&2)<<2))*t->frame.linesize[0] + mb_x*16 + ((j&1)<<3),
             t->frame.linesize[0],
             t->last_frame.data[0] + offset,
             t->last_frame.linesize[0], add);
    } else if (!(s->avctx->flags & CODEC_FLAG_GRAY)) {
        int index = j - 3;
        unsigned offset = (mb_y * 8 + (mv_y/2))*t->last_frame.linesize[index] + mb_x * 8 + (mv_x/2);
        if (offset >= (s->height/2 - 7) * t->last_frame.linesize[index] - 7)
            return;
        comp(t->frame.data[index] + (mb_y*8)*t->frame.linesize[index] + mb_x * 8,
             t->frame.linesize[index],
             t->last_frame.data[index] + offset,
             t->last_frame.linesize[index], add);
    }
}

static inline void idct_put(MadContext *t, DCTELEM *block, int mb_x, int mb_y, int j)
{
    MpegEncContext *s = &t->s;
    if (j < 4) {
        s->dsp.idct_put(
            t->frame.data[0] + (mb_y*16 + ((j&2)<<2))*t->frame.linesize[0] + mb_x*16 + ((j&1)<<3),
            t->frame.linesize[0], block);
    } else if (!(s->avctx->flags & CODEC_FLAG_GRAY)) {
        int index = j - 3;
        s->dsp.idct_put(
            t->frame.data[index] + (mb_y*8)*t->frame.linesize[index] + mb_x*8,
            t->frame.linesize[index], block);
    }
}

static inline int decode_block_intra(MadContext * t, DCTELEM * block)
{
    MpegEncContext *s = &t->s;
    int level, i, j, run;
    RLTable *rl = &ff_rl_mpeg1;
    const uint8_t *scantable = s->intra_scantable.permutated;
    int16_t *quant_matrix = s->intra_matrix;

    block[0] = (128 + get_sbits(&s->gb, 8)) * quant_matrix[0];

    /* The RL decoder is derived from mpeg1_decode_block_intra;
       Escaped level and run values a decoded differently */
    i = 0;
    {
        OPEN_READER(re, &s->gb);
        /* now quantify & encode AC coefficients */
        for (;;) {
            UPDATE_CACHE(re, &s->gb);
            GET_RL_VLC(level, run, re, &s->gb, rl->rl_vlc[0], TEX_VLC_BITS, 2, 0);

            if (level == 127) {
                break;
            } else if (level != 0) {
                i += run;
                j = scantable[i];
                level = (level*quant_matrix[j]) >> 4;
                level = (level-1)|1;
                level = (level ^ SHOW_SBITS(re, &s->gb, 1)) - SHOW_SBITS(re, &s->gb, 1);
                LAST_SKIP_BITS(re, &s->gb, 1);
            } else {
                /* escape */
                UPDATE_CACHE(re, &s->gb);
                level = SHOW_SBITS(re, &s->gb, 10); SKIP_BITS(re, &s->gb, 10);

                UPDATE_CACHE(re, &s->gb);
                run = SHOW_UBITS(re, &s->gb, 6)+1; LAST_SKIP_BITS(re, &s->gb, 6);

                i += run;
                j = scantable[i];
                if (level < 0) {
                    level = -level;
                    level = (level*quant_matrix[j]) >> 4;
                    level = (level-1)|1;
                    level = -level;
                } else {
                    level = (level*quant_matrix[j]) >> 4;
                    level = (level-1)|1;
                }
            }
            if (i > 63) {
                av_log(s->avctx, AV_LOG_ERROR, "ac-tex damaged at %d %d\n", s->mb_x, s->mb_y);
                return -1;
            }

            block[j] = level;
        }
        CLOSE_READER(re, &s->gb);
    }
    return 0;
}

static int decode_motion(GetBitContext *gb)
{
    int value = 0;
    if (get_bits1(gb)) {
        if (get_bits1(gb))
            value = -17;
        value += get_bits(gb, 4) + 1;
    }
    return value;
}

static int decode_mb(MadContext *t, int inter)
{
    MpegEncContext *s = &t->s;
    int mv_map = 0;
    int mv_x, mv_y;
    int j;

    if (inter) {
        int v = decode210(&s->gb);
        if (v < 2) {
            mv_map = v ? get_bits(&s->gb, 6) : 63;
            mv_x = decode_motion(&s->gb);
            mv_y = decode_motion(&s->gb);
        } else {
            mv_map = 0;
        }
    }

    for (j=0; j<6; j++) {
        if (mv_map & (1<<j)) {  // mv_x and mv_y are guarded by mv_map
            int add = 2*decode_motion(&s->gb);
            if (t->last_frame.data[0])
                comp_block(t, s->mb_x, s->mb_y, j, mv_x, mv_y, add);
        } else {
            s->dsp.clear_block(t->block);
            if(decode_block_intra(t, t->block) < 0)
                return -1;
            idct_put(t, t->block, s->mb_x, s->mb_y, j);
        }
    }
    return 0;
}

static void calc_intra_matrix(MadContext *t, int qscale)
{
    MpegEncContext *s = &t->s;
    int i;

    if (s->avctx->idct_algo == FF_IDCT_EA) {
        s->intra_matrix[0] = (ff_inv_aanscales[0]*ff_mpeg1_default_intra_matrix[0]) >> 11;
        for (i=1; i<64; i++)
            s->intra_matrix[i] = (ff_inv_aanscales[i]*ff_mpeg1_default_intra_matrix[i]*qscale + 32) >> 10;
    } else {
        s->intra_matrix[0] = ff_mpeg1_default_intra_matrix[0];
        for (i=1; i<64; i++)
            s->intra_matrix[i] = (ff_mpeg1_default_intra_matrix[i]*qscale) << 1;
    }
}

static int decode_frame(AVCodecContext *avctx,
                        void *data, int *data_size,
                        AVPacket *avpkt)
{
    const uint8_t *buf = avpkt->data;
    int buf_size       = avpkt->size;
    MadContext *t     = avctx->priv_data;
    GetByteContext gb;
    MpegEncContext *s = &t->s;
    int chunk_type;
    int inter;

    bytestream2_init(&gb, buf, buf_size);

    chunk_type = bytestream2_get_le32(&gb);
    inter = (chunk_type == MADm_TAG || chunk_type == MADe_TAG);
    bytestream2_skip(&gb, 10);

    av_reduce(&avctx->time_base.num, &avctx->time_base.den,
              bytestream2_get_le16(&gb), 1000, 1<<30);

    s->width  = bytestream2_get_le16(&gb);
    s->height = bytestream2_get_le16(&gb);
    bytestream2_skip(&gb, 1);
    calc_intra_matrix(t, bytestream2_get_byte(&gb));
    bytestream2_skip(&gb, 2);

    if (bytestream2_get_bytes_left(&gb) < 2) {
        av_log(avctx, AV_LOG_ERROR, "Input data too small\n");
        return AVERROR_INVALIDDATA;
    }

    if (avctx->width != s->width || avctx->height != s->height) {
        if((s->width * s->height)/2048*7 > buf_end-buf)
            return -1;
        if (av_image_check_size(s->width, s->height, 0, avctx) < 0)
            return -1;
        avcodec_set_dimensions(avctx, s->width, s->height);
        if (t->frame.data[0])
            avctx->release_buffer(avctx, &t->frame);
        if (t->last_frame.data[0])
            avctx->release_buffer(avctx, &t->last_frame);
    }

    t->frame.reference = 3;
    if (!t->frame.data[0]) {
        if (avctx->get_buffer(avctx, &t->frame) < 0) {
            av_log(avctx, AV_LOG_ERROR, "get_buffer() failed\n");
            return -1;
        }
    }

    av_fast_malloc(&t->bitstream_buf, &t->bitstream_buf_size,
                   bytestream2_get_bytes_left(&gb) + FF_INPUT_BUFFER_PADDING_SIZE);
    if (!t->bitstream_buf)
        return AVERROR(ENOMEM);
<<<<<<< HEAD
    bswap16_buf(t->bitstream_buf, (const uint16_t*)buf, (buf_end-buf)/2);
    memset((uint8_t*)t->bitstream_buf + (buf_end-buf), 0, FF_INPUT_BUFFER_PADDING_SIZE);
    init_get_bits(&s->gb, t->bitstream_buf, 8*(buf_end-buf));

=======
    bswap16_buf(t->bitstream_buf, (const uint16_t *)(buf + bytestream2_tell(&gb)),
                bytestream2_get_bytes_left(&gb) / 2);
    init_get_bits(&s->gb, t->bitstream_buf, 8*(bytestream2_get_bytes_left(&gb)));
>>>>>>> 187cfd3c
    for (s->mb_y=0; s->mb_y < (avctx->height+15)/16; s->mb_y++)
        for (s->mb_x=0; s->mb_x < (avctx->width +15)/16; s->mb_x++)
            if(decode_mb(t, inter) < 0)
                return -1;

    *data_size = sizeof(AVFrame);
    *(AVFrame*)data = t->frame;

    if (chunk_type != MADe_TAG)
        FFSWAP(AVFrame, t->frame, t->last_frame);

    return buf_size;
}

static av_cold int decode_end(AVCodecContext *avctx)
{
    MadContext *t = avctx->priv_data;
    if (t->frame.data[0])
        avctx->release_buffer(avctx, &t->frame);
    if (t->last_frame.data[0])
        avctx->release_buffer(avctx, &t->last_frame);
    av_free(t->bitstream_buf);
    return 0;
}

AVCodec ff_eamad_decoder = {
    .name           = "eamad",
    .type           = AVMEDIA_TYPE_VIDEO,
    .id             = CODEC_ID_MAD,
    .priv_data_size = sizeof(MadContext),
    .init           = decode_init,
    .close          = decode_end,
    .decode         = decode_frame,
    .capabilities   = CODEC_CAP_DR1,
    .long_name = NULL_IF_CONFIG_SMALL("Electronic Arts Madcow Video")
};<|MERGE_RESOLUTION|>--- conflicted
+++ resolved
@@ -274,7 +274,7 @@
     }
 
     if (avctx->width != s->width || avctx->height != s->height) {
-        if((s->width * s->height)/2048*7 > buf_end-buf)
+        if((s->width * s->height)/2048*7 > bytestream2_get_bytes_left(&gb))
             return -1;
         if (av_image_check_size(s->width, s->height, 0, avctx) < 0)
             return -1;
@@ -297,16 +297,10 @@
                    bytestream2_get_bytes_left(&gb) + FF_INPUT_BUFFER_PADDING_SIZE);
     if (!t->bitstream_buf)
         return AVERROR(ENOMEM);
-<<<<<<< HEAD
-    bswap16_buf(t->bitstream_buf, (const uint16_t*)buf, (buf_end-buf)/2);
-    memset((uint8_t*)t->bitstream_buf + (buf_end-buf), 0, FF_INPUT_BUFFER_PADDING_SIZE);
-    init_get_bits(&s->gb, t->bitstream_buf, 8*(buf_end-buf));
-
-=======
     bswap16_buf(t->bitstream_buf, (const uint16_t *)(buf + bytestream2_tell(&gb)),
                 bytestream2_get_bytes_left(&gb) / 2);
+    memset((uint8_t*)t->bitstream_buf + bytestream2_get_bytes_left(&gb), 0, FF_INPUT_BUFFER_PADDING_SIZE);
     init_get_bits(&s->gb, t->bitstream_buf, 8*(bytestream2_get_bytes_left(&gb)));
->>>>>>> 187cfd3c
     for (s->mb_y=0; s->mb_y < (avctx->height+15)/16; s->mb_y++)
         for (s->mb_x=0; s->mb_x < (avctx->width +15)/16; s->mb_x++)
             if(decode_mb(t, inter) < 0)
