/*
 * The simplest mpeg encoder (well, it was the simplest!)
 * Copyright (c) 2000,2001 Fabrice Bellard
 * Copyright (c) 2002-2004 Michael Niedermayer <michaelni@gmx.at>
 *
 * 4MV & hq & B-frame encoding stuff by Michael Niedermayer <michaelni@gmx.at>
 *
 * This file is part of FFmpeg.
 *
 * FFmpeg is free software; you can redistribute it and/or
 * modify it under the terms of the GNU Lesser General Public
 * License as published by the Free Software Foundation; either
 * version 2.1 of the License, or (at your option) any later version.
 *
 * FFmpeg is distributed in the hope that it will be useful,
 * but WITHOUT ANY WARRANTY; without even the implied warranty of
 * MERCHANTABILITY or FITNESS FOR A PARTICULAR PURPOSE.  See the GNU
 * Lesser General Public License for more details.
 *
 * You should have received a copy of the GNU Lesser General Public
 * License along with FFmpeg; if not, write to the Free Software
 * Foundation, Inc., 51 Franklin Street, Fifth Floor, Boston, MA 02110-1301 USA
 */

/**
 * @file
 * The simplest mpeg encoder (well, it was the simplest!).
 */

#include "libavutil/intmath.h"
#include "libavutil/imgutils.h"
#include "avcodec.h"
#include "dsputil.h"
#include "internal.h"
#include "mpegvideo.h"
#include "mpegvideo_common.h"
#include "mjpegenc.h"
#include "msmpeg4.h"
#include "faandct.h"
#include "xvmc_internal.h"
#include "thread.h"
#include <limits.h>

//#undef NDEBUG
//#include <assert.h>

static void dct_unquantize_mpeg1_intra_c(MpegEncContext *s,
                                   DCTELEM *block, int n, int qscale);
static void dct_unquantize_mpeg1_inter_c(MpegEncContext *s,
                                   DCTELEM *block, int n, int qscale);
static void dct_unquantize_mpeg2_intra_c(MpegEncContext *s,
                                   DCTELEM *block, int n, int qscale);
static void dct_unquantize_mpeg2_intra_bitexact(MpegEncContext *s,
                                   DCTELEM *block, int n, int qscale);
static void dct_unquantize_mpeg2_inter_c(MpegEncContext *s,
                                   DCTELEM *block, int n, int qscale);
static void dct_unquantize_h263_intra_c(MpegEncContext *s,
                                  DCTELEM *block, int n, int qscale);
static void dct_unquantize_h263_inter_c(MpegEncContext *s,
                                  DCTELEM *block, int n, int qscale);


/* enable all paranoid tests for rounding, overflows, etc... */
//#define PARANOID

//#define DEBUG


static const uint8_t ff_default_chroma_qscale_table[32]={
//  0  1  2  3  4  5  6  7  8  9 10 11 12 13 14 15 16 17 18 19 20 21 22 23 24 25 26 27 28 29 30 31
    0, 1, 2, 3, 4, 5, 6, 7, 8, 9,10,11,12,13,14,15,16,17,18,19,20,21,22,23,24,25,26,27,28,29,30,31
};

const uint8_t ff_mpeg1_dc_scale_table[128]={
//  0  1  2  3  4  5  6  7  8  9 10 11 12 13 14 15 16 17 18 19 20 21 22 23 24 25 26 27 28 29 30 31
    8, 8, 8, 8, 8, 8, 8, 8, 8, 8, 8, 8, 8, 8, 8, 8, 8, 8, 8, 8, 8, 8, 8, 8, 8, 8, 8, 8, 8, 8, 8, 8,
    8, 8, 8, 8, 8, 8, 8, 8, 8, 8, 8, 8, 8, 8, 8, 8, 8, 8, 8, 8, 8, 8, 8, 8, 8, 8, 8, 8, 8, 8, 8, 8,
    8, 8, 8, 8, 8, 8, 8, 8, 8, 8, 8, 8, 8, 8, 8, 8, 8, 8, 8, 8, 8, 8, 8, 8, 8, 8, 8, 8, 8, 8, 8, 8,
    8, 8, 8, 8, 8, 8, 8, 8, 8, 8, 8, 8, 8, 8, 8, 8, 8, 8, 8, 8, 8, 8, 8, 8, 8, 8, 8, 8, 8, 8, 8, 8,
};

static const uint8_t mpeg2_dc_scale_table1[128]={
//  0  1  2  3  4  5  6  7  8  9 10 11 12 13 14 15 16 17 18 19 20 21 22 23 24 25 26 27 28 29 30 31
    4, 4, 4, 4, 4, 4, 4, 4, 4, 4, 4, 4, 4, 4, 4, 4, 4, 4, 4, 4, 4, 4, 4, 4, 4, 4, 4, 4, 4, 4, 4, 4,
    4, 4, 4, 4, 4, 4, 4, 4, 4, 4, 4, 4, 4, 4, 4, 4, 4, 4, 4, 4, 4, 4, 4, 4, 4, 4, 4, 4, 4, 4, 4, 4,
    4, 4, 4, 4, 4, 4, 4, 4, 4, 4, 4, 4, 4, 4, 4, 4, 4, 4, 4, 4, 4, 4, 4, 4, 4, 4, 4, 4, 4, 4, 4, 4,
    4, 4, 4, 4, 4, 4, 4, 4, 4, 4, 4, 4, 4, 4, 4, 4, 4, 4, 4, 4, 4, 4, 4, 4, 4, 4, 4, 4, 4, 4, 4, 4,
};

static const uint8_t mpeg2_dc_scale_table2[128]={
//  0  1  2  3  4  5  6  7  8  9 10 11 12 13 14 15 16 17 18 19 20 21 22 23 24 25 26 27 28 29 30 31
    2, 2, 2, 2, 2, 2, 2, 2, 2, 2, 2, 2, 2, 2, 2, 2, 2, 2, 2, 2, 2, 2, 2, 2, 2, 2, 2, 2, 2, 2, 2, 2,
    2, 2, 2, 2, 2, 2, 2, 2, 2, 2, 2, 2, 2, 2, 2, 2, 2, 2, 2, 2, 2, 2, 2, 2, 2, 2, 2, 2, 2, 2, 2, 2,
    2, 2, 2, 2, 2, 2, 2, 2, 2, 2, 2, 2, 2, 2, 2, 2, 2, 2, 2, 2, 2, 2, 2, 2, 2, 2, 2, 2, 2, 2, 2, 2,
    2, 2, 2, 2, 2, 2, 2, 2, 2, 2, 2, 2, 2, 2, 2, 2, 2, 2, 2, 2, 2, 2, 2, 2, 2, 2, 2, 2, 2, 2, 2, 2,
};

static const uint8_t mpeg2_dc_scale_table3[128]={
//  0  1  2  3  4  5  6  7  8  9 10 11 12 13 14 15 16 17 18 19 20 21 22 23 24 25 26 27 28 29 30 31
    1, 1, 1, 1, 1, 1, 1, 1, 1, 1, 1, 1, 1, 1, 1, 1, 1, 1, 1, 1, 1, 1, 1, 1, 1, 1, 1, 1, 1, 1, 1, 1,
    1, 1, 1, 1, 1, 1, 1, 1, 1, 1, 1, 1, 1, 1, 1, 1, 1, 1, 1, 1, 1, 1, 1, 1, 1, 1, 1, 1, 1, 1, 1, 1,
    1, 1, 1, 1, 1, 1, 1, 1, 1, 1, 1, 1, 1, 1, 1, 1, 1, 1, 1, 1, 1, 1, 1, 1, 1, 1, 1, 1, 1, 1, 1, 1,
    1, 1, 1, 1, 1, 1, 1, 1, 1, 1, 1, 1, 1, 1, 1, 1, 1, 1, 1, 1, 1, 1, 1, 1, 1, 1, 1, 1, 1, 1, 1, 1,
};

const uint8_t * const ff_mpeg2_dc_scale_table[4]={
    ff_mpeg1_dc_scale_table,
    mpeg2_dc_scale_table1,
    mpeg2_dc_scale_table2,
    mpeg2_dc_scale_table3,
};

const enum PixelFormat ff_pixfmt_list_420[] = {
    PIX_FMT_YUV420P,
    PIX_FMT_NONE
};

const enum PixelFormat ff_hwaccel_pixfmt_list_420[] = {
    PIX_FMT_DXVA2_VLD,
    PIX_FMT_VAAPI_VLD,
    PIX_FMT_YUV420P,
    PIX_FMT_NONE
};

const uint8_t *ff_find_start_code(const uint8_t * restrict p, const uint8_t *end, uint32_t * restrict state){
    int i;

    assert(p<=end);
    if(p>=end)
        return end;

    for(i=0; i<3; i++){
        uint32_t tmp= *state << 8;
        *state= tmp + *(p++);
        if(tmp == 0x100 || p==end)
            return p;
    }

    while(p<end){
        if     (p[-1] > 1      ) p+= 3;
        else if(p[-2]          ) p+= 2;
        else if(p[-3]|(p[-1]-1)) p++;
        else{
            p++;
            break;
        }
    }

    p= FFMIN(p, end)-4;
    *state= AV_RB32(p);

    return p+4;
}

/* init common dct for both encoder and decoder */
av_cold int ff_dct_common_init(MpegEncContext *s)
{
    s->dct_unquantize_h263_intra = dct_unquantize_h263_intra_c;
    s->dct_unquantize_h263_inter = dct_unquantize_h263_inter_c;
    s->dct_unquantize_mpeg1_intra = dct_unquantize_mpeg1_intra_c;
    s->dct_unquantize_mpeg1_inter = dct_unquantize_mpeg1_inter_c;
    s->dct_unquantize_mpeg2_intra = dct_unquantize_mpeg2_intra_c;
    if(s->flags & CODEC_FLAG_BITEXACT)
        s->dct_unquantize_mpeg2_intra = dct_unquantize_mpeg2_intra_bitexact;
    s->dct_unquantize_mpeg2_inter = dct_unquantize_mpeg2_inter_c;

#if   HAVE_MMX
    MPV_common_init_mmx(s);
#elif ARCH_ALPHA
    MPV_common_init_axp(s);
#elif CONFIG_MLIB
    MPV_common_init_mlib(s);
#elif HAVE_MMI
    MPV_common_init_mmi(s);
#elif ARCH_ARM
    MPV_common_init_arm(s);
#elif HAVE_ALTIVEC
    MPV_common_init_altivec(s);
#elif ARCH_BFIN
    MPV_common_init_bfin(s);
#endif

    /* load & permutate scantables
       note: only wmv uses different ones
    */
    if(s->alternate_scan){
        ff_init_scantable(s->dsp.idct_permutation, &s->inter_scantable  , ff_alternate_vertical_scan);
        ff_init_scantable(s->dsp.idct_permutation, &s->intra_scantable  , ff_alternate_vertical_scan);
    }else{
        ff_init_scantable(s->dsp.idct_permutation, &s->inter_scantable  , ff_zigzag_direct);
        ff_init_scantable(s->dsp.idct_permutation, &s->intra_scantable  , ff_zigzag_direct);
    }
    ff_init_scantable(s->dsp.idct_permutation, &s->intra_h_scantable, ff_alternate_horizontal_scan);
    ff_init_scantable(s->dsp.idct_permutation, &s->intra_v_scantable, ff_alternate_vertical_scan);

    return 0;
}

void ff_copy_picture(Picture *dst, Picture *src){
    *dst = *src;
    dst->type= FF_BUFFER_TYPE_COPY;
}

/**
 * Release a frame buffer
 */
static void free_frame_buffer(MpegEncContext *s, Picture *pic)
{
    ff_thread_release_buffer(s->avctx, (AVFrame*)pic);
    av_freep(&pic->hwaccel_picture_private);
}

/**
 * Allocate a frame buffer
 */
static int alloc_frame_buffer(MpegEncContext *s, Picture *pic)
{
    int r;

    if (s->avctx->hwaccel) {
        assert(!pic->hwaccel_picture_private);
        if (s->avctx->hwaccel->priv_data_size) {
            pic->hwaccel_picture_private = av_mallocz(s->avctx->hwaccel->priv_data_size);
            if (!pic->hwaccel_picture_private) {
                av_log(s->avctx, AV_LOG_ERROR, "alloc_frame_buffer() failed (hwaccel private data allocation)\n");
                return -1;
            }
        }
    }

    r = ff_thread_get_buffer(s->avctx, (AVFrame*)pic);

    if (r<0 || !pic->age || !pic->type || !pic->data[0]) {
        av_log(s->avctx, AV_LOG_ERROR, "get_buffer() failed (%d %d %d %p)\n", r, pic->age, pic->type, pic->data[0]);
        av_freep(&pic->hwaccel_picture_private);
        return -1;
    }

    if (s->linesize && (s->linesize != pic->linesize[0] || s->uvlinesize != pic->linesize[1])) {
        av_log(s->avctx, AV_LOG_ERROR, "get_buffer() failed (stride changed)\n");
        free_frame_buffer(s, pic);
        return -1;
    }

    if (pic->linesize[1] != pic->linesize[2]) {
        av_log(s->avctx, AV_LOG_ERROR, "get_buffer() failed (uv stride mismatch)\n");
        free_frame_buffer(s, pic);
        return -1;
    }

    return 0;
}

/**
 * allocates a Picture
 * The pixels are allocated/set by calling get_buffer() if shared=0
 */
int ff_alloc_picture(MpegEncContext *s, Picture *pic, int shared){
    const int big_mb_num= s->mb_stride*(s->mb_height+1) + 1; //the +1 is needed so memset(,,stride*height) does not sig11
    const int mb_array_size= s->mb_stride*s->mb_height;
    const int b8_array_size= s->b8_stride*s->mb_height*2;
    const int b4_array_size= s->b4_stride*s->mb_height*4;
    int i;
    int r= -1;

    if(shared){
        assert(pic->data[0]);
        assert(pic->type == 0 || pic->type == FF_BUFFER_TYPE_SHARED);
        pic->type= FF_BUFFER_TYPE_SHARED;
    }else{
        assert(!pic->data[0]);

        if (alloc_frame_buffer(s, pic) < 0)
            return -1;

        s->linesize  = pic->linesize[0];
        s->uvlinesize= pic->linesize[1];
    }

    if(pic->qscale_table==NULL){
        if (s->encoding) {
            FF_ALLOCZ_OR_GOTO(s->avctx, pic->mb_var   , mb_array_size * sizeof(int16_t)  , fail)
            FF_ALLOCZ_OR_GOTO(s->avctx, pic->mc_mb_var, mb_array_size * sizeof(int16_t)  , fail)
            FF_ALLOCZ_OR_GOTO(s->avctx, pic->mb_mean  , mb_array_size * sizeof(int8_t )  , fail)
        }

        FF_ALLOCZ_OR_GOTO(s->avctx, pic->mbskip_table , mb_array_size * sizeof(uint8_t)+2, fail) //the +2 is for the slice end check
        FF_ALLOCZ_OR_GOTO(s->avctx, pic->qscale_table , mb_array_size * sizeof(uint8_t)  , fail)
        FF_ALLOCZ_OR_GOTO(s->avctx, pic->mb_type_base , (big_mb_num + s->mb_stride) * sizeof(uint32_t), fail)
        pic->mb_type= pic->mb_type_base + 2*s->mb_stride+1;
        if(s->out_format == FMT_H264){
            for(i=0; i<2; i++){
                FF_ALLOCZ_OR_GOTO(s->avctx, pic->motion_val_base[i], 2 * (b4_array_size+4)  * sizeof(int16_t), fail)
                pic->motion_val[i]= pic->motion_val_base[i]+4;
                FF_ALLOCZ_OR_GOTO(s->avctx, pic->ref_index[i], 4*mb_array_size * sizeof(uint8_t), fail)
            }
            pic->motion_subsample_log2= 2;
        }else if(s->out_format == FMT_H263 || s->encoding || (s->avctx->debug&FF_DEBUG_MV) || (s->avctx->debug_mv)){
            for(i=0; i<2; i++){
                FF_ALLOCZ_OR_GOTO(s->avctx, pic->motion_val_base[i], 2 * (b8_array_size+4) * sizeof(int16_t), fail)
                pic->motion_val[i]= pic->motion_val_base[i]+4;
                FF_ALLOCZ_OR_GOTO(s->avctx, pic->ref_index[i], 4*mb_array_size * sizeof(uint8_t), fail)
            }
            pic->motion_subsample_log2= 3;
        }
        if(s->avctx->debug&FF_DEBUG_DCT_COEFF) {
            FF_ALLOCZ_OR_GOTO(s->avctx, pic->dct_coeff, 64 * mb_array_size * sizeof(DCTELEM)*6, fail)
        }
        pic->qstride= s->mb_stride;
        FF_ALLOCZ_OR_GOTO(s->avctx, pic->pan_scan , 1 * sizeof(AVPanScan), fail)
    }

    /* It might be nicer if the application would keep track of these
     * but it would require an API change. */
    memmove(s->prev_pict_types+1, s->prev_pict_types, PREV_PICT_TYPES_BUFFER_SIZE-1);
    s->prev_pict_types[0]= s->dropable ? FF_B_TYPE : s->pict_type;
    if(pic->age < PREV_PICT_TYPES_BUFFER_SIZE && s->prev_pict_types[pic->age] == FF_B_TYPE)
        pic->age= INT_MAX; // Skipped MBs in B-frames are quite rare in MPEG-1/2 and it is a bit tricky to skip them anyway.

    return 0;
fail: //for the FF_ALLOCZ_OR_GOTO macro
    if(r>=0)
        free_frame_buffer(s, pic);
    return -1;
}

/**
 * deallocates a picture
 */
static void free_picture(MpegEncContext *s, Picture *pic){
    int i;

    if(pic->data[0] && pic->type!=FF_BUFFER_TYPE_SHARED){
        free_frame_buffer(s, pic);
    }

    av_freep(&pic->mb_var);
    av_freep(&pic->mc_mb_var);
    av_freep(&pic->mb_mean);
    av_freep(&pic->mbskip_table);
    av_freep(&pic->qscale_table);
    av_freep(&pic->mb_type_base);
    av_freep(&pic->dct_coeff);
    av_freep(&pic->pan_scan);
    pic->mb_type= NULL;
    for(i=0; i<2; i++){
        av_freep(&pic->motion_val_base[i]);
        av_freep(&pic->ref_index[i]);
    }

    if(pic->type == FF_BUFFER_TYPE_SHARED){
        for(i=0; i<4; i++){
            pic->base[i]=
            pic->data[i]= NULL;
        }
        pic->type= 0;
    }
}

static int init_duplicate_context(MpegEncContext *s, MpegEncContext *base){
    int y_size = s->b8_stride * (2 * s->mb_height + 1);
    int c_size = s->mb_stride * (s->mb_height + 1);
    int yc_size = y_size + 2 * c_size;
    int i;

    // edge emu needs blocksize + filter length - 1 (=17x17 for halfpel / 21x21 for h264)
    FF_ALLOCZ_OR_GOTO(s->avctx, s->allocated_edge_emu_buffer, (s->width+64)*2*21*2, fail); //(width + edge + align)*interlaced*MBsize*tolerance
    s->edge_emu_buffer= s->allocated_edge_emu_buffer + (s->width+64)*2*21;

     //FIXME should be linesize instead of s->width*2 but that is not known before get_buffer()
    FF_ALLOCZ_OR_GOTO(s->avctx, s->me.scratchpad,  (s->width+64)*4*16*2*sizeof(uint8_t), fail)
    s->me.temp=         s->me.scratchpad;
    s->rd_scratchpad=   s->me.scratchpad;
    s->b_scratchpad=    s->me.scratchpad;
    s->obmc_scratchpad= s->me.scratchpad + 16;
    if (s->encoding) {
        FF_ALLOCZ_OR_GOTO(s->avctx, s->me.map      , ME_MAP_SIZE*sizeof(uint32_t), fail)
        FF_ALLOCZ_OR_GOTO(s->avctx, s->me.score_map, ME_MAP_SIZE*sizeof(uint32_t), fail)
        if(s->avctx->noise_reduction){
            FF_ALLOCZ_OR_GOTO(s->avctx, s->dct_error_sum, 2 * 64 * sizeof(int), fail)
        }
    }
    FF_ALLOCZ_OR_GOTO(s->avctx, s->blocks, 64*12*2 * sizeof(DCTELEM), fail)
    s->block= s->blocks[0];

    for(i=0;i<12;i++){
        s->pblocks[i] = &s->block[i];
    }

    if (s->out_format == FMT_H263) {
        /* ac values */
        FF_ALLOCZ_OR_GOTO(s->avctx, s->ac_val_base, yc_size * sizeof(int16_t) * 16, fail);
        s->ac_val[0] = s->ac_val_base + s->b8_stride + 1;
        s->ac_val[1] = s->ac_val_base + y_size + s->mb_stride + 1;
        s->ac_val[2] = s->ac_val[1] + c_size;
    }

    return 0;
fail:
    return -1; //free() through MPV_common_end()
}

static void free_duplicate_context(MpegEncContext *s){
    if(s==NULL) return;

    av_freep(&s->allocated_edge_emu_buffer); s->edge_emu_buffer= NULL;
    av_freep(&s->me.scratchpad);
    s->me.temp=
    s->rd_scratchpad=
    s->b_scratchpad=
    s->obmc_scratchpad= NULL;

    av_freep(&s->dct_error_sum);
    av_freep(&s->me.map);
    av_freep(&s->me.score_map);
    av_freep(&s->blocks);
    av_freep(&s->ac_val_base);
    s->block= NULL;
}

static void backup_duplicate_context(MpegEncContext *bak, MpegEncContext *src){
#define COPY(a) bak->a= src->a
    COPY(allocated_edge_emu_buffer);
    COPY(edge_emu_buffer);
    COPY(me.scratchpad);
    COPY(me.temp);
    COPY(rd_scratchpad);
    COPY(b_scratchpad);
    COPY(obmc_scratchpad);
    COPY(me.map);
    COPY(me.score_map);
    COPY(blocks);
    COPY(block);
    COPY(start_mb_y);
    COPY(end_mb_y);
    COPY(me.map_generation);
    COPY(pb);
    COPY(dct_error_sum);
    COPY(dct_count[0]);
    COPY(dct_count[1]);
    COPY(ac_val_base);
    COPY(ac_val[0]);
    COPY(ac_val[1]);
    COPY(ac_val[2]);
#undef COPY
}

void ff_update_duplicate_context(MpegEncContext *dst, MpegEncContext *src){
    MpegEncContext bak;
    int i;
    //FIXME copy only needed parts
//START_TIMER
    backup_duplicate_context(&bak, dst);
    memcpy(dst, src, sizeof(MpegEncContext));
    backup_duplicate_context(dst, &bak);
    for(i=0;i<12;i++){
        dst->pblocks[i] = &dst->block[i];
    }
//STOP_TIMER("update_duplicate_context") //about 10k cycles / 0.01 sec for 1000frames on 1ghz with 2 threads
}

int ff_mpeg_update_thread_context(AVCodecContext *dst, const AVCodecContext *src)
{
    MpegEncContext *s = dst->priv_data, *s1 = src->priv_data;

    if(dst == src || !s1->context_initialized) return 0;

    //FIXME can parameters change on I-frames? in that case dst may need a reinit
    if(!s->context_initialized){
        memcpy(s, s1, sizeof(MpegEncContext));

        s->avctx                 = dst;
        s->picture_range_start  += MAX_PICTURE_COUNT;
        s->picture_range_end    += MAX_PICTURE_COUNT;
        s->bitstream_buffer      = NULL;
        s->bitstream_buffer_size = s->allocated_bitstream_buffer_size = 0;

        MPV_common_init(s);
    }

    s->avctx->coded_height  = s1->avctx->coded_height;
    s->avctx->coded_width   = s1->avctx->coded_width;
    s->avctx->width         = s1->avctx->width;
    s->avctx->height        = s1->avctx->height;

    s->coded_picture_number = s1->coded_picture_number;
    s->picture_number       = s1->picture_number;
    s->input_picture_number = s1->input_picture_number;

    memcpy(s->picture, s1->picture, s1->picture_count * sizeof(Picture));
    memcpy(&s->last_picture, &s1->last_picture, (char*)&s1->last_picture_ptr - (char*)&s1->last_picture);

    s->last_picture_ptr     = REBASE_PICTURE(s1->last_picture_ptr,    s, s1);
    s->current_picture_ptr  = REBASE_PICTURE(s1->current_picture_ptr, s, s1);
    s->next_picture_ptr     = REBASE_PICTURE(s1->next_picture_ptr,    s, s1);

    memcpy(s->prev_pict_types, s1->prev_pict_types, PREV_PICT_TYPES_BUFFER_SIZE);

    //Error/bug resilience
    s->next_p_frame_damaged = s1->next_p_frame_damaged;
    s->workaround_bugs      = s1->workaround_bugs;

    //MPEG4 timing info
    memcpy(&s->time_increment_bits, &s1->time_increment_bits, (char*)&s1->shape - (char*)&s1->time_increment_bits);

    //B-frame info
    s->max_b_frames         = s1->max_b_frames;
    s->low_delay            = s1->low_delay;
    s->dropable             = s1->dropable;

    //DivX handling (doesn't work)
    s->divx_packed          = s1->divx_packed;

    if(s1->bitstream_buffer){
        if (s1->bitstream_buffer_size + FF_INPUT_BUFFER_PADDING_SIZE > s->allocated_bitstream_buffer_size)
            av_fast_malloc(&s->bitstream_buffer, &s->allocated_bitstream_buffer_size, s1->allocated_bitstream_buffer_size);
        s->bitstream_buffer_size  = s1->bitstream_buffer_size;
        memcpy(s->bitstream_buffer, s1->bitstream_buffer, s1->bitstream_buffer_size);
        memset(s->bitstream_buffer+s->bitstream_buffer_size, 0, FF_INPUT_BUFFER_PADDING_SIZE);
    }

    //MPEG2/interlacing info
    memcpy(&s->progressive_sequence, &s1->progressive_sequence, (char*)&s1->rtp_mode - (char*)&s1->progressive_sequence);

    if(!s1->first_field){
        s->last_pict_type= s1->pict_type;
        if (s1->current_picture_ptr) s->last_lambda_for[s1->pict_type] = s1->current_picture_ptr->quality;

        if(s1->pict_type!=FF_B_TYPE){
            s->last_non_b_pict_type= s1->pict_type;
        }
    }

    return 0;
}

/**
 * sets the given MpegEncContext to common defaults (same for encoding and decoding).
 * the changed fields will not depend upon the prior state of the MpegEncContext.
 */
void MPV_common_defaults(MpegEncContext *s){
    s->y_dc_scale_table=
    s->c_dc_scale_table= ff_mpeg1_dc_scale_table;
    s->chroma_qscale_table= ff_default_chroma_qscale_table;
    s->progressive_frame= 1;
    s->progressive_sequence= 1;
    s->picture_structure= PICT_FRAME;

    s->coded_picture_number = 0;
    s->picture_number = 0;
    s->input_picture_number = 0;

    s->picture_in_gop_number = 0;

    s->f_code = 1;
    s->b_code = 1;

    s->picture_range_start = 0;
    s->picture_range_end = MAX_PICTURE_COUNT;
}

/**
 * sets the given MpegEncContext to defaults for decoding.
 * the changed fields will not depend upon the prior state of the MpegEncContext.
 */
void MPV_decode_defaults(MpegEncContext *s){
    MPV_common_defaults(s);
}

/**
 * init common structure for both encoder and decoder.
 * this assumes that some variables like width/height are already set
 */
av_cold int MPV_common_init(MpegEncContext *s)
{
    int y_size, c_size, yc_size, i, mb_array_size, mv_table_size, x, y, threads;

    if(s->codec_id == CODEC_ID_MPEG2VIDEO && !s->progressive_sequence)
        s->mb_height = (s->height + 31) / 32 * 2;
    else if (s->codec_id != CODEC_ID_H264)
        s->mb_height = (s->height + 15) / 16;

    if(s->avctx->pix_fmt == PIX_FMT_NONE){
        av_log(s->avctx, AV_LOG_ERROR, "decoding to PIX_FMT_NONE is not supported.\n");
        return -1;
    }

    if(s->avctx->active_thread_type&FF_THREAD_SLICE &&
       (s->avctx->thread_count > MAX_THREADS || (s->avctx->thread_count > s->mb_height && s->mb_height))){
        av_log(s->avctx, AV_LOG_ERROR, "too many threads\n");
        return -1;
    }

    if((s->width || s->height) && av_image_check_size(s->width, s->height, 0, s->avctx))
        return -1;

    dsputil_init(&s->dsp, s->avctx);
    ff_dct_common_init(s);

    s->flags= s->avctx->flags;
    s->flags2= s->avctx->flags2;

    s->mb_width  = (s->width  + 15) / 16;
    s->mb_stride = s->mb_width + 1;
    s->b8_stride = s->mb_width*2 + 1;
    s->b4_stride = s->mb_width*4 + 1;
    mb_array_size= s->mb_height * s->mb_stride;
    mv_table_size= (s->mb_height+2) * s->mb_stride + 1;

    /* set chroma shifts */
    avcodec_get_chroma_sub_sample(s->avctx->pix_fmt,&(s->chroma_x_shift),
                                                    &(s->chroma_y_shift) );

    /* set default edge pos, will be overriden in decode_header if needed */
    s->h_edge_pos= s->mb_width*16;
    s->v_edge_pos= s->mb_height*16;

    s->mb_num = s->mb_width * s->mb_height;

    s->block_wrap[0]=
    s->block_wrap[1]=
    s->block_wrap[2]=
    s->block_wrap[3]= s->b8_stride;
    s->block_wrap[4]=
    s->block_wrap[5]= s->mb_stride;

    y_size = s->b8_stride * (2 * s->mb_height + 1);
    c_size = s->mb_stride * (s->mb_height + 1);
    yc_size = y_size + 2 * c_size;

    /* convert fourcc to upper case */
    s->codec_tag = ff_toupper4(s->avctx->codec_tag);

    s->stream_codec_tag = ff_toupper4(s->avctx->stream_codec_tag);

    s->avctx->coded_frame= (AVFrame*)&s->current_picture;

    FF_ALLOCZ_OR_GOTO(s->avctx, s->mb_index2xy, (s->mb_num+1)*sizeof(int), fail) //error ressilience code looks cleaner with this
    for(y=0; y<s->mb_height; y++){
        for(x=0; x<s->mb_width; x++){
            s->mb_index2xy[ x + y*s->mb_width ] = x + y*s->mb_stride;
        }
    }
    s->mb_index2xy[ s->mb_height*s->mb_width ] = (s->mb_height-1)*s->mb_stride + s->mb_width; //FIXME really needed?

    if (s->encoding) {
        /* Allocate MV tables */
        FF_ALLOCZ_OR_GOTO(s->avctx, s->p_mv_table_base            , mv_table_size * 2 * sizeof(int16_t), fail)
        FF_ALLOCZ_OR_GOTO(s->avctx, s->b_forw_mv_table_base       , mv_table_size * 2 * sizeof(int16_t), fail)
        FF_ALLOCZ_OR_GOTO(s->avctx, s->b_back_mv_table_base       , mv_table_size * 2 * sizeof(int16_t), fail)
        FF_ALLOCZ_OR_GOTO(s->avctx, s->b_bidir_forw_mv_table_base , mv_table_size * 2 * sizeof(int16_t), fail)
        FF_ALLOCZ_OR_GOTO(s->avctx, s->b_bidir_back_mv_table_base , mv_table_size * 2 * sizeof(int16_t), fail)
        FF_ALLOCZ_OR_GOTO(s->avctx, s->b_direct_mv_table_base     , mv_table_size * 2 * sizeof(int16_t), fail)
        s->p_mv_table           = s->p_mv_table_base            + s->mb_stride + 1;
        s->b_forw_mv_table      = s->b_forw_mv_table_base       + s->mb_stride + 1;
        s->b_back_mv_table      = s->b_back_mv_table_base       + s->mb_stride + 1;
        s->b_bidir_forw_mv_table= s->b_bidir_forw_mv_table_base + s->mb_stride + 1;
        s->b_bidir_back_mv_table= s->b_bidir_back_mv_table_base + s->mb_stride + 1;
        s->b_direct_mv_table    = s->b_direct_mv_table_base     + s->mb_stride + 1;

        if(s->msmpeg4_version){
            FF_ALLOCZ_OR_GOTO(s->avctx, s->ac_stats, 2*2*(MAX_LEVEL+1)*(MAX_RUN+1)*2*sizeof(int), fail);
        }
        FF_ALLOCZ_OR_GOTO(s->avctx, s->avctx->stats_out, 256, fail);

        /* Allocate MB type table */
        FF_ALLOCZ_OR_GOTO(s->avctx, s->mb_type  , mb_array_size * sizeof(uint16_t), fail) //needed for encoding

        FF_ALLOCZ_OR_GOTO(s->avctx, s->lambda_table, mb_array_size * sizeof(int), fail)

        FF_ALLOCZ_OR_GOTO(s->avctx, s->q_intra_matrix  , 64*32   * sizeof(int), fail)
        FF_ALLOCZ_OR_GOTO(s->avctx, s->q_inter_matrix  , 64*32   * sizeof(int), fail)
        FF_ALLOCZ_OR_GOTO(s->avctx, s->q_intra_matrix16, 64*32*2 * sizeof(uint16_t), fail)
        FF_ALLOCZ_OR_GOTO(s->avctx, s->q_inter_matrix16, 64*32*2 * sizeof(uint16_t), fail)
        FF_ALLOCZ_OR_GOTO(s->avctx, s->input_picture, MAX_PICTURE_COUNT * sizeof(Picture*), fail)
        FF_ALLOCZ_OR_GOTO(s->avctx, s->reordered_input_picture, MAX_PICTURE_COUNT * sizeof(Picture*), fail)

        if(s->avctx->noise_reduction){
            FF_ALLOCZ_OR_GOTO(s->avctx, s->dct_offset, 2 * 64 * sizeof(uint16_t), fail)
        }
    }
    s->picture_count = MAX_PICTURE_COUNT * FFMAX(1, s->avctx->thread_count);
    FF_ALLOCZ_OR_GOTO(s->avctx, s->picture, s->picture_count * sizeof(Picture), fail)
    for(i = 0; i < s->picture_count; i++) {
        avcodec_get_frame_defaults((AVFrame *)&s->picture[i]);
    }

    FF_ALLOCZ_OR_GOTO(s->avctx, s->error_status_table, mb_array_size*sizeof(uint8_t), fail)

    if(s->codec_id==CODEC_ID_MPEG4 || (s->flags & CODEC_FLAG_INTERLACED_ME)){
        /* interlaced direct mode decoding tables */
            for(i=0; i<2; i++){
                int j, k;
                for(j=0; j<2; j++){
                    for(k=0; k<2; k++){
                        FF_ALLOCZ_OR_GOTO(s->avctx,    s->b_field_mv_table_base[i][j][k], mv_table_size * 2 * sizeof(int16_t), fail)
                        s->b_field_mv_table[i][j][k] = s->b_field_mv_table_base[i][j][k] + s->mb_stride + 1;
                    }
                    FF_ALLOCZ_OR_GOTO(s->avctx, s->b_field_select_table [i][j], mb_array_size * 2 * sizeof(uint8_t), fail)
                    FF_ALLOCZ_OR_GOTO(s->avctx, s->p_field_mv_table_base[i][j], mv_table_size * 2 * sizeof(int16_t), fail)
                    s->p_field_mv_table[i][j] = s->p_field_mv_table_base[i][j]+ s->mb_stride + 1;
                }
                FF_ALLOCZ_OR_GOTO(s->avctx, s->p_field_select_table[i], mb_array_size * 2 * sizeof(uint8_t), fail)
            }
    }
    if (s->out_format == FMT_H263) {
        /* cbp values */
        FF_ALLOCZ_OR_GOTO(s->avctx, s->coded_block_base, y_size, fail);
        s->coded_block= s->coded_block_base + s->b8_stride + 1;

        /* cbp, ac_pred, pred_dir */
        FF_ALLOCZ_OR_GOTO(s->avctx, s->cbp_table     , mb_array_size * sizeof(uint8_t), fail)
        FF_ALLOCZ_OR_GOTO(s->avctx, s->pred_dir_table, mb_array_size * sizeof(uint8_t), fail)
    }

    if (s->h263_pred || s->h263_plus || !s->encoding) {
        /* dc values */
        //MN: we need these for error resilience of intra-frames
        FF_ALLOCZ_OR_GOTO(s->avctx, s->dc_val_base, yc_size * sizeof(int16_t), fail);
        s->dc_val[0] = s->dc_val_base + s->b8_stride + 1;
        s->dc_val[1] = s->dc_val_base + y_size + s->mb_stride + 1;
        s->dc_val[2] = s->dc_val[1] + c_size;
        for(i=0;i<yc_size;i++)
            s->dc_val_base[i] = 1024;
    }

    /* which mb is a intra block */
    FF_ALLOCZ_OR_GOTO(s->avctx, s->mbintra_table, mb_array_size, fail);
    memset(s->mbintra_table, 1, mb_array_size);

    /* init macroblock skip table */
    FF_ALLOCZ_OR_GOTO(s->avctx, s->mbskip_table, mb_array_size+2, fail);
    //Note the +1 is for a quicker mpeg4 slice_end detection
    FF_ALLOCZ_OR_GOTO(s->avctx, s->prev_pict_types, PREV_PICT_TYPES_BUFFER_SIZE, fail);

    s->parse_context.state= -1;
    if((s->avctx->debug&(FF_DEBUG_VIS_QP|FF_DEBUG_VIS_MB_TYPE)) || (s->avctx->debug_mv)){
       s->visualization_buffer[0] = av_malloc((s->mb_width*16 + 2*EDGE_WIDTH) * s->mb_height*16 + 2*EDGE_WIDTH);
       s->visualization_buffer[1] = av_malloc((s->mb_width*16 + 2*EDGE_WIDTH) * s->mb_height*16 + 2*EDGE_WIDTH);
       s->visualization_buffer[2] = av_malloc((s->mb_width*16 + 2*EDGE_WIDTH) * s->mb_height*16 + 2*EDGE_WIDTH);
    }

    s->context_initialized = 1;
    s->thread_context[0]= s;

    if (HAVE_THREADS && s->avctx->active_thread_type&FF_THREAD_SLICE) {
        threads = s->avctx->thread_count;

        for(i=1; i<threads; i++){
            s->thread_context[i]= av_malloc(sizeof(MpegEncContext));
            memcpy(s->thread_context[i], s, sizeof(MpegEncContext));
        }

        for(i=0; i<threads; i++){
            if(init_duplicate_context(s->thread_context[i], s) < 0)
               goto fail;
            s->thread_context[i]->start_mb_y= (s->mb_height*(i  ) + s->avctx->thread_count/2) / s->avctx->thread_count;
            s->thread_context[i]->end_mb_y  = (s->mb_height*(i+1) + s->avctx->thread_count/2) / s->avctx->thread_count;
        }
    } else {
        if(init_duplicate_context(s, s) < 0) goto fail;
        s->start_mb_y = 0;
        s->end_mb_y   = s->mb_height;
    }

    return 0;
 fail:
    MPV_common_end(s);
    return -1;
}

/* init common structure for both encoder and decoder */
void MPV_common_end(MpegEncContext *s)
{
    int i, j, k;

    if (HAVE_THREADS && s->avctx->active_thread_type&FF_THREAD_SLICE) {
        for(i=0; i<s->avctx->thread_count; i++){
            free_duplicate_context(s->thread_context[i]);
        }
        for(i=1; i<s->avctx->thread_count; i++){
            av_freep(&s->thread_context[i]);
        }
    } else free_duplicate_context(s);

    av_freep(&s->parse_context.buffer);
    s->parse_context.buffer_size=0;

    av_freep(&s->mb_type);
    av_freep(&s->p_mv_table_base);
    av_freep(&s->b_forw_mv_table_base);
    av_freep(&s->b_back_mv_table_base);
    av_freep(&s->b_bidir_forw_mv_table_base);
    av_freep(&s->b_bidir_back_mv_table_base);
    av_freep(&s->b_direct_mv_table_base);
    s->p_mv_table= NULL;
    s->b_forw_mv_table= NULL;
    s->b_back_mv_table= NULL;
    s->b_bidir_forw_mv_table= NULL;
    s->b_bidir_back_mv_table= NULL;
    s->b_direct_mv_table= NULL;
    for(i=0; i<2; i++){
        for(j=0; j<2; j++){
            for(k=0; k<2; k++){
                av_freep(&s->b_field_mv_table_base[i][j][k]);
                s->b_field_mv_table[i][j][k]=NULL;
            }
            av_freep(&s->b_field_select_table[i][j]);
            av_freep(&s->p_field_mv_table_base[i][j]);
            s->p_field_mv_table[i][j]=NULL;
        }
        av_freep(&s->p_field_select_table[i]);
    }

    av_freep(&s->dc_val_base);
    av_freep(&s->coded_block_base);
    av_freep(&s->mbintra_table);
    av_freep(&s->cbp_table);
    av_freep(&s->pred_dir_table);

    av_freep(&s->mbskip_table);
    av_freep(&s->prev_pict_types);
    av_freep(&s->bitstream_buffer);
    s->allocated_bitstream_buffer_size=0;

    av_freep(&s->avctx->stats_out);
    av_freep(&s->ac_stats);
    av_freep(&s->error_status_table);
    av_freep(&s->mb_index2xy);
    av_freep(&s->lambda_table);
    av_freep(&s->q_intra_matrix);
    av_freep(&s->q_inter_matrix);
    av_freep(&s->q_intra_matrix16);
    av_freep(&s->q_inter_matrix16);
    av_freep(&s->input_picture);
    av_freep(&s->reordered_input_picture);
    av_freep(&s->dct_offset);

    if(s->picture && !s->avctx->is_copy){
        for(i=0; i<s->picture_count; i++){
            free_picture(s, &s->picture[i]);
        }
    }
    av_freep(&s->picture);
    s->context_initialized = 0;
    s->last_picture_ptr=
    s->next_picture_ptr=
    s->current_picture_ptr= NULL;
    s->linesize= s->uvlinesize= 0;

    for(i=0; i<3; i++)
        av_freep(&s->visualization_buffer[i]);

    if(!(s->avctx->active_thread_type&FF_THREAD_FRAME))
        avcodec_default_free_buffers(s->avctx);
}

void init_rl(RLTable *rl, uint8_t static_store[2][2*MAX_RUN + MAX_LEVEL + 3])
{
    int8_t max_level[MAX_RUN+1], max_run[MAX_LEVEL+1];
    uint8_t index_run[MAX_RUN+1];
    int last, run, level, start, end, i;

    /* If table is static, we can quit if rl->max_level[0] is not NULL */
    if(static_store && rl->max_level[0])
        return;

    /* compute max_level[], max_run[] and index_run[] */
    for(last=0;last<2;last++) {
        if (last == 0) {
            start = 0;
            end = rl->last;
        } else {
            start = rl->last;
            end = rl->n;
        }

        memset(max_level, 0, MAX_RUN + 1);
        memset(max_run, 0, MAX_LEVEL + 1);
        memset(index_run, rl->n, MAX_RUN + 1);
        for(i=start;i<end;i++) {
            run = rl->table_run[i];
            level = rl->table_level[i];
            if (index_run[run] == rl->n)
                index_run[run] = i;
            if (level > max_level[run])
                max_level[run] = level;
            if (run > max_run[level])
                max_run[level] = run;
        }
        if(static_store)
            rl->max_level[last] = static_store[last];
        else
            rl->max_level[last] = av_malloc(MAX_RUN + 1);
        memcpy(rl->max_level[last], max_level, MAX_RUN + 1);
        if(static_store)
            rl->max_run[last] = static_store[last] + MAX_RUN + 1;
        else
            rl->max_run[last] = av_malloc(MAX_LEVEL + 1);
        memcpy(rl->max_run[last], max_run, MAX_LEVEL + 1);
        if(static_store)
            rl->index_run[last] = static_store[last] + MAX_RUN + MAX_LEVEL + 2;
        else
            rl->index_run[last] = av_malloc(MAX_RUN + 1);
        memcpy(rl->index_run[last], index_run, MAX_RUN + 1);
    }
}

void init_vlc_rl(RLTable *rl)
{
    int i, q;

    for(q=0; q<32; q++){
        int qmul= q*2;
        int qadd= (q-1)|1;

        if(q==0){
            qmul=1;
            qadd=0;
        }
        for(i=0; i<rl->vlc.table_size; i++){
            int code= rl->vlc.table[i][0];
            int len = rl->vlc.table[i][1];
            int level, run;

            if(len==0){ // illegal code
                run= 66;
                level= MAX_LEVEL;
            }else if(len<0){ //more bits needed
                run= 0;
                level= code;
            }else{
                if(code==rl->n){ //esc
                    run= 66;
                    level= 0;
                }else{
                    run=   rl->table_run  [code] + 1;
                    level= rl->table_level[code] * qmul + qadd;
                    if(code >= rl->last) run+=192;
                }
            }
            rl->rl_vlc[q][i].len= len;
            rl->rl_vlc[q][i].level= level;
            rl->rl_vlc[q][i].run= run;
        }
    }
}

int ff_find_unused_picture(MpegEncContext *s, int shared){
    int i;

    if(shared){
        for(i=s->picture_range_start; i<s->picture_range_end; i++){
            if(s->picture[i].data[0]==NULL && s->picture[i].type==0) return i;
        }
    }else{
        for(i=s->picture_range_start; i<s->picture_range_end; i++){
            if(s->picture[i].data[0]==NULL && s->picture[i].type!=0) return i; //FIXME
        }
        for(i=s->picture_range_start; i<s->picture_range_end; i++){
            if(s->picture[i].data[0]==NULL) return i;
        }
    }

    av_log(s->avctx, AV_LOG_FATAL, "Internal error, picture buffer overflow\n");
    /* We could return -1, but the codec would crash trying to draw into a
     * non-existing frame anyway. This is safer than waiting for a random crash.
     * Also the return of this is never useful, an encoder must only allocate
     * as much as allowed in the specification. This has no relationship to how
     * much libavcodec could allocate (and MAX_PICTURE_COUNT is always large
     * enough for such valid streams).
     * Plus, a decoder has to check stream validity and remove frames if too
     * many reference frames are around. Waiting for "OOM" is not correct at
     * all. Similarly, missing reference frames have to be replaced by
     * interpolated/MC frames, anything else is a bug in the codec ...
     */
    abort();
    return -1;
}

static void update_noise_reduction(MpegEncContext *s){
    int intra, i;

    for(intra=0; intra<2; intra++){
        if(s->dct_count[intra] > (1<<16)){
            for(i=0; i<64; i++){
                s->dct_error_sum[intra][i] >>=1;
            }
            s->dct_count[intra] >>= 1;
        }

        for(i=0; i<64; i++){
            s->dct_offset[intra][i]= (s->avctx->noise_reduction * s->dct_count[intra] + s->dct_error_sum[intra][i]/2) / (s->dct_error_sum[intra][i]+1);
        }
    }
}

/**
 * generic function for encode/decode called after coding/decoding the header and before a frame is coded/decoded
 */
int MPV_frame_start(MpegEncContext *s, AVCodecContext *avctx)
{
    int i;
    Picture *pic;
    s->mb_skipped = 0;

    assert(s->last_picture_ptr==NULL || s->out_format != FMT_H264 || s->codec_id == CODEC_ID_SVQ3);

    /* mark&release old frames */
    if (s->pict_type != FF_B_TYPE && s->last_picture_ptr && s->last_picture_ptr != s->next_picture_ptr && s->last_picture_ptr->data[0]) {
      if(s->out_format != FMT_H264 || s->codec_id == CODEC_ID_SVQ3){
          free_frame_buffer(s, s->last_picture_ptr);

        /* release forgotten pictures */
        /* if(mpeg124/h263) */
        if(!s->encoding){
            for(i=0; i<s->picture_count; i++){
                if(s->picture[i].data[0] && &s->picture[i] != s->next_picture_ptr && s->picture[i].reference){
                    av_log(avctx, AV_LOG_ERROR, "releasing zombie picture\n");
                    free_frame_buffer(s, &s->picture[i]);
                }
            }
        }
      }
    }

    if(!s->encoding){
        /* release non reference frames */
        for(i=0; i<s->picture_count; i++){
            if(s->picture[i].data[0] && !s->picture[i].reference /*&& s->picture[i].type!=FF_BUFFER_TYPE_SHARED*/){
                free_frame_buffer(s, &s->picture[i]);
            }
        }

        if(s->current_picture_ptr && s->current_picture_ptr->data[0]==NULL)
            pic= s->current_picture_ptr; //we already have a unused image (maybe it was set before reading the header)
        else{
            i= ff_find_unused_picture(s, 0);
            pic= &s->picture[i];
        }

        pic->reference= 0;
        if (!s->dropable){
            if (s->codec_id == CODEC_ID_H264)
                pic->reference = s->picture_structure;
            else if (s->pict_type != FF_B_TYPE)
                pic->reference = 3;
        }

        pic->coded_picture_number= s->coded_picture_number++;

        if(ff_alloc_picture(s, pic, 0) < 0)
            return -1;

        s->current_picture_ptr= pic;
        //FIXME use only the vars from current_pic
        s->current_picture_ptr->top_field_first= s->top_field_first;
        if(s->codec_id == CODEC_ID_MPEG1VIDEO || s->codec_id == CODEC_ID_MPEG2VIDEO) {
            if(s->picture_structure != PICT_FRAME)
                s->current_picture_ptr->top_field_first= (s->picture_structure == PICT_TOP_FIELD) == s->first_field;
        }
        s->current_picture_ptr->interlaced_frame= !s->progressive_frame && !s->progressive_sequence;
        s->current_picture_ptr->field_picture= s->picture_structure != PICT_FRAME;
    }

    s->current_picture_ptr->pict_type= s->pict_type;
//    if(s->flags && CODEC_FLAG_QSCALE)
  //      s->current_picture_ptr->quality= s->new_picture_ptr->quality;
    s->current_picture_ptr->key_frame= s->pict_type == FF_I_TYPE;

    ff_copy_picture(&s->current_picture, s->current_picture_ptr);

    if (s->pict_type != FF_B_TYPE) {
        s->last_picture_ptr= s->next_picture_ptr;
        if(!s->dropable)
            s->next_picture_ptr= s->current_picture_ptr;
    }
/*    av_log(s->avctx, AV_LOG_DEBUG, "L%p N%p C%p L%p N%p C%p type:%d drop:%d\n", s->last_picture_ptr, s->next_picture_ptr,s->current_picture_ptr,
        s->last_picture_ptr    ? s->last_picture_ptr->data[0] : NULL,
        s->next_picture_ptr    ? s->next_picture_ptr->data[0] : NULL,
        s->current_picture_ptr ? s->current_picture_ptr->data[0] : NULL,
        s->pict_type, s->dropable);*/

    if(s->codec_id != CODEC_ID_H264){
        if((s->last_picture_ptr==NULL || s->last_picture_ptr->data[0]==NULL) && s->pict_type!=FF_I_TYPE){
            av_log(avctx, AV_LOG_ERROR, "warning: first frame is no keyframe\n");
            /* Allocate a dummy frame */
            i= ff_find_unused_picture(s, 0);
            s->last_picture_ptr= &s->picture[i];
            if(ff_alloc_picture(s, s->last_picture_ptr, 0) < 0)
                return -1;
            ff_thread_report_progress((AVFrame*)s->last_picture_ptr, INT_MAX, 0);
            ff_thread_report_progress((AVFrame*)s->last_picture_ptr, INT_MAX, 1);
        }
        if((s->next_picture_ptr==NULL || s->next_picture_ptr->data[0]==NULL) && s->pict_type==FF_B_TYPE){
            /* Allocate a dummy frame */
            i= ff_find_unused_picture(s, 0);
            s->next_picture_ptr= &s->picture[i];
            if(ff_alloc_picture(s, s->next_picture_ptr, 0) < 0)
                return -1;
            ff_thread_report_progress((AVFrame*)s->next_picture_ptr, INT_MAX, 0);
            ff_thread_report_progress((AVFrame*)s->next_picture_ptr, INT_MAX, 1);
        }
    }

    if(s->last_picture_ptr) ff_copy_picture(&s->last_picture, s->last_picture_ptr);
    if(s->next_picture_ptr) ff_copy_picture(&s->next_picture, s->next_picture_ptr);

    assert(s->pict_type == FF_I_TYPE || (s->last_picture_ptr && s->last_picture_ptr->data[0]));

    if(s->picture_structure!=PICT_FRAME && s->out_format != FMT_H264){
        int i;
        for(i=0; i<4; i++){
            if(s->picture_structure == PICT_BOTTOM_FIELD){
                 s->current_picture.data[i] += s->current_picture.linesize[i];
            }
            s->current_picture.linesize[i] *= 2;
            s->last_picture.linesize[i] *=2;
            s->next_picture.linesize[i] *=2;
        }
    }

    s->hurry_up= s->avctx->hurry_up;
    s->error_recognition= avctx->error_recognition;

    /* set dequantizer, we can't do it during init as it might change for mpeg4
       and we can't do it in the header decode as init is not called for mpeg4 there yet */
    if(s->mpeg_quant || s->codec_id == CODEC_ID_MPEG2VIDEO){
        s->dct_unquantize_intra = s->dct_unquantize_mpeg2_intra;
        s->dct_unquantize_inter = s->dct_unquantize_mpeg2_inter;
    }else if(s->out_format == FMT_H263 || s->out_format == FMT_H261){
        s->dct_unquantize_intra = s->dct_unquantize_h263_intra;
        s->dct_unquantize_inter = s->dct_unquantize_h263_inter;
    }else{
        s->dct_unquantize_intra = s->dct_unquantize_mpeg1_intra;
        s->dct_unquantize_inter = s->dct_unquantize_mpeg1_inter;
    }

    if(s->dct_error_sum){
        assert(s->avctx->noise_reduction && s->encoding);

        update_noise_reduction(s);
    }

    if(CONFIG_MPEG_XVMC_DECODER && s->avctx->xvmc_acceleration)
        return ff_xvmc_field_start(s, avctx);

    return 0;
}

/* generic function for encode/decode called after a frame has been coded/decoded */
void MPV_frame_end(MpegEncContext *s)
{
    int i;
    /* redraw edges for the frame if decoding didn't complete */
    //just to make sure that all data is rendered.
    if(CONFIG_MPEG_XVMC_DECODER && s->avctx->xvmc_acceleration){
        ff_xvmc_field_end(s);
   }else if((s->error_count || s->encoding)
       && !s->avctx->hwaccel
       && !(s->avctx->codec->capabilities&CODEC_CAP_HWACCEL_VDPAU)
       && s->unrestricted_mv
       && s->current_picture.reference
       && !s->intra_only
       && !(s->flags&CODEC_FLAG_EMU_EDGE)) {
<<<<<<< HEAD
        int edges = EDGE_BOTTOM | EDGE_TOP, h = s->v_edge_pos;

            s->dsp.draw_edges(s->current_picture_ptr->data[0], s->linesize  , s->h_edge_pos   , h   , EDGE_WIDTH  , edges);
            s->dsp.draw_edges(s->current_picture_ptr->data[1], s->uvlinesize, s->h_edge_pos>>1, h>>1, EDGE_WIDTH/2, edges);
            s->dsp.draw_edges(s->current_picture_ptr->data[2], s->uvlinesize, s->h_edge_pos>>1, h>>1, EDGE_WIDTH/2, edges);

=======
            s->dsp.draw_edges(s->current_picture.data[0], s->linesize  ,
                              s->h_edge_pos   , s->v_edge_pos   ,
                              EDGE_WIDTH  , EDGE_TOP | EDGE_BOTTOM);
            s->dsp.draw_edges(s->current_picture.data[1], s->uvlinesize,
                              s->h_edge_pos>>1, s->v_edge_pos>>1,
                              EDGE_WIDTH/2, EDGE_TOP | EDGE_BOTTOM);
            s->dsp.draw_edges(s->current_picture.data[2], s->uvlinesize,
                              s->h_edge_pos>>1, s->v_edge_pos>>1,
                              EDGE_WIDTH/2, EDGE_TOP | EDGE_BOTTOM);
>>>>>>> 1500be13
    }

    emms_c();

    s->last_pict_type    = s->pict_type;
    s->last_lambda_for[s->pict_type]= s->current_picture_ptr->quality;
    if(s->pict_type!=FF_B_TYPE){
        s->last_non_b_pict_type= s->pict_type;
    }
#if 0
        /* copy back current_picture variables */
    for(i=0; i<MAX_PICTURE_COUNT; i++){
        if(s->picture[i].data[0] == s->current_picture.data[0]){
            s->picture[i]= s->current_picture;
            break;
        }
    }
    assert(i<MAX_PICTURE_COUNT);
#endif

    if(s->encoding){
        /* release non-reference frames */
        for(i=0; i<s->picture_count; i++){
            if(s->picture[i].data[0] && !s->picture[i].reference /*&& s->picture[i].type!=FF_BUFFER_TYPE_SHARED*/){
                free_frame_buffer(s, &s->picture[i]);
            }
        }
    }
    // clear copies, to avoid confusion
#if 0
    memset(&s->last_picture, 0, sizeof(Picture));
    memset(&s->next_picture, 0, sizeof(Picture));
    memset(&s->current_picture, 0, sizeof(Picture));
#endif
    s->avctx->coded_frame= (AVFrame*)s->current_picture_ptr;

    if (s->codec_id != CODEC_ID_H264 && s->current_picture.reference) {
        ff_thread_report_progress((AVFrame*)s->current_picture_ptr, s->mb_height-1, 0);
    }
}

/**
 * draws an line from (ex, ey) -> (sx, sy).
 * @param w width of the image
 * @param h height of the image
 * @param stride stride/linesize of the image
 * @param color color of the arrow
 */
static void draw_line(uint8_t *buf, int sx, int sy, int ex, int ey, int w, int h, int stride, int color){
    int x, y, fr, f;

    sx= av_clip(sx, 0, w-1);
    sy= av_clip(sy, 0, h-1);
    ex= av_clip(ex, 0, w-1);
    ey= av_clip(ey, 0, h-1);

    buf[sy*stride + sx]+= color;

    if(FFABS(ex - sx) > FFABS(ey - sy)){
        if(sx > ex){
            FFSWAP(int, sx, ex);
            FFSWAP(int, sy, ey);
        }
        buf+= sx + sy*stride;
        ex-= sx;
        f= ((ey-sy)<<16)/ex;
        for(x= 0; x <= ex; x++){
            y = (x*f)>>16;
            fr= (x*f)&0xFFFF;
            buf[ y   *stride + x]+= (color*(0x10000-fr))>>16;
            buf[(y+1)*stride + x]+= (color*         fr )>>16;
        }
    }else{
        if(sy > ey){
            FFSWAP(int, sx, ex);
            FFSWAP(int, sy, ey);
        }
        buf+= sx + sy*stride;
        ey-= sy;
        if(ey) f= ((ex-sx)<<16)/ey;
        else   f= 0;
        for(y= 0; y <= ey; y++){
            x = (y*f)>>16;
            fr= (y*f)&0xFFFF;
            buf[y*stride + x  ]+= (color*(0x10000-fr))>>16;
            buf[y*stride + x+1]+= (color*         fr )>>16;
        }
    }
}

/**
 * draws an arrow from (ex, ey) -> (sx, sy).
 * @param w width of the image
 * @param h height of the image
 * @param stride stride/linesize of the image
 * @param color color of the arrow
 */
static void draw_arrow(uint8_t *buf, int sx, int sy, int ex, int ey, int w, int h, int stride, int color){
    int dx,dy;

    sx= av_clip(sx, -100, w+100);
    sy= av_clip(sy, -100, h+100);
    ex= av_clip(ex, -100, w+100);
    ey= av_clip(ey, -100, h+100);

    dx= ex - sx;
    dy= ey - sy;

    if(dx*dx + dy*dy > 3*3){
        int rx=  dx + dy;
        int ry= -dx + dy;
        int length= ff_sqrt((rx*rx + ry*ry)<<8);

        //FIXME subpixel accuracy
        rx= ROUNDED_DIV(rx*3<<4, length);
        ry= ROUNDED_DIV(ry*3<<4, length);

        draw_line(buf, sx, sy, sx + rx, sy + ry, w, h, stride, color);
        draw_line(buf, sx, sy, sx - ry, sy + rx, w, h, stride, color);
    }
    draw_line(buf, sx, sy, ex, ey, w, h, stride, color);
}

/**
 * prints debuging info for the given picture.
 */
void ff_print_debug_info(MpegEncContext *s, AVFrame *pict){

    if(s->avctx->hwaccel || !pict || !pict->mb_type) return;

    if(s->avctx->debug&(FF_DEBUG_SKIP | FF_DEBUG_QP | FF_DEBUG_MB_TYPE)){
        int x,y;

        av_log(s->avctx,AV_LOG_DEBUG,"New frame, type: ");
        switch (pict->pict_type) {
            case FF_I_TYPE: av_log(s->avctx,AV_LOG_DEBUG,"I\n"); break;
            case FF_P_TYPE: av_log(s->avctx,AV_LOG_DEBUG,"P\n"); break;
            case FF_B_TYPE: av_log(s->avctx,AV_LOG_DEBUG,"B\n"); break;
            case FF_S_TYPE: av_log(s->avctx,AV_LOG_DEBUG,"S\n"); break;
            case FF_SI_TYPE: av_log(s->avctx,AV_LOG_DEBUG,"SI\n"); break;
            case FF_SP_TYPE: av_log(s->avctx,AV_LOG_DEBUG,"SP\n"); break;
        }
        for(y=0; y<s->mb_height; y++){
            for(x=0; x<s->mb_width; x++){
                if(s->avctx->debug&FF_DEBUG_SKIP){
                    int count= s->mbskip_table[x + y*s->mb_stride];
                    if(count>9) count=9;
                    av_log(s->avctx, AV_LOG_DEBUG, "%1d", count);
                }
                if(s->avctx->debug&FF_DEBUG_QP){
                    av_log(s->avctx, AV_LOG_DEBUG, "%2d", pict->qscale_table[x + y*s->mb_stride]);
                }
                if(s->avctx->debug&FF_DEBUG_MB_TYPE){
                    int mb_type= pict->mb_type[x + y*s->mb_stride];
                    //Type & MV direction
                    if(IS_PCM(mb_type))
                        av_log(s->avctx, AV_LOG_DEBUG, "P");
                    else if(IS_INTRA(mb_type) && IS_ACPRED(mb_type))
                        av_log(s->avctx, AV_LOG_DEBUG, "A");
                    else if(IS_INTRA4x4(mb_type))
                        av_log(s->avctx, AV_LOG_DEBUG, "i");
                    else if(IS_INTRA16x16(mb_type))
                        av_log(s->avctx, AV_LOG_DEBUG, "I");
                    else if(IS_DIRECT(mb_type) && IS_SKIP(mb_type))
                        av_log(s->avctx, AV_LOG_DEBUG, "d");
                    else if(IS_DIRECT(mb_type))
                        av_log(s->avctx, AV_LOG_DEBUG, "D");
                    else if(IS_GMC(mb_type) && IS_SKIP(mb_type))
                        av_log(s->avctx, AV_LOG_DEBUG, "g");
                    else if(IS_GMC(mb_type))
                        av_log(s->avctx, AV_LOG_DEBUG, "G");
                    else if(IS_SKIP(mb_type))
                        av_log(s->avctx, AV_LOG_DEBUG, "S");
                    else if(!USES_LIST(mb_type, 1))
                        av_log(s->avctx, AV_LOG_DEBUG, ">");
                    else if(!USES_LIST(mb_type, 0))
                        av_log(s->avctx, AV_LOG_DEBUG, "<");
                    else{
                        assert(USES_LIST(mb_type, 0) && USES_LIST(mb_type, 1));
                        av_log(s->avctx, AV_LOG_DEBUG, "X");
                    }

                    //segmentation
                    if(IS_8X8(mb_type))
                        av_log(s->avctx, AV_LOG_DEBUG, "+");
                    else if(IS_16X8(mb_type))
                        av_log(s->avctx, AV_LOG_DEBUG, "-");
                    else if(IS_8X16(mb_type))
                        av_log(s->avctx, AV_LOG_DEBUG, "|");
                    else if(IS_INTRA(mb_type) || IS_16X16(mb_type))
                        av_log(s->avctx, AV_LOG_DEBUG, " ");
                    else
                        av_log(s->avctx, AV_LOG_DEBUG, "?");


                    if(IS_INTERLACED(mb_type))
                        av_log(s->avctx, AV_LOG_DEBUG, "=");
                    else
                        av_log(s->avctx, AV_LOG_DEBUG, " ");
                }
//                av_log(s->avctx, AV_LOG_DEBUG, " ");
            }
            av_log(s->avctx, AV_LOG_DEBUG, "\n");
        }
    }

    if((s->avctx->debug&(FF_DEBUG_VIS_QP|FF_DEBUG_VIS_MB_TYPE)) || (s->avctx->debug_mv)){
        const int shift= 1 + s->quarter_sample;
        int mb_y;
        uint8_t *ptr;
        int i;
        int h_chroma_shift, v_chroma_shift, block_height;
        const int width = s->avctx->width;
        const int height= s->avctx->height;
        const int mv_sample_log2= 4 - pict->motion_subsample_log2;
        const int mv_stride= (s->mb_width << mv_sample_log2) + (s->codec_id == CODEC_ID_H264 ? 0 : 1);
        s->low_delay=0; //needed to see the vectors without trashing the buffers

        avcodec_get_chroma_sub_sample(s->avctx->pix_fmt, &h_chroma_shift, &v_chroma_shift);
        for(i=0; i<3; i++){
            memcpy(s->visualization_buffer[i], pict->data[i], (i==0) ? pict->linesize[i]*height:pict->linesize[i]*height >> v_chroma_shift);
            pict->data[i]= s->visualization_buffer[i];
        }
        pict->type= FF_BUFFER_TYPE_COPY;
        ptr= pict->data[0];
        block_height = 16>>v_chroma_shift;

        for(mb_y=0; mb_y<s->mb_height; mb_y++){
            int mb_x;
            for(mb_x=0; mb_x<s->mb_width; mb_x++){
                const int mb_index= mb_x + mb_y*s->mb_stride;
                if((s->avctx->debug_mv) && pict->motion_val){
                  int type;
                  for(type=0; type<3; type++){
                    int direction = 0;
                    switch (type) {
                      case 0: if ((!(s->avctx->debug_mv&FF_DEBUG_VIS_MV_P_FOR)) || (pict->pict_type!=FF_P_TYPE))
                                continue;
                              direction = 0;
                              break;
                      case 1: if ((!(s->avctx->debug_mv&FF_DEBUG_VIS_MV_B_FOR)) || (pict->pict_type!=FF_B_TYPE))
                                continue;
                              direction = 0;
                              break;
                      case 2: if ((!(s->avctx->debug_mv&FF_DEBUG_VIS_MV_B_BACK)) || (pict->pict_type!=FF_B_TYPE))
                                continue;
                              direction = 1;
                              break;
                    }
                    if(!USES_LIST(pict->mb_type[mb_index], direction))
                        continue;

                    if(IS_8X8(pict->mb_type[mb_index])){
                      int i;
                      for(i=0; i<4; i++){
                        int sx= mb_x*16 + 4 + 8*(i&1);
                        int sy= mb_y*16 + 4 + 8*(i>>1);
                        int xy= (mb_x*2 + (i&1) + (mb_y*2 + (i>>1))*mv_stride) << (mv_sample_log2-1);
                        int mx= (pict->motion_val[direction][xy][0]>>shift) + sx;
                        int my= (pict->motion_val[direction][xy][1]>>shift) + sy;
                        draw_arrow(ptr, sx, sy, mx, my, width, height, s->linesize, 100);
                      }
                    }else if(IS_16X8(pict->mb_type[mb_index])){
                      int i;
                      for(i=0; i<2; i++){
                        int sx=mb_x*16 + 8;
                        int sy=mb_y*16 + 4 + 8*i;
                        int xy= (mb_x*2 + (mb_y*2 + i)*mv_stride) << (mv_sample_log2-1);
                        int mx=(pict->motion_val[direction][xy][0]>>shift);
                        int my=(pict->motion_val[direction][xy][1]>>shift);

                        if(IS_INTERLACED(pict->mb_type[mb_index]))
                            my*=2;

                        draw_arrow(ptr, sx, sy, mx+sx, my+sy, width, height, s->linesize, 100);
                      }
                    }else if(IS_8X16(pict->mb_type[mb_index])){
                      int i;
                      for(i=0; i<2; i++){
                        int sx=mb_x*16 + 4 + 8*i;
                        int sy=mb_y*16 + 8;
                        int xy= (mb_x*2 + i + mb_y*2*mv_stride) << (mv_sample_log2-1);
                        int mx=(pict->motion_val[direction][xy][0]>>shift);
                        int my=(pict->motion_val[direction][xy][1]>>shift);

                        if(IS_INTERLACED(pict->mb_type[mb_index]))
                            my*=2;

                        draw_arrow(ptr, sx, sy, mx+sx, my+sy, width, height, s->linesize, 100);
                      }
                    }else{
                      int sx= mb_x*16 + 8;
                      int sy= mb_y*16 + 8;
                      int xy= (mb_x + mb_y*mv_stride) << mv_sample_log2;
                      int mx= (pict->motion_val[direction][xy][0]>>shift) + sx;
                      int my= (pict->motion_val[direction][xy][1]>>shift) + sy;
                      draw_arrow(ptr, sx, sy, mx, my, width, height, s->linesize, 100);
                    }
                  }
                }
                if((s->avctx->debug&FF_DEBUG_VIS_QP) && pict->motion_val){
                    uint64_t c= (pict->qscale_table[mb_index]*128/31) * 0x0101010101010101ULL;
                    int y;
                    for(y=0; y<block_height; y++){
                        *(uint64_t*)(pict->data[1] + 8*mb_x + (block_height*mb_y + y)*pict->linesize[1])= c;
                        *(uint64_t*)(pict->data[2] + 8*mb_x + (block_height*mb_y + y)*pict->linesize[2])= c;
                    }
                }
                if((s->avctx->debug&FF_DEBUG_VIS_MB_TYPE) && pict->motion_val){
                    int mb_type= pict->mb_type[mb_index];
                    uint64_t u,v;
                    int y;
#define COLOR(theta, r)\
u= (int)(128 + r*cos(theta*3.141592/180));\
v= (int)(128 + r*sin(theta*3.141592/180));


                    u=v=128;
                    if(IS_PCM(mb_type)){
                        COLOR(120,48)
                    }else if((IS_INTRA(mb_type) && IS_ACPRED(mb_type)) || IS_INTRA16x16(mb_type)){
                        COLOR(30,48)
                    }else if(IS_INTRA4x4(mb_type)){
                        COLOR(90,48)
                    }else if(IS_DIRECT(mb_type) && IS_SKIP(mb_type)){
//                        COLOR(120,48)
                    }else if(IS_DIRECT(mb_type)){
                        COLOR(150,48)
                    }else if(IS_GMC(mb_type) && IS_SKIP(mb_type)){
                        COLOR(170,48)
                    }else if(IS_GMC(mb_type)){
                        COLOR(190,48)
                    }else if(IS_SKIP(mb_type)){
//                        COLOR(180,48)
                    }else if(!USES_LIST(mb_type, 1)){
                        COLOR(240,48)
                    }else if(!USES_LIST(mb_type, 0)){
                        COLOR(0,48)
                    }else{
                        assert(USES_LIST(mb_type, 0) && USES_LIST(mb_type, 1));
                        COLOR(300,48)
                    }

                    u*= 0x0101010101010101ULL;
                    v*= 0x0101010101010101ULL;
                    for(y=0; y<block_height; y++){
                        *(uint64_t*)(pict->data[1] + 8*mb_x + (block_height*mb_y + y)*pict->linesize[1])= u;
                        *(uint64_t*)(pict->data[2] + 8*mb_x + (block_height*mb_y + y)*pict->linesize[2])= v;
                    }

                    //segmentation
                    if(IS_8X8(mb_type) || IS_16X8(mb_type)){
                        *(uint64_t*)(pict->data[0] + 16*mb_x + 0 + (16*mb_y + 8)*pict->linesize[0])^= 0x8080808080808080ULL;
                        *(uint64_t*)(pict->data[0] + 16*mb_x + 8 + (16*mb_y + 8)*pict->linesize[0])^= 0x8080808080808080ULL;
                    }
                    if(IS_8X8(mb_type) || IS_8X16(mb_type)){
                        for(y=0; y<16; y++)
                            pict->data[0][16*mb_x + 8 + (16*mb_y + y)*pict->linesize[0]]^= 0x80;
                    }
                    if(IS_8X8(mb_type) && mv_sample_log2 >= 2){
                        int dm= 1 << (mv_sample_log2-2);
                        for(i=0; i<4; i++){
                            int sx= mb_x*16 + 8*(i&1);
                            int sy= mb_y*16 + 8*(i>>1);
                            int xy= (mb_x*2 + (i&1) + (mb_y*2 + (i>>1))*mv_stride) << (mv_sample_log2-1);
                            //FIXME bidir
                            int32_t *mv = (int32_t*)&pict->motion_val[0][xy];
                            if(mv[0] != mv[dm] || mv[dm*mv_stride] != mv[dm*(mv_stride+1)])
                                for(y=0; y<8; y++)
                                    pict->data[0][sx + 4 + (sy + y)*pict->linesize[0]]^= 0x80;
                            if(mv[0] != mv[dm*mv_stride] || mv[dm] != mv[dm*(mv_stride+1)])
                                *(uint64_t*)(pict->data[0] + sx + (sy + 4)*pict->linesize[0])^= 0x8080808080808080ULL;
                        }
                    }

                    if(IS_INTERLACED(mb_type) && s->codec_id == CODEC_ID_H264){
                        // hmm
                    }
                }
                s->mbskip_table[mb_index]=0;
            }
        }
    }
}

static inline int hpel_motion_lowres(MpegEncContext *s,
                                  uint8_t *dest, uint8_t *src,
                                  int field_based, int field_select,
                                  int src_x, int src_y,
                                  int width, int height, int stride,
                                  int h_edge_pos, int v_edge_pos,
                                  int w, int h, h264_chroma_mc_func *pix_op,
                                  int motion_x, int motion_y)
{
    const int lowres= s->avctx->lowres;
    const int op_index= FFMIN(lowres, 2);
    const int s_mask= (2<<lowres)-1;
    int emu=0;
    int sx, sy;

    if(s->quarter_sample){
        motion_x/=2;
        motion_y/=2;
    }

    sx= motion_x & s_mask;
    sy= motion_y & s_mask;
    src_x += motion_x >> (lowres+1);
    src_y += motion_y >> (lowres+1);

    src += src_y * stride + src_x;

    if(   (unsigned)src_x > h_edge_pos                 - (!!sx) - w
       || (unsigned)src_y >(v_edge_pos >> field_based) - (!!sy) - h){
        s->dsp.emulated_edge_mc(s->edge_emu_buffer, src, s->linesize, w+1, (h+1)<<field_based,
                            src_x, src_y<<field_based, h_edge_pos, v_edge_pos);
        src= s->edge_emu_buffer;
        emu=1;
    }

    sx= (sx << 2) >> lowres;
    sy= (sy << 2) >> lowres;
    if(field_select)
        src += s->linesize;
    pix_op[op_index](dest, src, stride, h, sx, sy);
    return emu;
}

/* apply one mpeg motion vector to the three components */
static av_always_inline void mpeg_motion_lowres(MpegEncContext *s,
                               uint8_t *dest_y, uint8_t *dest_cb, uint8_t *dest_cr,
                               int field_based, int bottom_field, int field_select,
                               uint8_t **ref_picture, h264_chroma_mc_func *pix_op,
                               int motion_x, int motion_y, int h, int mb_y)
{
    uint8_t *ptr_y, *ptr_cb, *ptr_cr;
    int mx, my, src_x, src_y, uvsrc_x, uvsrc_y, uvlinesize, linesize, sx, sy, uvsx, uvsy;
    const int lowres= s->avctx->lowres;
    const int op_index= FFMIN(lowres, 2);
    const int block_s= 8>>lowres;
    const int s_mask= (2<<lowres)-1;
    const int h_edge_pos = s->h_edge_pos >> lowres;
    const int v_edge_pos = s->v_edge_pos >> lowres;
    linesize   = s->current_picture.linesize[0] << field_based;
    uvlinesize = s->current_picture.linesize[1] << field_based;

    if(s->quarter_sample){ //FIXME obviously not perfect but qpel will not work in lowres anyway
        motion_x/=2;
        motion_y/=2;
    }

    if(field_based){
        motion_y += (bottom_field - field_select)*((1<<lowres)-1);
    }

    sx= motion_x & s_mask;
    sy= motion_y & s_mask;
    src_x = s->mb_x*2*block_s               + (motion_x >> (lowres+1));
    src_y =(   mb_y*2*block_s>>field_based) + (motion_y >> (lowres+1));

    if (s->out_format == FMT_H263) {
        uvsx = ((motion_x>>1) & s_mask) | (sx&1);
        uvsy = ((motion_y>>1) & s_mask) | (sy&1);
        uvsrc_x = src_x>>1;
        uvsrc_y = src_y>>1;
    }else if(s->out_format == FMT_H261){//even chroma mv's are full pel in H261
        mx = motion_x / 4;
        my = motion_y / 4;
        uvsx = (2*mx) & s_mask;
        uvsy = (2*my) & s_mask;
        uvsrc_x = s->mb_x*block_s               + (mx >> lowres);
        uvsrc_y =    mb_y*block_s               + (my >> lowres);
    } else {
        mx = motion_x / 2;
        my = motion_y / 2;
        uvsx = mx & s_mask;
        uvsy = my & s_mask;
        uvsrc_x = s->mb_x*block_s               + (mx >> (lowres+1));
        uvsrc_y =(   mb_y*block_s>>field_based) + (my >> (lowres+1));
    }

    ptr_y  = ref_picture[0] + src_y * linesize + src_x;
    ptr_cb = ref_picture[1] + uvsrc_y * uvlinesize + uvsrc_x;
    ptr_cr = ref_picture[2] + uvsrc_y * uvlinesize + uvsrc_x;

    if(   (unsigned)src_x > h_edge_pos                 - (!!sx) - 2*block_s
       || (unsigned)src_y >(v_edge_pos >> field_based) - (!!sy) - h){
            s->dsp.emulated_edge_mc(s->edge_emu_buffer, ptr_y, s->linesize, 17, 17+field_based,
                             src_x, src_y<<field_based, h_edge_pos, v_edge_pos);
            ptr_y = s->edge_emu_buffer;
            if(!CONFIG_GRAY || !(s->flags&CODEC_FLAG_GRAY)){
                uint8_t *uvbuf= s->edge_emu_buffer+18*s->linesize;
                s->dsp.emulated_edge_mc(uvbuf  , ptr_cb, s->uvlinesize, 9, 9+field_based,
                                 uvsrc_x, uvsrc_y<<field_based, h_edge_pos>>1, v_edge_pos>>1);
                s->dsp.emulated_edge_mc(uvbuf+16, ptr_cr, s->uvlinesize, 9, 9+field_based,
                                 uvsrc_x, uvsrc_y<<field_based, h_edge_pos>>1, v_edge_pos>>1);
                ptr_cb= uvbuf;
                ptr_cr= uvbuf+16;
            }
    }

    if(bottom_field){ //FIXME use this for field pix too instead of the obnoxious hack which changes picture.data
        dest_y += s->linesize;
        dest_cb+= s->uvlinesize;
        dest_cr+= s->uvlinesize;
    }

    if(field_select){
        ptr_y += s->linesize;
        ptr_cb+= s->uvlinesize;
        ptr_cr+= s->uvlinesize;
    }

    sx= (sx << 2) >> lowres;
    sy= (sy << 2) >> lowres;
    pix_op[lowres-1](dest_y, ptr_y, linesize, h, sx, sy);

    if(!CONFIG_GRAY || !(s->flags&CODEC_FLAG_GRAY)){
        uvsx= (uvsx << 2) >> lowres;
        uvsy= (uvsy << 2) >> lowres;
        pix_op[op_index](dest_cb, ptr_cb, uvlinesize, h >> s->chroma_y_shift, uvsx, uvsy);
        pix_op[op_index](dest_cr, ptr_cr, uvlinesize, h >> s->chroma_y_shift, uvsx, uvsy);
    }
    //FIXME h261 lowres loop filter
}

static inline void chroma_4mv_motion_lowres(MpegEncContext *s,
                                     uint8_t *dest_cb, uint8_t *dest_cr,
                                     uint8_t **ref_picture,
                                     h264_chroma_mc_func *pix_op,
                                     int mx, int my){
    const int lowres= s->avctx->lowres;
    const int op_index= FFMIN(lowres, 2);
    const int block_s= 8>>lowres;
    const int s_mask= (2<<lowres)-1;
    const int h_edge_pos = s->h_edge_pos >> (lowres+1);
    const int v_edge_pos = s->v_edge_pos >> (lowres+1);
    int emu=0, src_x, src_y, offset, sx, sy;
    uint8_t *ptr;

    if(s->quarter_sample){
        mx/=2;
        my/=2;
    }

    /* In case of 8X8, we construct a single chroma motion vector
       with a special rounding */
    mx= ff_h263_round_chroma(mx);
    my= ff_h263_round_chroma(my);

    sx= mx & s_mask;
    sy= my & s_mask;
    src_x = s->mb_x*block_s + (mx >> (lowres+1));
    src_y = s->mb_y*block_s + (my >> (lowres+1));

    offset = src_y * s->uvlinesize + src_x;
    ptr = ref_picture[1] + offset;
    if(s->flags&CODEC_FLAG_EMU_EDGE){
        if(   (unsigned)src_x > h_edge_pos - (!!sx) - block_s
           || (unsigned)src_y > v_edge_pos - (!!sy) - block_s){
            s->dsp.emulated_edge_mc(s->edge_emu_buffer, ptr, s->uvlinesize, 9, 9, src_x, src_y, h_edge_pos, v_edge_pos);
            ptr= s->edge_emu_buffer;
            emu=1;
        }
    }
    sx= (sx << 2) >> lowres;
    sy= (sy << 2) >> lowres;
    pix_op[op_index](dest_cb, ptr, s->uvlinesize, block_s, sx, sy);

    ptr = ref_picture[2] + offset;
    if(emu){
        s->dsp.emulated_edge_mc(s->edge_emu_buffer, ptr, s->uvlinesize, 9, 9, src_x, src_y, h_edge_pos, v_edge_pos);
        ptr= s->edge_emu_buffer;
    }
    pix_op[op_index](dest_cr, ptr, s->uvlinesize, block_s, sx, sy);
}

/**
 * motion compensation of a single macroblock
 * @param s context
 * @param dest_y luma destination pointer
 * @param dest_cb chroma cb/u destination pointer
 * @param dest_cr chroma cr/v destination pointer
 * @param dir direction (0->forward, 1->backward)
 * @param ref_picture array[3] of pointers to the 3 planes of the reference picture
 * @param pix_op halfpel motion compensation function (average or put normally)
 * the motion vectors are taken from s->mv and the MV type from s->mv_type
 */
static inline void MPV_motion_lowres(MpegEncContext *s,
                              uint8_t *dest_y, uint8_t *dest_cb, uint8_t *dest_cr,
                              int dir, uint8_t **ref_picture,
                              h264_chroma_mc_func *pix_op)
{
    int mx, my;
    int mb_x, mb_y, i;
    const int lowres= s->avctx->lowres;
    const int block_s= 8>>lowres;

    mb_x = s->mb_x;
    mb_y = s->mb_y;

    switch(s->mv_type) {
    case MV_TYPE_16X16:
        mpeg_motion_lowres(s, dest_y, dest_cb, dest_cr,
                    0, 0, 0,
                    ref_picture, pix_op,
                    s->mv[dir][0][0], s->mv[dir][0][1], 2*block_s, mb_y);
        break;
    case MV_TYPE_8X8:
        mx = 0;
        my = 0;
            for(i=0;i<4;i++) {
                hpel_motion_lowres(s, dest_y + ((i & 1) + (i >> 1) * s->linesize)*block_s,
                            ref_picture[0], 0, 0,
                            (2*mb_x + (i & 1))*block_s, (2*mb_y + (i >>1))*block_s,
                            s->width, s->height, s->linesize,
                            s->h_edge_pos >> lowres, s->v_edge_pos >> lowres,
                            block_s, block_s, pix_op,
                            s->mv[dir][i][0], s->mv[dir][i][1]);

                mx += s->mv[dir][i][0];
                my += s->mv[dir][i][1];
            }

        if(!CONFIG_GRAY || !(s->flags&CODEC_FLAG_GRAY))
            chroma_4mv_motion_lowres(s, dest_cb, dest_cr, ref_picture, pix_op, mx, my);
        break;
    case MV_TYPE_FIELD:
        if (s->picture_structure == PICT_FRAME) {
            /* top field */
            mpeg_motion_lowres(s, dest_y, dest_cb, dest_cr,
                        1, 0, s->field_select[dir][0],
                        ref_picture, pix_op,
                        s->mv[dir][0][0], s->mv[dir][0][1], block_s, mb_y);
            /* bottom field */
            mpeg_motion_lowres(s, dest_y, dest_cb, dest_cr,
                        1, 1, s->field_select[dir][1],
                        ref_picture, pix_op,
                        s->mv[dir][1][0], s->mv[dir][1][1], block_s, mb_y);
        } else {
            if(s->picture_structure != s->field_select[dir][0] + 1 && s->pict_type != FF_B_TYPE && !s->first_field){
                ref_picture= s->current_picture_ptr->data;
            }

            mpeg_motion_lowres(s, dest_y, dest_cb, dest_cr,
                        0, 0, s->field_select[dir][0],
                        ref_picture, pix_op,
                        s->mv[dir][0][0], s->mv[dir][0][1], 2*block_s, mb_y>>1);
        }
        break;
    case MV_TYPE_16X8:
        for(i=0; i<2; i++){
            uint8_t ** ref2picture;

            if(s->picture_structure == s->field_select[dir][i] + 1 || s->pict_type == FF_B_TYPE || s->first_field){
                ref2picture= ref_picture;
            }else{
                ref2picture= s->current_picture_ptr->data;
            }

            mpeg_motion_lowres(s, dest_y, dest_cb, dest_cr,
                        0, 0, s->field_select[dir][i],
                        ref2picture, pix_op,
                        s->mv[dir][i][0], s->mv[dir][i][1] + 2*block_s*i, block_s, mb_y>>1);

            dest_y += 2*block_s*s->linesize;
            dest_cb+= (2*block_s>>s->chroma_y_shift)*s->uvlinesize;
            dest_cr+= (2*block_s>>s->chroma_y_shift)*s->uvlinesize;
        }
        break;
    case MV_TYPE_DMV:
        if(s->picture_structure == PICT_FRAME){
            for(i=0; i<2; i++){
                int j;
                for(j=0; j<2; j++){
                    mpeg_motion_lowres(s, dest_y, dest_cb, dest_cr,
                                1, j, j^i,
                                ref_picture, pix_op,
                                s->mv[dir][2*i + j][0], s->mv[dir][2*i + j][1], block_s, mb_y);
                }
                pix_op = s->dsp.avg_h264_chroma_pixels_tab;
            }
        }else{
            for(i=0; i<2; i++){
                mpeg_motion_lowres(s, dest_y, dest_cb, dest_cr,
                            0, 0, s->picture_structure != i+1,
                            ref_picture, pix_op,
                            s->mv[dir][2*i][0],s->mv[dir][2*i][1],2*block_s, mb_y>>1);

                // after put we make avg of the same block
                pix_op = s->dsp.avg_h264_chroma_pixels_tab;

                //opposite parity is always in the same frame if this is second field
                if(!s->first_field){
                    ref_picture = s->current_picture_ptr->data;
                }
            }
        }
    break;
    default: assert(0);
    }
}

/**
 * find the lowest MB row referenced in the MVs
 */
int MPV_lowest_referenced_row(MpegEncContext *s, int dir)
{
    int my_max = INT_MIN, my_min = INT_MAX, qpel_shift = !s->quarter_sample;
    int my, off, i, mvs;

    if (s->picture_structure != PICT_FRAME) goto unhandled;

    switch (s->mv_type) {
        case MV_TYPE_16X16:
            mvs = 1;
            break;
        case MV_TYPE_16X8:
            mvs = 2;
            break;
        case MV_TYPE_8X8:
            mvs = 4;
            break;
        default:
            goto unhandled;
    }

    for (i = 0; i < mvs; i++) {
        my = s->mv[dir][i][1]<<qpel_shift;
        my_max = FFMAX(my_max, my);
        my_min = FFMIN(my_min, my);
    }

    off = (FFMAX(-my_min, my_max) + 63) >> 6;

    return FFMIN(FFMAX(s->mb_y + off, 0), s->mb_height-1);
unhandled:
    return s->mb_height-1;
}

/* put block[] to dest[] */
static inline void put_dct(MpegEncContext *s,
                           DCTELEM *block, int i, uint8_t *dest, int line_size, int qscale)
{
    s->dct_unquantize_intra(s, block, i, qscale);
    s->dsp.idct_put (dest, line_size, block);
}

/* add block[] to dest[] */
static inline void add_dct(MpegEncContext *s,
                           DCTELEM *block, int i, uint8_t *dest, int line_size)
{
    if (s->block_last_index[i] >= 0) {
        s->dsp.idct_add (dest, line_size, block);
    }
}

static inline void add_dequant_dct(MpegEncContext *s,
                           DCTELEM *block, int i, uint8_t *dest, int line_size, int qscale)
{
    if (s->block_last_index[i] >= 0) {
        s->dct_unquantize_inter(s, block, i, qscale);

        s->dsp.idct_add (dest, line_size, block);
    }
}

/**
 * cleans dc, ac, coded_block for the current non intra MB
 */
void ff_clean_intra_table_entries(MpegEncContext *s)
{
    int wrap = s->b8_stride;
    int xy = s->block_index[0];

    s->dc_val[0][xy           ] =
    s->dc_val[0][xy + 1       ] =
    s->dc_val[0][xy     + wrap] =
    s->dc_val[0][xy + 1 + wrap] = 1024;
    /* ac pred */
    memset(s->ac_val[0][xy       ], 0, 32 * sizeof(int16_t));
    memset(s->ac_val[0][xy + wrap], 0, 32 * sizeof(int16_t));
    if (s->msmpeg4_version>=3) {
        s->coded_block[xy           ] =
        s->coded_block[xy + 1       ] =
        s->coded_block[xy     + wrap] =
        s->coded_block[xy + 1 + wrap] = 0;
    }
    /* chroma */
    wrap = s->mb_stride;
    xy = s->mb_x + s->mb_y * wrap;
    s->dc_val[1][xy] =
    s->dc_val[2][xy] = 1024;
    /* ac pred */
    memset(s->ac_val[1][xy], 0, 16 * sizeof(int16_t));
    memset(s->ac_val[2][xy], 0, 16 * sizeof(int16_t));

    s->mbintra_table[xy]= 0;
}

/* generic function called after a macroblock has been parsed by the
   decoder or after it has been encoded by the encoder.

   Important variables used:
   s->mb_intra : true if intra macroblock
   s->mv_dir   : motion vector direction
   s->mv_type  : motion vector type
   s->mv       : motion vector
   s->interlaced_dct : true if interlaced dct used (mpeg2)
 */
static av_always_inline
void MPV_decode_mb_internal(MpegEncContext *s, DCTELEM block[12][64],
                            int lowres_flag, int is_mpeg12)
{
    const int mb_xy = s->mb_y * s->mb_stride + s->mb_x;
    if(CONFIG_MPEG_XVMC_DECODER && s->avctx->xvmc_acceleration){
        ff_xvmc_decode_mb(s);//xvmc uses pblocks
        return;
    }

    if(s->avctx->debug&FF_DEBUG_DCT_COEFF) {
       /* save DCT coefficients */
       int i,j;
       DCTELEM *dct = &s->current_picture.dct_coeff[mb_xy*64*6];
       av_log(s->avctx, AV_LOG_DEBUG, "DCT coeffs of MB at %dx%d:\n", s->mb_x, s->mb_y);
       for(i=0; i<6; i++){
           for(j=0; j<64; j++){
               *dct++ = block[i][s->dsp.idct_permutation[j]];
               av_log(s->avctx, AV_LOG_DEBUG, "%5d", dct[-1]);
           }
           av_log(s->avctx, AV_LOG_DEBUG, "\n");
       }
    }

    s->current_picture.qscale_table[mb_xy]= s->qscale;

    /* update DC predictors for P macroblocks */
    if (!s->mb_intra) {
        if (!is_mpeg12 && (s->h263_pred || s->h263_aic)) {
            if(s->mbintra_table[mb_xy])
                ff_clean_intra_table_entries(s);
        } else {
            s->last_dc[0] =
            s->last_dc[1] =
            s->last_dc[2] = 128 << s->intra_dc_precision;
        }
    }
    else if (!is_mpeg12 && (s->h263_pred || s->h263_aic))
        s->mbintra_table[mb_xy]=1;

    if ((s->flags&CODEC_FLAG_PSNR) || !(s->encoding && (s->intra_only || s->pict_type==FF_B_TYPE) && s->avctx->mb_decision != FF_MB_DECISION_RD)) { //FIXME precalc
        uint8_t *dest_y, *dest_cb, *dest_cr;
        int dct_linesize, dct_offset;
        op_pixels_func (*op_pix)[4];
        qpel_mc_func (*op_qpix)[16];
        const int linesize= s->current_picture.linesize[0]; //not s->linesize as this would be wrong for field pics
        const int uvlinesize= s->current_picture.linesize[1];
        const int readable= s->pict_type != FF_B_TYPE || s->encoding || s->avctx->draw_horiz_band || lowres_flag;
        const int block_size= lowres_flag ? 8>>s->avctx->lowres : 8;

        /* avoid copy if macroblock skipped in last frame too */
        /* skip only during decoding as we might trash the buffers during encoding a bit */
        if(!s->encoding){
            uint8_t *mbskip_ptr = &s->mbskip_table[mb_xy];
            const int age= s->current_picture.age;

            assert(age);

            if (s->mb_skipped) {
                s->mb_skipped= 0;
                assert(s->pict_type!=FF_I_TYPE);

                (*mbskip_ptr) ++; /* indicate that this time we skipped it */
                if(*mbskip_ptr >99) *mbskip_ptr= 99;

                /* if previous was skipped too, then nothing to do !  */
                if (*mbskip_ptr >= age && s->current_picture.reference){
                    return;
                }
            } else if(!s->current_picture.reference){
                (*mbskip_ptr) ++; /* increase counter so the age can be compared cleanly */
                if(*mbskip_ptr >99) *mbskip_ptr= 99;
            } else{
                *mbskip_ptr = 0; /* not skipped */
            }
        }

        dct_linesize = linesize << s->interlaced_dct;
        dct_offset =(s->interlaced_dct)? linesize : linesize*block_size;

        if(readable){
            dest_y=  s->dest[0];
            dest_cb= s->dest[1];
            dest_cr= s->dest[2];
        }else{
            dest_y = s->b_scratchpad;
            dest_cb= s->b_scratchpad+16*linesize;
            dest_cr= s->b_scratchpad+32*linesize;
        }

        if (!s->mb_intra) {
            /* motion handling */
            /* decoding or more than one mb_type (MC was already done otherwise) */
            if(!s->encoding){

                if(HAVE_PTHREADS && s->avctx->active_thread_type&FF_THREAD_FRAME) {
                    if (s->mv_dir & MV_DIR_FORWARD) {
                        ff_thread_await_progress((AVFrame*)s->last_picture_ptr, MPV_lowest_referenced_row(s, 0), 0);
                    }
                    if (s->mv_dir & MV_DIR_BACKWARD) {
                        ff_thread_await_progress((AVFrame*)s->next_picture_ptr, MPV_lowest_referenced_row(s, 1), 0);
                    }
                }

                if(lowres_flag){
                    h264_chroma_mc_func *op_pix = s->dsp.put_h264_chroma_pixels_tab;

                    if (s->mv_dir & MV_DIR_FORWARD) {
                        MPV_motion_lowres(s, dest_y, dest_cb, dest_cr, 0, s->last_picture.data, op_pix);
                        op_pix = s->dsp.avg_h264_chroma_pixels_tab;
                    }
                    if (s->mv_dir & MV_DIR_BACKWARD) {
                        MPV_motion_lowres(s, dest_y, dest_cb, dest_cr, 1, s->next_picture.data, op_pix);
                    }
                }else{
                    op_qpix= s->me.qpel_put;
                    if ((!s->no_rounding) || s->pict_type==FF_B_TYPE){
                        op_pix = s->dsp.put_pixels_tab;
                    }else{
                        op_pix = s->dsp.put_no_rnd_pixels_tab;
                    }
                    if (s->mv_dir & MV_DIR_FORWARD) {
                        MPV_motion(s, dest_y, dest_cb, dest_cr, 0, s->last_picture.data, op_pix, op_qpix);
                        op_pix = s->dsp.avg_pixels_tab;
                        op_qpix= s->me.qpel_avg;
                    }
                    if (s->mv_dir & MV_DIR_BACKWARD) {
                        MPV_motion(s, dest_y, dest_cb, dest_cr, 1, s->next_picture.data, op_pix, op_qpix);
                    }
                }
            }

            /* skip dequant / idct if we are really late ;) */
            if(s->hurry_up>1) goto skip_idct;
            if(s->avctx->skip_idct){
                if(  (s->avctx->skip_idct >= AVDISCARD_NONREF && s->pict_type == FF_B_TYPE)
                   ||(s->avctx->skip_idct >= AVDISCARD_NONKEY && s->pict_type != FF_I_TYPE)
                   || s->avctx->skip_idct >= AVDISCARD_ALL)
                    goto skip_idct;
            }

            /* add dct residue */
            if(s->encoding || !(   s->h263_msmpeg4 || s->codec_id==CODEC_ID_MPEG1VIDEO || s->codec_id==CODEC_ID_MPEG2VIDEO
                                || (s->codec_id==CODEC_ID_MPEG4 && !s->mpeg_quant))){
                add_dequant_dct(s, block[0], 0, dest_y                          , dct_linesize, s->qscale);
                add_dequant_dct(s, block[1], 1, dest_y              + block_size, dct_linesize, s->qscale);
                add_dequant_dct(s, block[2], 2, dest_y + dct_offset             , dct_linesize, s->qscale);
                add_dequant_dct(s, block[3], 3, dest_y + dct_offset + block_size, dct_linesize, s->qscale);

                if(!CONFIG_GRAY || !(s->flags&CODEC_FLAG_GRAY)){
                    if (s->chroma_y_shift){
                        add_dequant_dct(s, block[4], 4, dest_cb, uvlinesize, s->chroma_qscale);
                        add_dequant_dct(s, block[5], 5, dest_cr, uvlinesize, s->chroma_qscale);
                    }else{
                        dct_linesize >>= 1;
                        dct_offset >>=1;
                        add_dequant_dct(s, block[4], 4, dest_cb,              dct_linesize, s->chroma_qscale);
                        add_dequant_dct(s, block[5], 5, dest_cr,              dct_linesize, s->chroma_qscale);
                        add_dequant_dct(s, block[6], 6, dest_cb + dct_offset, dct_linesize, s->chroma_qscale);
                        add_dequant_dct(s, block[7], 7, dest_cr + dct_offset, dct_linesize, s->chroma_qscale);
                    }
                }
            } else if(is_mpeg12 || (s->codec_id != CODEC_ID_WMV2)){
                add_dct(s, block[0], 0, dest_y                          , dct_linesize);
                add_dct(s, block[1], 1, dest_y              + block_size, dct_linesize);
                add_dct(s, block[2], 2, dest_y + dct_offset             , dct_linesize);
                add_dct(s, block[3], 3, dest_y + dct_offset + block_size, dct_linesize);

                if(!CONFIG_GRAY || !(s->flags&CODEC_FLAG_GRAY)){
                    if(s->chroma_y_shift){//Chroma420
                        add_dct(s, block[4], 4, dest_cb, uvlinesize);
                        add_dct(s, block[5], 5, dest_cr, uvlinesize);
                    }else{
                        //chroma422
                        dct_linesize = uvlinesize << s->interlaced_dct;
                        dct_offset =(s->interlaced_dct)? uvlinesize : uvlinesize*8;

                        add_dct(s, block[4], 4, dest_cb, dct_linesize);
                        add_dct(s, block[5], 5, dest_cr, dct_linesize);
                        add_dct(s, block[6], 6, dest_cb+dct_offset, dct_linesize);
                        add_dct(s, block[7], 7, dest_cr+dct_offset, dct_linesize);
                        if(!s->chroma_x_shift){//Chroma444
                            add_dct(s, block[8], 8, dest_cb+8, dct_linesize);
                            add_dct(s, block[9], 9, dest_cr+8, dct_linesize);
                            add_dct(s, block[10], 10, dest_cb+8+dct_offset, dct_linesize);
                            add_dct(s, block[11], 11, dest_cr+8+dct_offset, dct_linesize);
                        }
                    }
                }//fi gray
            }
            else if (CONFIG_WMV2_DECODER || CONFIG_WMV2_ENCODER) {
                ff_wmv2_add_mb(s, block, dest_y, dest_cb, dest_cr);
            }
        } else {
            /* dct only in intra block */
            if(s->encoding || !(s->codec_id==CODEC_ID_MPEG1VIDEO || s->codec_id==CODEC_ID_MPEG2VIDEO)){
                put_dct(s, block[0], 0, dest_y                          , dct_linesize, s->qscale);
                put_dct(s, block[1], 1, dest_y              + block_size, dct_linesize, s->qscale);
                put_dct(s, block[2], 2, dest_y + dct_offset             , dct_linesize, s->qscale);
                put_dct(s, block[3], 3, dest_y + dct_offset + block_size, dct_linesize, s->qscale);

                if(!CONFIG_GRAY || !(s->flags&CODEC_FLAG_GRAY)){
                    if(s->chroma_y_shift){
                        put_dct(s, block[4], 4, dest_cb, uvlinesize, s->chroma_qscale);
                        put_dct(s, block[5], 5, dest_cr, uvlinesize, s->chroma_qscale);
                    }else{
                        dct_offset >>=1;
                        dct_linesize >>=1;
                        put_dct(s, block[4], 4, dest_cb,              dct_linesize, s->chroma_qscale);
                        put_dct(s, block[5], 5, dest_cr,              dct_linesize, s->chroma_qscale);
                        put_dct(s, block[6], 6, dest_cb + dct_offset, dct_linesize, s->chroma_qscale);
                        put_dct(s, block[7], 7, dest_cr + dct_offset, dct_linesize, s->chroma_qscale);
                    }
                }
            }else{
                s->dsp.idct_put(dest_y                          , dct_linesize, block[0]);
                s->dsp.idct_put(dest_y              + block_size, dct_linesize, block[1]);
                s->dsp.idct_put(dest_y + dct_offset             , dct_linesize, block[2]);
                s->dsp.idct_put(dest_y + dct_offset + block_size, dct_linesize, block[3]);

                if(!CONFIG_GRAY || !(s->flags&CODEC_FLAG_GRAY)){
                    if(s->chroma_y_shift){
                        s->dsp.idct_put(dest_cb, uvlinesize, block[4]);
                        s->dsp.idct_put(dest_cr, uvlinesize, block[5]);
                    }else{

                        dct_linesize = uvlinesize << s->interlaced_dct;
                        dct_offset =(s->interlaced_dct)? uvlinesize : uvlinesize*8;

                        s->dsp.idct_put(dest_cb,              dct_linesize, block[4]);
                        s->dsp.idct_put(dest_cr,              dct_linesize, block[5]);
                        s->dsp.idct_put(dest_cb + dct_offset, dct_linesize, block[6]);
                        s->dsp.idct_put(dest_cr + dct_offset, dct_linesize, block[7]);
                        if(!s->chroma_x_shift){//Chroma444
                            s->dsp.idct_put(dest_cb + 8,              dct_linesize, block[8]);
                            s->dsp.idct_put(dest_cr + 8,              dct_linesize, block[9]);
                            s->dsp.idct_put(dest_cb + 8 + dct_offset, dct_linesize, block[10]);
                            s->dsp.idct_put(dest_cr + 8 + dct_offset, dct_linesize, block[11]);
                        }
                    }
                }//gray
            }
        }
skip_idct:
        if(!readable){
            s->dsp.put_pixels_tab[0][0](s->dest[0], dest_y ,   linesize,16);
            s->dsp.put_pixels_tab[s->chroma_x_shift][0](s->dest[1], dest_cb, uvlinesize,16 >> s->chroma_y_shift);
            s->dsp.put_pixels_tab[s->chroma_x_shift][0](s->dest[2], dest_cr, uvlinesize,16 >> s->chroma_y_shift);
        }
    }
}

void MPV_decode_mb(MpegEncContext *s, DCTELEM block[12][64]){
#if !CONFIG_SMALL
    if(s->out_format == FMT_MPEG1) {
        if(s->avctx->lowres) MPV_decode_mb_internal(s, block, 1, 1);
        else                 MPV_decode_mb_internal(s, block, 0, 1);
    } else
#endif
    if(s->avctx->lowres) MPV_decode_mb_internal(s, block, 1, 0);
    else                  MPV_decode_mb_internal(s, block, 0, 0);
}

/**
 *
 * @param h is the normal height, this will be reduced automatically if needed for the last row
 */
void ff_draw_horiz_band(MpegEncContext *s, int y, int h){
    const int field_pic= s->picture_structure != PICT_FRAME;
    if(field_pic){
        h <<= 1;
        y <<= 1;
    }

    if (!s->avctx->hwaccel
       && !(s->avctx->codec->capabilities&CODEC_CAP_HWACCEL_VDPAU)
       && s->unrestricted_mv
       && s->current_picture.reference
       && !s->intra_only
       && !(s->flags&CODEC_FLAG_EMU_EDGE)) {
        int sides = 0, edge_h;
        if (y==0) sides |= EDGE_TOP;
        if (y + h >= s->v_edge_pos) sides |= EDGE_BOTTOM;

        edge_h= FFMIN(h, s->v_edge_pos - y);

        s->dsp.draw_edges(s->current_picture_ptr->data[0] +  y    *s->linesize  , s->linesize  , s->h_edge_pos   , edge_h   , EDGE_WIDTH  , sides);
        s->dsp.draw_edges(s->current_picture_ptr->data[1] + (y>>1)*s->uvlinesize, s->uvlinesize, s->h_edge_pos>>1, edge_h>>1, EDGE_WIDTH/2, sides);
        s->dsp.draw_edges(s->current_picture_ptr->data[2] + (y>>1)*s->uvlinesize, s->uvlinesize, s->h_edge_pos>>1, edge_h>>1, EDGE_WIDTH/2, sides);
    }

    h= FFMIN(h, s->avctx->height - y);

    if(field_pic && s->first_field && !(s->avctx->slice_flags&SLICE_FLAG_ALLOW_FIELD)) return;

    if (s->avctx->draw_horiz_band) {
        AVFrame *src;
        int offset[4];

        if(s->pict_type==FF_B_TYPE || s->low_delay || (s->avctx->slice_flags&SLICE_FLAG_CODED_ORDER))
            src= (AVFrame*)s->current_picture_ptr;
        else if(s->last_picture_ptr)
            src= (AVFrame*)s->last_picture_ptr;
        else
            return;

        if(s->pict_type==FF_B_TYPE && s->picture_structure == PICT_FRAME && s->out_format != FMT_H264){
            offset[0]=
            offset[1]=
            offset[2]=
            offset[3]= 0;
        }else{
            offset[0]= y * s->linesize;
            offset[1]=
            offset[2]= (y >> s->chroma_y_shift) * s->uvlinesize;
            offset[3]= 0;
        }

        emms_c();

        s->avctx->draw_horiz_band(s->avctx, src, offset,
                                  y, s->picture_structure, h);
    }
}

void ff_init_block_index(MpegEncContext *s){ //FIXME maybe rename
    const int linesize= s->current_picture.linesize[0]; //not s->linesize as this would be wrong for field pics
    const int uvlinesize= s->current_picture.linesize[1];
    const int mb_size= 4 - s->avctx->lowres;

    s->block_index[0]= s->b8_stride*(s->mb_y*2    ) - 2 + s->mb_x*2;
    s->block_index[1]= s->b8_stride*(s->mb_y*2    ) - 1 + s->mb_x*2;
    s->block_index[2]= s->b8_stride*(s->mb_y*2 + 1) - 2 + s->mb_x*2;
    s->block_index[3]= s->b8_stride*(s->mb_y*2 + 1) - 1 + s->mb_x*2;
    s->block_index[4]= s->mb_stride*(s->mb_y + 1)                + s->b8_stride*s->mb_height*2 + s->mb_x - 1;
    s->block_index[5]= s->mb_stride*(s->mb_y + s->mb_height + 2) + s->b8_stride*s->mb_height*2 + s->mb_x - 1;
    //block_index is not used by mpeg2, so it is not affected by chroma_format

    s->dest[0] = s->current_picture.data[0] + ((s->mb_x - 1) << mb_size);
    s->dest[1] = s->current_picture.data[1] + ((s->mb_x - 1) << (mb_size - s->chroma_x_shift));
    s->dest[2] = s->current_picture.data[2] + ((s->mb_x - 1) << (mb_size - s->chroma_x_shift));

    if(!(s->pict_type==FF_B_TYPE && s->avctx->draw_horiz_band && s->picture_structure==PICT_FRAME))
    {
        if(s->picture_structure==PICT_FRAME){
        s->dest[0] += s->mb_y *   linesize << mb_size;
        s->dest[1] += s->mb_y * uvlinesize << (mb_size - s->chroma_y_shift);
        s->dest[2] += s->mb_y * uvlinesize << (mb_size - s->chroma_y_shift);
        }else{
            s->dest[0] += (s->mb_y>>1) *   linesize << mb_size;
            s->dest[1] += (s->mb_y>>1) * uvlinesize << (mb_size - s->chroma_y_shift);
            s->dest[2] += (s->mb_y>>1) * uvlinesize << (mb_size - s->chroma_y_shift);
            assert((s->mb_y&1) == (s->picture_structure == PICT_BOTTOM_FIELD));
        }
    }
}

void ff_mpeg_flush(AVCodecContext *avctx){
    int i;
    MpegEncContext *s = avctx->priv_data;

    if(s==NULL || s->picture==NULL)
        return;

    for(i=0; i<s->picture_count; i++){
       if(s->picture[i].data[0] && (   s->picture[i].type == FF_BUFFER_TYPE_INTERNAL
                                    || s->picture[i].type == FF_BUFFER_TYPE_USER))
        free_frame_buffer(s, &s->picture[i]);
    }
    s->current_picture_ptr = s->last_picture_ptr = s->next_picture_ptr = NULL;

    s->mb_x= s->mb_y= 0;
    s->closed_gop= 0;

    s->parse_context.state= -1;
    s->parse_context.frame_start_found= 0;
    s->parse_context.overread= 0;
    s->parse_context.overread_index= 0;
    s->parse_context.index= 0;
    s->parse_context.last_index= 0;
    s->bitstream_buffer_size=0;
    s->pp_time=0;
}

static void dct_unquantize_mpeg1_intra_c(MpegEncContext *s,
                                   DCTELEM *block, int n, int qscale)
{
    int i, level, nCoeffs;
    const uint16_t *quant_matrix;

    nCoeffs= s->block_last_index[n];

    if (n < 4)
        block[0] = block[0] * s->y_dc_scale;
    else
        block[0] = block[0] * s->c_dc_scale;
    /* XXX: only mpeg1 */
    quant_matrix = s->intra_matrix;
    for(i=1;i<=nCoeffs;i++) {
        int j= s->intra_scantable.permutated[i];
        level = block[j];
        if (level) {
            if (level < 0) {
                level = -level;
                level = (int)(level * qscale * quant_matrix[j]) >> 3;
                level = (level - 1) | 1;
                level = -level;
            } else {
                level = (int)(level * qscale * quant_matrix[j]) >> 3;
                level = (level - 1) | 1;
            }
            block[j] = level;
        }
    }
}

static void dct_unquantize_mpeg1_inter_c(MpegEncContext *s,
                                   DCTELEM *block, int n, int qscale)
{
    int i, level, nCoeffs;
    const uint16_t *quant_matrix;

    nCoeffs= s->block_last_index[n];

    quant_matrix = s->inter_matrix;
    for(i=0; i<=nCoeffs; i++) {
        int j= s->intra_scantable.permutated[i];
        level = block[j];
        if (level) {
            if (level < 0) {
                level = -level;
                level = (((level << 1) + 1) * qscale *
                         ((int) (quant_matrix[j]))) >> 4;
                level = (level - 1) | 1;
                level = -level;
            } else {
                level = (((level << 1) + 1) * qscale *
                         ((int) (quant_matrix[j]))) >> 4;
                level = (level - 1) | 1;
            }
            block[j] = level;
        }
    }
}

static void dct_unquantize_mpeg2_intra_c(MpegEncContext *s,
                                   DCTELEM *block, int n, int qscale)
{
    int i, level, nCoeffs;
    const uint16_t *quant_matrix;

    if(s->alternate_scan) nCoeffs= 63;
    else nCoeffs= s->block_last_index[n];

    if (n < 4)
        block[0] = block[0] * s->y_dc_scale;
    else
        block[0] = block[0] * s->c_dc_scale;
    quant_matrix = s->intra_matrix;
    for(i=1;i<=nCoeffs;i++) {
        int j= s->intra_scantable.permutated[i];
        level = block[j];
        if (level) {
            if (level < 0) {
                level = -level;
                level = (int)(level * qscale * quant_matrix[j]) >> 3;
                level = -level;
            } else {
                level = (int)(level * qscale * quant_matrix[j]) >> 3;
            }
            block[j] = level;
        }
    }
}

static void dct_unquantize_mpeg2_intra_bitexact(MpegEncContext *s,
                                   DCTELEM *block, int n, int qscale)
{
    int i, level, nCoeffs;
    const uint16_t *quant_matrix;
    int sum=-1;

    if(s->alternate_scan) nCoeffs= 63;
    else nCoeffs= s->block_last_index[n];

    if (n < 4)
        block[0] = block[0] * s->y_dc_scale;
    else
        block[0] = block[0] * s->c_dc_scale;
    quant_matrix = s->intra_matrix;
    for(i=1;i<=nCoeffs;i++) {
        int j= s->intra_scantable.permutated[i];
        level = block[j];
        if (level) {
            if (level < 0) {
                level = -level;
                level = (int)(level * qscale * quant_matrix[j]) >> 3;
                level = -level;
            } else {
                level = (int)(level * qscale * quant_matrix[j]) >> 3;
            }
            block[j] = level;
            sum+=level;
        }
    }
    block[63]^=sum&1;
}

static void dct_unquantize_mpeg2_inter_c(MpegEncContext *s,
                                   DCTELEM *block, int n, int qscale)
{
    int i, level, nCoeffs;
    const uint16_t *quant_matrix;
    int sum=-1;

    if(s->alternate_scan) nCoeffs= 63;
    else nCoeffs= s->block_last_index[n];

    quant_matrix = s->inter_matrix;
    for(i=0; i<=nCoeffs; i++) {
        int j= s->intra_scantable.permutated[i];
        level = block[j];
        if (level) {
            if (level < 0) {
                level = -level;
                level = (((level << 1) + 1) * qscale *
                         ((int) (quant_matrix[j]))) >> 4;
                level = -level;
            } else {
                level = (((level << 1) + 1) * qscale *
                         ((int) (quant_matrix[j]))) >> 4;
            }
            block[j] = level;
            sum+=level;
        }
    }
    block[63]^=sum&1;
}

static void dct_unquantize_h263_intra_c(MpegEncContext *s,
                                  DCTELEM *block, int n, int qscale)
{
    int i, level, qmul, qadd;
    int nCoeffs;

    assert(s->block_last_index[n]>=0);

    qmul = qscale << 1;

    if (!s->h263_aic) {
        if (n < 4)
            block[0] = block[0] * s->y_dc_scale;
        else
            block[0] = block[0] * s->c_dc_scale;
        qadd = (qscale - 1) | 1;
    }else{
        qadd = 0;
    }
    if(s->ac_pred)
        nCoeffs=63;
    else
        nCoeffs= s->inter_scantable.raster_end[ s->block_last_index[n] ];

    for(i=1; i<=nCoeffs; i++) {
        level = block[i];
        if (level) {
            if (level < 0) {
                level = level * qmul - qadd;
            } else {
                level = level * qmul + qadd;
            }
            block[i] = level;
        }
    }
}

static void dct_unquantize_h263_inter_c(MpegEncContext *s,
                                  DCTELEM *block, int n, int qscale)
{
    int i, level, qmul, qadd;
    int nCoeffs;

    assert(s->block_last_index[n]>=0);

    qadd = (qscale - 1) | 1;
    qmul = qscale << 1;

    nCoeffs= s->inter_scantable.raster_end[ s->block_last_index[n] ];

    for(i=0; i<=nCoeffs; i++) {
        level = block[i];
        if (level) {
            if (level < 0) {
                level = level * qmul - qadd;
            } else {
                level = level * qmul + qadd;
            }
            block[i] = level;
        }
    }
}

/**
 * set qscale and update qscale dependent variables.
 */
void ff_set_qscale(MpegEncContext * s, int qscale)
{
    if (qscale < 1)
        qscale = 1;
    else if (qscale > 31)
        qscale = 31;

    s->qscale = qscale;
    s->chroma_qscale= s->chroma_qscale_table[qscale];

    s->y_dc_scale= s->y_dc_scale_table[ qscale ];
    s->c_dc_scale= s->c_dc_scale_table[ s->chroma_qscale ];
}

void MPV_report_decode_progress(MpegEncContext *s)
{
    if (s->pict_type != FF_B_TYPE && !s->partitioned_frame)
        ff_thread_report_progress((AVFrame*)s->current_picture_ptr, s->mb_y, 0);
}<|MERGE_RESOLUTION|>--- conflicted
+++ resolved
@@ -1163,24 +1163,12 @@
        && s->current_picture.reference
        && !s->intra_only
        && !(s->flags&CODEC_FLAG_EMU_EDGE)) {
-<<<<<<< HEAD
         int edges = EDGE_BOTTOM | EDGE_TOP, h = s->v_edge_pos;
 
-            s->dsp.draw_edges(s->current_picture_ptr->data[0], s->linesize  , s->h_edge_pos   , h   , EDGE_WIDTH  , edges);
-            s->dsp.draw_edges(s->current_picture_ptr->data[1], s->uvlinesize, s->h_edge_pos>>1, h>>1, EDGE_WIDTH/2, edges);
-            s->dsp.draw_edges(s->current_picture_ptr->data[2], s->uvlinesize, s->h_edge_pos>>1, h>>1, EDGE_WIDTH/2, edges);
-
-=======
-            s->dsp.draw_edges(s->current_picture.data[0], s->linesize  ,
-                              s->h_edge_pos   , s->v_edge_pos   ,
-                              EDGE_WIDTH  , EDGE_TOP | EDGE_BOTTOM);
-            s->dsp.draw_edges(s->current_picture.data[1], s->uvlinesize,
-                              s->h_edge_pos>>1, s->v_edge_pos>>1,
-                              EDGE_WIDTH/2, EDGE_TOP | EDGE_BOTTOM);
-            s->dsp.draw_edges(s->current_picture.data[2], s->uvlinesize,
-                              s->h_edge_pos>>1, s->v_edge_pos>>1,
-                              EDGE_WIDTH/2, EDGE_TOP | EDGE_BOTTOM);
->>>>>>> 1500be13
+            s->dsp.draw_edges(s->current_picture.data[0], s->linesize  , s->h_edge_pos   , h   , EDGE_WIDTH  , edges);
+            s->dsp.draw_edges(s->current_picture.data[1], s->uvlinesize, s->h_edge_pos>>1, h>>1, EDGE_WIDTH/2, edges);
+            s->dsp.draw_edges(s->current_picture.data[2], s->uvlinesize, s->h_edge_pos>>1, h>>1, EDGE_WIDTH/2, edges);
+
     }
 
     emms_c();
