--- conflicted
+++ resolved
@@ -1089,12 +1089,8 @@
 OBJS-$(CONFIG_LIBCELT_DECODER)            += libcelt_dec.o
 OBJS-$(CONFIG_LIBCODEC2_DECODER)          += libcodec2.o
 OBJS-$(CONFIG_LIBCODEC2_ENCODER)          += libcodec2.o
-<<<<<<< HEAD
-OBJS-$(CONFIG_LIBDAV1D_DECODER)           += libdav1d.o dynamic_hdr10_plus.o
+OBJS-$(CONFIG_LIBDAV1D_DECODER)           += libdav1d.o av1_parse.o
 OBJS-$(CONFIG_LIBVVDEC_DECODER)           += libvvdec.o
-=======
-OBJS-$(CONFIG_LIBDAV1D_DECODER)           += libdav1d.o av1_parse.o
->>>>>>> 29710dd7
 OBJS-$(CONFIG_LIBDAVS2_DECODER)           += libdavs2.o
 OBJS-$(CONFIG_LIBFDK_AAC_DECODER)         += libfdk-aacdec.o
 OBJS-$(CONFIG_LIBFDK_AAC_ENCODER)         += libfdk-aacenc.o
