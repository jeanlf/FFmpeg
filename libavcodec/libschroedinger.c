/*
 * Copyright (c) 2008 BBC, Anuradha Suraparaju <asuraparaju at gmail dot com >
 *
 * This file is part of FFmpeg.
 *
 * FFmpeg is free software; you can redistribute it and/or
 * modify it under the terms of the GNU Lesser General Public
 * License as published by the Free Software Foundation; either
 * version 2.1 of the License, or (at your option) any later version.
 *
 * FFmpeg is distributed in the hope that it will be useful,
 * but WITHOUT ANY WARRANTY; without even the implied warranty of
 * MERCHANTABILITY or FITNESS FOR A PARTICULAR PURPOSE.  See the GNU
 * Lesser General Public License for more details.
 *
 * You should have received a copy of the GNU Lesser General Public
 * License along with FFmpeg; if not, write to the Free Software
 * Foundation, Inc., 51 Franklin Street, Fifth Floor, Boston, MA 02110-1301 USA
 */

/**
* @file
* function definitions common to libschroedinger decoder and encoder
*/

#include "libschroedinger.h"
#include "libavutil/mem.h"

static const SchroVideoFormatInfo ff_schro_video_format_info[] = {
    { 640,  480,  24000, 1001},
    { 176,  120,  15000, 1001},
    { 176,  144,  25,    2   },
    { 352,  240,  15000, 1001},
    { 352,  288,  25,    2   },
    { 704,  480,  15000, 1001},
    { 704,  576,  25,    2   },
    { 720,  480,  30000, 1001},
    { 720,  576,  25,    1   },
    { 1280, 720,  60000, 1001},
    { 1280, 720,  50,    1   },
    { 1920, 1080, 30000, 1001},
    { 1920, 1080, 25,    1   },
    { 1920, 1080, 60000, 1001},
    { 1920, 1080, 50,    1   },
    { 2048, 1080, 24,    1   },
    { 4096, 2160, 24,    1   },
};

static unsigned int get_video_format_idx(AVCodecContext *avctx)
{
    unsigned int ret_idx = 0;
    unsigned int idx;
    unsigned int num_formats = sizeof(ff_schro_video_format_info) /
                               sizeof(ff_schro_video_format_info[0]);

    for (idx = 1; idx < num_formats; ++idx) {
        const SchroVideoFormatInfo *vf = &ff_schro_video_format_info[idx];
        if (avctx->width  == vf->width &&
            avctx->height == vf->height) {
            ret_idx = idx;
            if (avctx->time_base.den == vf->frame_rate_num &&
                avctx->time_base.num == vf->frame_rate_denom)
                return idx;
        }
    }
    return ret_idx;
}

void ff_schro_queue_init(FFSchroQueue *queue)
{
    queue->p_head = queue->p_tail = NULL;
    queue->size = 0;
}

void ff_schro_queue_free(FFSchroQueue *queue, void (*free_func)(void *))
{
    while (queue->p_head)
        free_func(ff_schro_queue_pop(queue));
}

int ff_schro_queue_push_back(FFSchroQueue *queue, void *p_data)
{
    FFSchroQueueElement *p_new = av_mallocz(sizeof(FFSchroQueueElement));

    if (!p_new)
        return -1;

    p_new->data = p_data;

    if (!queue->p_head)
        queue->p_head = p_new;
    else
        queue->p_tail->next = p_new;
    queue->p_tail = p_new;

    ++queue->size;
    return 0;
}

void *ff_schro_queue_pop(FFSchroQueue *queue)
{
    FFSchroQueueElement *top = queue->p_head;

    if (top) {
        void *data = top->data;
        queue->p_head = queue->p_head->next;
        --queue->size;
        av_freep(&top);
        return data;
    }

    return NULL;
}

/**
* Schroedinger video preset table. Ensure that this tables matches up correctly
* with the ff_schro_video_format_info table.
*/
static const SchroVideoFormatEnum ff_schro_video_formats[]={
    SCHRO_VIDEO_FORMAT_CUSTOM     ,
    SCHRO_VIDEO_FORMAT_QSIF       ,
    SCHRO_VIDEO_FORMAT_QCIF       ,
    SCHRO_VIDEO_FORMAT_SIF        ,
    SCHRO_VIDEO_FORMAT_CIF        ,
    SCHRO_VIDEO_FORMAT_4SIF       ,
    SCHRO_VIDEO_FORMAT_4CIF       ,
    SCHRO_VIDEO_FORMAT_SD480I_60  ,
    SCHRO_VIDEO_FORMAT_SD576I_50  ,
    SCHRO_VIDEO_FORMAT_HD720P_60  ,
    SCHRO_VIDEO_FORMAT_HD720P_50  ,
    SCHRO_VIDEO_FORMAT_HD1080I_60 ,
    SCHRO_VIDEO_FORMAT_HD1080I_50 ,
    SCHRO_VIDEO_FORMAT_HD1080P_60 ,
    SCHRO_VIDEO_FORMAT_HD1080P_50 ,
    SCHRO_VIDEO_FORMAT_DC2K_24    ,
    SCHRO_VIDEO_FORMAT_DC4K_24    ,
};

SchroVideoFormatEnum ff_get_schro_video_format_preset(AVCodecContext *avctx)
{
    unsigned int num_formats = sizeof(ff_schro_video_formats) /
                               sizeof(ff_schro_video_formats[0]);

    unsigned int idx = get_video_format_idx(avctx);

    return (idx < num_formats) ? ff_schro_video_formats[idx] :
                                 SCHRO_VIDEO_FORMAT_CUSTOM;
}

int ff_get_schro_frame_format (SchroChromaFormat schro_pix_fmt,
                               SchroFrameFormat  *schro_frame_fmt)
{
    unsigned int num_formats = sizeof(schro_pixel_format_map) /
                               sizeof(schro_pixel_format_map[0]);

    int idx;

    for (idx = 0; idx < num_formats; ++idx) {
        if (schro_pixel_format_map[idx].schro_pix_fmt == schro_pix_fmt) {
            *schro_frame_fmt = schro_pixel_format_map[idx].schro_frame_fmt;
            return 0;
        }
    }
    return -1;
}

static void free_schro_frame(SchroFrame *frame, void *priv)
{
    AVPicture *p_pic = priv;

    if (!p_pic)
        return;

    avpicture_free(p_pic);
    av_freep(&p_pic);
}

SchroFrame *ff_create_schro_frame(AVCodecContext *avctx,
                                  SchroFrameFormat schro_frame_fmt)
{
    AVPicture *p_pic;
    SchroFrame *p_frame;
    int y_width, uv_width;
    int y_height, uv_height;
    int i;

    y_width   = avctx->width;
    y_height  = avctx->height;
    uv_width  = y_width  >> (SCHRO_FRAME_FORMAT_H_SHIFT(schro_frame_fmt));
    uv_height = y_height >> (SCHRO_FRAME_FORMAT_V_SHIFT(schro_frame_fmt));

    p_pic = av_mallocz(sizeof(AVPicture));
<<<<<<< HEAD
    if (!p_pic || avpicture_alloc(p_pic, avccontext->pix_fmt, y_width, y_height) < 0) {
        av_free(p_pic);
        return NULL;
    }
=======
    avpicture_alloc(p_pic, avctx->pix_fmt, y_width, y_height);
>>>>>>> e8da8075

    p_frame         = schro_frame_new();
    p_frame->format = schro_frame_fmt;
    p_frame->width  = y_width;
    p_frame->height = y_height;
    schro_frame_set_free_callback(p_frame, free_schro_frame, (void *)p_pic);

    for (i = 0; i < 3; ++i) {
        p_frame->components[i].width  = i ? uv_width : y_width;
        p_frame->components[i].stride = p_pic->linesize[i];
        p_frame->components[i].height = i ? uv_height : y_height;
        p_frame->components[i].length =
                 p_frame->components[i].stride * p_frame->components[i].height;
        p_frame->components[i].data   = p_pic->data[i];

        if (i) {
            p_frame->components[i].v_shift =
                SCHRO_FRAME_FORMAT_V_SHIFT(p_frame->format);
            p_frame->components[i].h_shift =
                SCHRO_FRAME_FORMAT_H_SHIFT(p_frame->format);
        }
    }

    return p_frame;
}<|MERGE_RESOLUTION|>--- conflicted
+++ resolved
@@ -190,14 +190,10 @@
     uv_height = y_height >> (SCHRO_FRAME_FORMAT_V_SHIFT(schro_frame_fmt));
 
     p_pic = av_mallocz(sizeof(AVPicture));
-<<<<<<< HEAD
-    if (!p_pic || avpicture_alloc(p_pic, avccontext->pix_fmt, y_width, y_height) < 0) {
+    if (!p_pic || avpicture_alloc(p_pic, avctx->pix_fmt, y_width, y_height) < 0) {
         av_free(p_pic);
         return NULL;
     }
-=======
-    avpicture_alloc(p_pic, avctx->pix_fmt, y_width, y_height);
->>>>>>> e8da8075
 
     p_frame         = schro_frame_new();
     p_frame->format = schro_frame_fmt;
