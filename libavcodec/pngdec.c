--- conflicted
+++ resolved
@@ -208,16 +208,6 @@
         }                                                                     \
     }
 
-<<<<<<< HEAD
-#define UNROLL_FILTER(op)\
-         if (bpp == 1) UNROLL1(1, op)\
-    else if (bpp == 2) UNROLL1(2, op)\
-    else if (bpp == 3) UNROLL1(3, op)\
-    else if (bpp == 4) UNROLL1(4, op)\
-    for (; i < size; i++) {\
-        dst[i] = op(dst[i - bpp], src[i], last[i]);\
-    }\
-=======
 #define UNROLL_FILTER(op)                                                     \
     if (bpp == 1) {                                                           \
         UNROLL1(1, op)                                                        \
@@ -227,14 +217,10 @@
         UNROLL1(3, op)                                                        \
     } else if (bpp == 4) {                                                    \
         UNROLL1(4, op)                                                        \
-    } else {                                                                  \
-        for (; i < size; i += bpp) {                                          \
-            int j;                                                            \
-            for (j = 0; j < bpp; j++)                                         \
-                dst[i + j] = op(dst[i + j - bpp], src[i + j], last[i + j]);   \
-        }                                                                     \
-    }
->>>>>>> 92a36a6b
+    }                                                                         \
+    for (; i < size; i++) {                                                   \
+        dst[i] = op(dst[i - bpp], src[i], last[i]);                           \
+    }
 
 /* NOTE: 'dst' can be equal to 'last' */
 static void png_filter_row(PNGDSPContext *dsp, uint8_t *dst, int filter_type,
