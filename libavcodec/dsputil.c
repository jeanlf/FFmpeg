/*
 * DSP utils
 * Copyright (c) 2000, 2001 Fabrice Bellard
 * Copyright (c) 2002-2004 Michael Niedermayer <michaelni@gmx.at>
 *
 * This file is part of FFmpeg.
 *
 * FFmpeg is free software; you can redistribute it and/or
 * modify it under the terms of the GNU Lesser General Public
 * License as published by the Free Software Foundation; either
 * version 2.1 of the License, or (at your option) any later version.
 *
 * FFmpeg is distributed in the hope that it will be useful,
 * but WITHOUT ANY WARRANTY; without even the implied warranty of
 * MERCHANTABILITY or FITNESS FOR A PARTICULAR PURPOSE.  See the GNU
 * Lesser General Public License for more details.
 *
 * You should have received a copy of the GNU Lesser General Public
 * License along with FFmpeg; if not, write to the Free Software
 * Foundation, Inc., 51 Franklin Street, Fifth Floor, Boston, MA 02110-1301 USA
 */

/**
 * @file
 * DSP utils
 */

#include "libavutil/attributes.h"
#include "libavutil/imgutils.h"
#include "libavutil/internal.h"
#include "avcodec.h"
#include "copy_block.h"
#include "dct.h"
#include "dsputil.h"
#include "simple_idct.h"
#include "faandct.h"
#include "imgconvert.h"
#include "mathops.h"
#include "mpegvideo.h"
#include "config.h"

uint32_t ff_square_tab[512] = { 0, };

#define BIT_DEPTH 16
#include "dsputilenc_template.c"
#undef BIT_DEPTH

#define BIT_DEPTH 8
#include "dsputilenc_template.c"

static int pix_sum_c(uint8_t *pix, int line_size)
{
    int s = 0, i, j;

    for (i = 0; i < 16; i++) {
        for (j = 0; j < 16; j += 8) {
            s   += pix[0];
            s   += pix[1];
            s   += pix[2];
            s   += pix[3];
            s   += pix[4];
            s   += pix[5];
            s   += pix[6];
            s   += pix[7];
            pix += 8;
        }
        pix += line_size - 16;
    }
    return s;
}

static int pix_norm1_c(uint8_t *pix, int line_size)
{
    int s = 0, i, j;
    uint32_t *sq = ff_square_tab + 256;

    for (i = 0; i < 16; i++) {
        for (j = 0; j < 16; j += 8) {
#if 0
            s += sq[pix[0]];
            s += sq[pix[1]];
            s += sq[pix[2]];
            s += sq[pix[3]];
            s += sq[pix[4]];
            s += sq[pix[5]];
            s += sq[pix[6]];
            s += sq[pix[7]];
#else
#if HAVE_FAST_64BIT
            register uint64_t x = *(uint64_t *) pix;
            s += sq[x         & 0xff];
            s += sq[(x >>  8) & 0xff];
            s += sq[(x >> 16) & 0xff];
            s += sq[(x >> 24) & 0xff];
            s += sq[(x >> 32) & 0xff];
            s += sq[(x >> 40) & 0xff];
            s += sq[(x >> 48) & 0xff];
            s += sq[(x >> 56) & 0xff];
#else
            register uint32_t x = *(uint32_t *) pix;
            s += sq[x         & 0xff];
            s += sq[(x >>  8) & 0xff];
            s += sq[(x >> 16) & 0xff];
            s += sq[(x >> 24) & 0xff];
            x  = *(uint32_t *) (pix + 4);
            s += sq[x         & 0xff];
            s += sq[(x >>  8) & 0xff];
            s += sq[(x >> 16) & 0xff];
            s += sq[(x >> 24) & 0xff];
#endif
#endif
            pix += 8;
        }
        pix += line_size - 16;
    }
    return s;
}

static int sse4_c(MpegEncContext *v, uint8_t *pix1, uint8_t *pix2,
                  int line_size, int h)
{
    int s = 0, i;
    uint32_t *sq = ff_square_tab + 256;

    for (i = 0; i < h; i++) {
        s    += sq[pix1[0] - pix2[0]];
        s    += sq[pix1[1] - pix2[1]];
        s    += sq[pix1[2] - pix2[2]];
        s    += sq[pix1[3] - pix2[3]];
        pix1 += line_size;
        pix2 += line_size;
    }
    return s;
}

static int sse8_c(MpegEncContext *v, uint8_t *pix1, uint8_t *pix2,
                  int line_size, int h)
{
    int s = 0, i;
    uint32_t *sq = ff_square_tab + 256;

    for (i = 0; i < h; i++) {
        s    += sq[pix1[0] - pix2[0]];
        s    += sq[pix1[1] - pix2[1]];
        s    += sq[pix1[2] - pix2[2]];
        s    += sq[pix1[3] - pix2[3]];
        s    += sq[pix1[4] - pix2[4]];
        s    += sq[pix1[5] - pix2[5]];
        s    += sq[pix1[6] - pix2[6]];
        s    += sq[pix1[7] - pix2[7]];
        pix1 += line_size;
        pix2 += line_size;
    }
    return s;
}

static int sse16_c(MpegEncContext *v, uint8_t *pix1, uint8_t *pix2,
                   int line_size, int h)
{
    int s = 0, i;
    uint32_t *sq = ff_square_tab + 256;

    for (i = 0; i < h; i++) {
        s += sq[pix1[0]  - pix2[0]];
        s += sq[pix1[1]  - pix2[1]];
        s += sq[pix1[2]  - pix2[2]];
        s += sq[pix1[3]  - pix2[3]];
        s += sq[pix1[4]  - pix2[4]];
        s += sq[pix1[5]  - pix2[5]];
        s += sq[pix1[6]  - pix2[6]];
        s += sq[pix1[7]  - pix2[7]];
        s += sq[pix1[8]  - pix2[8]];
        s += sq[pix1[9]  - pix2[9]];
        s += sq[pix1[10] - pix2[10]];
        s += sq[pix1[11] - pix2[11]];
        s += sq[pix1[12] - pix2[12]];
        s += sq[pix1[13] - pix2[13]];
        s += sq[pix1[14] - pix2[14]];
        s += sq[pix1[15] - pix2[15]];

        pix1 += line_size;
        pix2 += line_size;
    }
    return s;
}

static void diff_pixels_c(int16_t *av_restrict block, const uint8_t *s1,
                          const uint8_t *s2, int stride)
{
    int i;

    /* read the pixels */
    for (i = 0; i < 8; i++) {
        block[0] = s1[0] - s2[0];
        block[1] = s1[1] - s2[1];
        block[2] = s1[2] - s2[2];
        block[3] = s1[3] - s2[3];
        block[4] = s1[4] - s2[4];
        block[5] = s1[5] - s2[5];
        block[6] = s1[6] - s2[6];
        block[7] = s1[7] - s2[7];
        s1      += stride;
        s2      += stride;
        block   += 8;
    }
}

<<<<<<< HEAD
static void put_pixels_clamped_c(const int16_t *block, uint8_t *av_restrict pixels,
                                 int line_size)
{
    int i;

    /* read the pixels */
    for (i = 0; i < 8; i++) {
        pixels[0] = av_clip_uint8(block[0]);
        pixels[1] = av_clip_uint8(block[1]);
        pixels[2] = av_clip_uint8(block[2]);
        pixels[3] = av_clip_uint8(block[3]);
        pixels[4] = av_clip_uint8(block[4]);
        pixels[5] = av_clip_uint8(block[5]);
        pixels[6] = av_clip_uint8(block[6]);
        pixels[7] = av_clip_uint8(block[7]);

        pixels += line_size;
        block  += 8;
    }
}

static void put_pixels_clamped4_c(const int16_t *block, uint8_t *av_restrict pixels,
                                 int line_size)
{
    int i;

    /* read the pixels */
    for(i=0;i<4;i++) {
        pixels[0] = av_clip_uint8(block[0]);
        pixels[1] = av_clip_uint8(block[1]);
        pixels[2] = av_clip_uint8(block[2]);
        pixels[3] = av_clip_uint8(block[3]);

        pixels += line_size;
        block += 8;
    }
}

static void put_pixels_clamped2_c(const int16_t *block, uint8_t *av_restrict pixels,
                                 int line_size)
{
    int i;

    /* read the pixels */
    for(i=0;i<2;i++) {
        pixels[0] = av_clip_uint8(block[0]);
        pixels[1] = av_clip_uint8(block[1]);

        pixels += line_size;
        block += 8;
    }
}

static void put_signed_pixels_clamped_c(const int16_t *block,
                                        uint8_t *av_restrict pixels,
                                        int line_size)
{
    int i, j;

    for (i = 0; i < 8; i++) {
        for (j = 0; j < 8; j++) {
            if (*block < -128)
                *pixels = 0;
            else if (*block > 127)
                *pixels = 255;
            else
                *pixels = (uint8_t) (*block + 128);
            block++;
            pixels++;
        }
        pixels += (line_size - 8);
    }
}

static void add_pixels_clamped_c(const int16_t *block, uint8_t *av_restrict pixels,
                                 int line_size)
{
    int i;

    /* read the pixels */
    for (i = 0; i < 8; i++) {
        pixels[0] = av_clip_uint8(pixels[0] + block[0]);
        pixels[1] = av_clip_uint8(pixels[1] + block[1]);
        pixels[2] = av_clip_uint8(pixels[2] + block[2]);
        pixels[3] = av_clip_uint8(pixels[3] + block[3]);
        pixels[4] = av_clip_uint8(pixels[4] + block[4]);
        pixels[5] = av_clip_uint8(pixels[5] + block[5]);
        pixels[6] = av_clip_uint8(pixels[6] + block[6]);
        pixels[7] = av_clip_uint8(pixels[7] + block[7]);
        pixels   += line_size;
        block    += 8;
    }
}

static void add_pixels_clamped4_c(const int16_t *block, uint8_t *av_restrict pixels,
                          int line_size)
{
    int i;

    /* read the pixels */
    for(i=0;i<4;i++) {
        pixels[0] = av_clip_uint8(pixels[0] + block[0]);
        pixels[1] = av_clip_uint8(pixels[1] + block[1]);
        pixels[2] = av_clip_uint8(pixels[2] + block[2]);
        pixels[3] = av_clip_uint8(pixels[3] + block[3]);
        pixels += line_size;
        block += 8;
    }
}

static void add_pixels_clamped2_c(const int16_t *block, uint8_t *av_restrict pixels,
                          int line_size)
{
    int i;

    /* read the pixels */
    for(i=0;i<2;i++) {
        pixels[0] = av_clip_uint8(pixels[0] + block[0]);
        pixels[1] = av_clip_uint8(pixels[1] + block[1]);
        pixels += line_size;
        block += 8;
    }
}

=======
>>>>>>> e3fcb143
static int sum_abs_dctelem_c(int16_t *block)
{
    int sum = 0, i;

    for (i = 0; i < 64; i++)
        sum += FFABS(block[i]);
    return sum;
}

#define avg2(a, b) ((a + b + 1) >> 1)
#define avg4(a, b, c, d) ((a + b + c + d + 2) >> 2)

static inline int pix_abs16_c(MpegEncContext *v, uint8_t *pix1, uint8_t *pix2,
                              int line_size, int h)
{
    int s = 0, i;

    for (i = 0; i < h; i++) {
        s    += abs(pix1[0]  - pix2[0]);
        s    += abs(pix1[1]  - pix2[1]);
        s    += abs(pix1[2]  - pix2[2]);
        s    += abs(pix1[3]  - pix2[3]);
        s    += abs(pix1[4]  - pix2[4]);
        s    += abs(pix1[5]  - pix2[5]);
        s    += abs(pix1[6]  - pix2[6]);
        s    += abs(pix1[7]  - pix2[7]);
        s    += abs(pix1[8]  - pix2[8]);
        s    += abs(pix1[9]  - pix2[9]);
        s    += abs(pix1[10] - pix2[10]);
        s    += abs(pix1[11] - pix2[11]);
        s    += abs(pix1[12] - pix2[12]);
        s    += abs(pix1[13] - pix2[13]);
        s    += abs(pix1[14] - pix2[14]);
        s    += abs(pix1[15] - pix2[15]);
        pix1 += line_size;
        pix2 += line_size;
    }
    return s;
}

static int pix_abs16_x2_c(MpegEncContext *v, uint8_t *pix1, uint8_t *pix2,
                          int line_size, int h)
{
    int s = 0, i;

    for (i = 0; i < h; i++) {
        s    += abs(pix1[0]  - avg2(pix2[0],  pix2[1]));
        s    += abs(pix1[1]  - avg2(pix2[1],  pix2[2]));
        s    += abs(pix1[2]  - avg2(pix2[2],  pix2[3]));
        s    += abs(pix1[3]  - avg2(pix2[3],  pix2[4]));
        s    += abs(pix1[4]  - avg2(pix2[4],  pix2[5]));
        s    += abs(pix1[5]  - avg2(pix2[5],  pix2[6]));
        s    += abs(pix1[6]  - avg2(pix2[6],  pix2[7]));
        s    += abs(pix1[7]  - avg2(pix2[7],  pix2[8]));
        s    += abs(pix1[8]  - avg2(pix2[8],  pix2[9]));
        s    += abs(pix1[9]  - avg2(pix2[9],  pix2[10]));
        s    += abs(pix1[10] - avg2(pix2[10], pix2[11]));
        s    += abs(pix1[11] - avg2(pix2[11], pix2[12]));
        s    += abs(pix1[12] - avg2(pix2[12], pix2[13]));
        s    += abs(pix1[13] - avg2(pix2[13], pix2[14]));
        s    += abs(pix1[14] - avg2(pix2[14], pix2[15]));
        s    += abs(pix1[15] - avg2(pix2[15], pix2[16]));
        pix1 += line_size;
        pix2 += line_size;
    }
    return s;
}

static int pix_abs16_y2_c(MpegEncContext *v, uint8_t *pix1, uint8_t *pix2,
                          int line_size, int h)
{
    int s = 0, i;
    uint8_t *pix3 = pix2 + line_size;

    for (i = 0; i < h; i++) {
        s    += abs(pix1[0]  - avg2(pix2[0],  pix3[0]));
        s    += abs(pix1[1]  - avg2(pix2[1],  pix3[1]));
        s    += abs(pix1[2]  - avg2(pix2[2],  pix3[2]));
        s    += abs(pix1[3]  - avg2(pix2[3],  pix3[3]));
        s    += abs(pix1[4]  - avg2(pix2[4],  pix3[4]));
        s    += abs(pix1[5]  - avg2(pix2[5],  pix3[5]));
        s    += abs(pix1[6]  - avg2(pix2[6],  pix3[6]));
        s    += abs(pix1[7]  - avg2(pix2[7],  pix3[7]));
        s    += abs(pix1[8]  - avg2(pix2[8],  pix3[8]));
        s    += abs(pix1[9]  - avg2(pix2[9],  pix3[9]));
        s    += abs(pix1[10] - avg2(pix2[10], pix3[10]));
        s    += abs(pix1[11] - avg2(pix2[11], pix3[11]));
        s    += abs(pix1[12] - avg2(pix2[12], pix3[12]));
        s    += abs(pix1[13] - avg2(pix2[13], pix3[13]));
        s    += abs(pix1[14] - avg2(pix2[14], pix3[14]));
        s    += abs(pix1[15] - avg2(pix2[15], pix3[15]));
        pix1 += line_size;
        pix2 += line_size;
        pix3 += line_size;
    }
    return s;
}

static int pix_abs16_xy2_c(MpegEncContext *v, uint8_t *pix1, uint8_t *pix2,
                           int line_size, int h)
{
    int s = 0, i;
    uint8_t *pix3 = pix2 + line_size;

    for (i = 0; i < h; i++) {
        s    += abs(pix1[0]  - avg4(pix2[0],  pix2[1],  pix3[0],  pix3[1]));
        s    += abs(pix1[1]  - avg4(pix2[1],  pix2[2],  pix3[1],  pix3[2]));
        s    += abs(pix1[2]  - avg4(pix2[2],  pix2[3],  pix3[2],  pix3[3]));
        s    += abs(pix1[3]  - avg4(pix2[3],  pix2[4],  pix3[3],  pix3[4]));
        s    += abs(pix1[4]  - avg4(pix2[4],  pix2[5],  pix3[4],  pix3[5]));
        s    += abs(pix1[5]  - avg4(pix2[5],  pix2[6],  pix3[5],  pix3[6]));
        s    += abs(pix1[6]  - avg4(pix2[6],  pix2[7],  pix3[6],  pix3[7]));
        s    += abs(pix1[7]  - avg4(pix2[7],  pix2[8],  pix3[7],  pix3[8]));
        s    += abs(pix1[8]  - avg4(pix2[8],  pix2[9],  pix3[8],  pix3[9]));
        s    += abs(pix1[9]  - avg4(pix2[9],  pix2[10], pix3[9],  pix3[10]));
        s    += abs(pix1[10] - avg4(pix2[10], pix2[11], pix3[10], pix3[11]));
        s    += abs(pix1[11] - avg4(pix2[11], pix2[12], pix3[11], pix3[12]));
        s    += abs(pix1[12] - avg4(pix2[12], pix2[13], pix3[12], pix3[13]));
        s    += abs(pix1[13] - avg4(pix2[13], pix2[14], pix3[13], pix3[14]));
        s    += abs(pix1[14] - avg4(pix2[14], pix2[15], pix3[14], pix3[15]));
        s    += abs(pix1[15] - avg4(pix2[15], pix2[16], pix3[15], pix3[16]));
        pix1 += line_size;
        pix2 += line_size;
        pix3 += line_size;
    }
    return s;
}

static inline int pix_abs8_c(MpegEncContext *v, uint8_t *pix1, uint8_t *pix2,
                             int line_size, int h)
{
    int s = 0, i;

    for (i = 0; i < h; i++) {
        s    += abs(pix1[0] - pix2[0]);
        s    += abs(pix1[1] - pix2[1]);
        s    += abs(pix1[2] - pix2[2]);
        s    += abs(pix1[3] - pix2[3]);
        s    += abs(pix1[4] - pix2[4]);
        s    += abs(pix1[5] - pix2[5]);
        s    += abs(pix1[6] - pix2[6]);
        s    += abs(pix1[7] - pix2[7]);
        pix1 += line_size;
        pix2 += line_size;
    }
    return s;
}

static int pix_abs8_x2_c(MpegEncContext *v, uint8_t *pix1, uint8_t *pix2,
                         int line_size, int h)
{
    int s = 0, i;

    for (i = 0; i < h; i++) {
        s    += abs(pix1[0] - avg2(pix2[0], pix2[1]));
        s    += abs(pix1[1] - avg2(pix2[1], pix2[2]));
        s    += abs(pix1[2] - avg2(pix2[2], pix2[3]));
        s    += abs(pix1[3] - avg2(pix2[3], pix2[4]));
        s    += abs(pix1[4] - avg2(pix2[4], pix2[5]));
        s    += abs(pix1[5] - avg2(pix2[5], pix2[6]));
        s    += abs(pix1[6] - avg2(pix2[6], pix2[7]));
        s    += abs(pix1[7] - avg2(pix2[7], pix2[8]));
        pix1 += line_size;
        pix2 += line_size;
    }
    return s;
}

static int pix_abs8_y2_c(MpegEncContext *v, uint8_t *pix1, uint8_t *pix2,
                         int line_size, int h)
{
    int s = 0, i;
    uint8_t *pix3 = pix2 + line_size;

    for (i = 0; i < h; i++) {
        s    += abs(pix1[0] - avg2(pix2[0], pix3[0]));
        s    += abs(pix1[1] - avg2(pix2[1], pix3[1]));
        s    += abs(pix1[2] - avg2(pix2[2], pix3[2]));
        s    += abs(pix1[3] - avg2(pix2[3], pix3[3]));
        s    += abs(pix1[4] - avg2(pix2[4], pix3[4]));
        s    += abs(pix1[5] - avg2(pix2[5], pix3[5]));
        s    += abs(pix1[6] - avg2(pix2[6], pix3[6]));
        s    += abs(pix1[7] - avg2(pix2[7], pix3[7]));
        pix1 += line_size;
        pix2 += line_size;
        pix3 += line_size;
    }
    return s;
}

static int pix_abs8_xy2_c(MpegEncContext *v, uint8_t *pix1, uint8_t *pix2,
                          int line_size, int h)
{
    int s = 0, i;
    uint8_t *pix3 = pix2 + line_size;

    for (i = 0; i < h; i++) {
        s    += abs(pix1[0] - avg4(pix2[0], pix2[1], pix3[0], pix3[1]));
        s    += abs(pix1[1] - avg4(pix2[1], pix2[2], pix3[1], pix3[2]));
        s    += abs(pix1[2] - avg4(pix2[2], pix2[3], pix3[2], pix3[3]));
        s    += abs(pix1[3] - avg4(pix2[3], pix2[4], pix3[3], pix3[4]));
        s    += abs(pix1[4] - avg4(pix2[4], pix2[5], pix3[4], pix3[5]));
        s    += abs(pix1[5] - avg4(pix2[5], pix2[6], pix3[5], pix3[6]));
        s    += abs(pix1[6] - avg4(pix2[6], pix2[7], pix3[6], pix3[7]));
        s    += abs(pix1[7] - avg4(pix2[7], pix2[8], pix3[7], pix3[8]));
        pix1 += line_size;
        pix2 += line_size;
        pix3 += line_size;
    }
    return s;
}

static int nsse16_c(MpegEncContext *c, uint8_t *s1, uint8_t *s2, int stride, int h)
{
    int score1 = 0, score2 = 0, x, y;

    for (y = 0; y < h; y++) {
        for (x = 0; x < 16; x++)
            score1 += (s1[x] - s2[x]) * (s1[x] - s2[x]);
        if (y + 1 < h) {
            for (x = 0; x < 15; x++)
                score2 += FFABS(s1[x]     - s1[x + stride] -
                                s1[x + 1] + s1[x + stride + 1]) -
                          FFABS(s2[x]     - s2[x + stride] -
                                s2[x + 1] + s2[x + stride + 1]);
        }
        s1 += stride;
        s2 += stride;
    }

    if (c)
        return score1 + FFABS(score2) * c->avctx->nsse_weight;
    else
        return score1 + FFABS(score2) * 8;
}

static int nsse8_c(MpegEncContext *c, uint8_t *s1, uint8_t *s2, int stride, int h)
{
    int score1 = 0, score2 = 0, x, y;

    for (y = 0; y < h; y++) {
        for (x = 0; x < 8; x++)
            score1 += (s1[x] - s2[x]) * (s1[x] - s2[x]);
        if (y + 1 < h) {
            for (x = 0; x < 7; x++)
                score2 += FFABS(s1[x]     - s1[x + stride] -
                                s1[x + 1] + s1[x + stride + 1]) -
                          FFABS(s2[x]     - s2[x + stride] -
                                s2[x + 1] + s2[x + stride + 1]);
        }
        s1 += stride;
        s2 += stride;
    }

    if (c)
        return score1 + FFABS(score2) * c->avctx->nsse_weight;
    else
        return score1 + FFABS(score2) * 8;
}

static int try_8x8basis_c(int16_t rem[64], int16_t weight[64],
                          int16_t basis[64], int scale)
{
    int i;
    unsigned int sum = 0;

    for (i = 0; i < 8 * 8; i++) {
        int b = rem[i] + ((basis[i] * scale +
                           (1 << (BASIS_SHIFT - RECON_SHIFT - 1))) >>
                          (BASIS_SHIFT - RECON_SHIFT));
        int w = weight[i];
        b >>= RECON_SHIFT;
        av_assert2(-512 < b && b < 512);

        sum += (w * b) * (w * b) >> 4;
    }
    return sum >> 2;
}

static void add_8x8basis_c(int16_t rem[64], int16_t basis[64], int scale)
{
    int i;

    for (i = 0; i < 8 * 8; i++)
        rem[i] += (basis[i] * scale +
                   (1 << (BASIS_SHIFT - RECON_SHIFT - 1))) >>
                  (BASIS_SHIFT - RECON_SHIFT);
}

static int zero_cmp(MpegEncContext *s, uint8_t *a, uint8_t *b,
                    int stride, int h)
{
    return 0;
}

void ff_set_cmp(DSPContext *c, me_cmp_func *cmp, int type)
{
    int i;

    memset(cmp, 0, sizeof(void *) * 6);

    for (i = 0; i < 6; i++) {
        switch (type & 0xFF) {
        case FF_CMP_SAD:
            cmp[i] = c->sad[i];
            break;
        case FF_CMP_SATD:
            cmp[i] = c->hadamard8_diff[i];
            break;
        case FF_CMP_SSE:
            cmp[i] = c->sse[i];
            break;
        case FF_CMP_DCT:
            cmp[i] = c->dct_sad[i];
            break;
        case FF_CMP_DCT264:
            cmp[i] = c->dct264_sad[i];
            break;
        case FF_CMP_DCTMAX:
            cmp[i] = c->dct_max[i];
            break;
        case FF_CMP_PSNR:
            cmp[i] = c->quant_psnr[i];
            break;
        case FF_CMP_BIT:
            cmp[i] = c->bit[i];
            break;
        case FF_CMP_RD:
            cmp[i] = c->rd[i];
            break;
        case FF_CMP_VSAD:
            cmp[i] = c->vsad[i];
            break;
        case FF_CMP_VSSE:
            cmp[i] = c->vsse[i];
            break;
        case FF_CMP_ZERO:
            cmp[i] = zero_cmp;
            break;
        case FF_CMP_NSSE:
            cmp[i] = c->nsse[i];
            break;
#if CONFIG_DWT
        case FF_CMP_W53:
            cmp[i]= c->w53[i];
            break;
        case FF_CMP_W97:
            cmp[i]= c->w97[i];
            break;
#endif
        default:
            av_log(NULL, AV_LOG_ERROR,
                   "internal error in cmp function selection\n");
        }
    }
}

#define BUTTERFLY2(o1, o2, i1, i2)              \
    o1 = (i1) + (i2);                           \
    o2 = (i1) - (i2);

#define BUTTERFLY1(x, y)                        \
    {                                           \
        int a, b;                               \
        a = x;                                  \
        b = y;                                  \
        x = a + b;                              \
        y = a - b;                              \
    }

#define BUTTERFLYA(x, y) (FFABS((x) + (y)) + FFABS((x) - (y)))

static int hadamard8_diff8x8_c(MpegEncContext *s, uint8_t *dst,
                               uint8_t *src, int stride, int h)
{
    int i, temp[64], sum = 0;

    av_assert2(h == 8);

    for (i = 0; i < 8; i++) {
        // FIXME: try pointer walks
        BUTTERFLY2(temp[8 * i + 0], temp[8 * i + 1],
                   src[stride * i + 0] - dst[stride * i + 0],
                   src[stride * i + 1] - dst[stride * i + 1]);
        BUTTERFLY2(temp[8 * i + 2], temp[8 * i + 3],
                   src[stride * i + 2] - dst[stride * i + 2],
                   src[stride * i + 3] - dst[stride * i + 3]);
        BUTTERFLY2(temp[8 * i + 4], temp[8 * i + 5],
                   src[stride * i + 4] - dst[stride * i + 4],
                   src[stride * i + 5] - dst[stride * i + 5]);
        BUTTERFLY2(temp[8 * i + 6], temp[8 * i + 7],
                   src[stride * i + 6] - dst[stride * i + 6],
                   src[stride * i + 7] - dst[stride * i + 7]);

        BUTTERFLY1(temp[8 * i + 0], temp[8 * i + 2]);
        BUTTERFLY1(temp[8 * i + 1], temp[8 * i + 3]);
        BUTTERFLY1(temp[8 * i + 4], temp[8 * i + 6]);
        BUTTERFLY1(temp[8 * i + 5], temp[8 * i + 7]);

        BUTTERFLY1(temp[8 * i + 0], temp[8 * i + 4]);
        BUTTERFLY1(temp[8 * i + 1], temp[8 * i + 5]);
        BUTTERFLY1(temp[8 * i + 2], temp[8 * i + 6]);
        BUTTERFLY1(temp[8 * i + 3], temp[8 * i + 7]);
    }

    for (i = 0; i < 8; i++) {
        BUTTERFLY1(temp[8 * 0 + i], temp[8 * 1 + i]);
        BUTTERFLY1(temp[8 * 2 + i], temp[8 * 3 + i]);
        BUTTERFLY1(temp[8 * 4 + i], temp[8 * 5 + i]);
        BUTTERFLY1(temp[8 * 6 + i], temp[8 * 7 + i]);

        BUTTERFLY1(temp[8 * 0 + i], temp[8 * 2 + i]);
        BUTTERFLY1(temp[8 * 1 + i], temp[8 * 3 + i]);
        BUTTERFLY1(temp[8 * 4 + i], temp[8 * 6 + i]);
        BUTTERFLY1(temp[8 * 5 + i], temp[8 * 7 + i]);

        sum += BUTTERFLYA(temp[8 * 0 + i], temp[8 * 4 + i]) +
               BUTTERFLYA(temp[8 * 1 + i], temp[8 * 5 + i]) +
               BUTTERFLYA(temp[8 * 2 + i], temp[8 * 6 + i]) +
               BUTTERFLYA(temp[8 * 3 + i], temp[8 * 7 + i]);
    }
    return sum;
}

static int hadamard8_intra8x8_c(MpegEncContext *s, uint8_t *src,
                                uint8_t *dummy, int stride, int h)
{
    int i, temp[64], sum = 0;

    av_assert2(h == 8);

    for (i = 0; i < 8; i++) {
        // FIXME: try pointer walks
        BUTTERFLY2(temp[8 * i + 0], temp[8 * i + 1],
                   src[stride * i + 0], src[stride * i + 1]);
        BUTTERFLY2(temp[8 * i + 2], temp[8 * i + 3],
                   src[stride * i + 2], src[stride * i + 3]);
        BUTTERFLY2(temp[8 * i + 4], temp[8 * i + 5],
                   src[stride * i + 4], src[stride * i + 5]);
        BUTTERFLY2(temp[8 * i + 6], temp[8 * i + 7],
                   src[stride * i + 6], src[stride * i + 7]);

        BUTTERFLY1(temp[8 * i + 0], temp[8 * i + 2]);
        BUTTERFLY1(temp[8 * i + 1], temp[8 * i + 3]);
        BUTTERFLY1(temp[8 * i + 4], temp[8 * i + 6]);
        BUTTERFLY1(temp[8 * i + 5], temp[8 * i + 7]);

        BUTTERFLY1(temp[8 * i + 0], temp[8 * i + 4]);
        BUTTERFLY1(temp[8 * i + 1], temp[8 * i + 5]);
        BUTTERFLY1(temp[8 * i + 2], temp[8 * i + 6]);
        BUTTERFLY1(temp[8 * i + 3], temp[8 * i + 7]);
    }

    for (i = 0; i < 8; i++) {
        BUTTERFLY1(temp[8 * 0 + i], temp[8 * 1 + i]);
        BUTTERFLY1(temp[8 * 2 + i], temp[8 * 3 + i]);
        BUTTERFLY1(temp[8 * 4 + i], temp[8 * 5 + i]);
        BUTTERFLY1(temp[8 * 6 + i], temp[8 * 7 + i]);

        BUTTERFLY1(temp[8 * 0 + i], temp[8 * 2 + i]);
        BUTTERFLY1(temp[8 * 1 + i], temp[8 * 3 + i]);
        BUTTERFLY1(temp[8 * 4 + i], temp[8 * 6 + i]);
        BUTTERFLY1(temp[8 * 5 + i], temp[8 * 7 + i]);

        sum +=
            BUTTERFLYA(temp[8 * 0 + i], temp[8 * 4 + i])
            + BUTTERFLYA(temp[8 * 1 + i], temp[8 * 5 + i])
            + BUTTERFLYA(temp[8 * 2 + i], temp[8 * 6 + i])
            + BUTTERFLYA(temp[8 * 3 + i], temp[8 * 7 + i]);
    }

    sum -= FFABS(temp[8 * 0] + temp[8 * 4]); // -mean

    return sum;
}

static int dct_sad8x8_c(MpegEncContext *s, uint8_t *src1,
                        uint8_t *src2, int stride, int h)
{
    LOCAL_ALIGNED_16(int16_t, temp, [64]);

    av_assert2(h == 8);

    s->dsp.diff_pixels(temp, src1, src2, stride);
    s->dsp.fdct(temp);
    return s->dsp.sum_abs_dctelem(temp);
}

#if CONFIG_GPL
#define DCT8_1D                                         \
    {                                                   \
        const int s07 = SRC(0) + SRC(7);                \
        const int s16 = SRC(1) + SRC(6);                \
        const int s25 = SRC(2) + SRC(5);                \
        const int s34 = SRC(3) + SRC(4);                \
        const int a0  = s07 + s34;                      \
        const int a1  = s16 + s25;                      \
        const int a2  = s07 - s34;                      \
        const int a3  = s16 - s25;                      \
        const int d07 = SRC(0) - SRC(7);                \
        const int d16 = SRC(1) - SRC(6);                \
        const int d25 = SRC(2) - SRC(5);                \
        const int d34 = SRC(3) - SRC(4);                \
        const int a4  = d16 + d25 + (d07 + (d07 >> 1)); \
        const int a5  = d07 - d34 - (d25 + (d25 >> 1)); \
        const int a6  = d07 + d34 - (d16 + (d16 >> 1)); \
        const int a7  = d16 - d25 + (d34 + (d34 >> 1)); \
        DST(0, a0 + a1);                                \
        DST(1, a4 + (a7 >> 2));                         \
        DST(2, a2 + (a3 >> 1));                         \
        DST(3, a5 + (a6 >> 2));                         \
        DST(4, a0 - a1);                                \
        DST(5, a6 - (a5 >> 2));                         \
        DST(6, (a2 >> 1) - a3);                         \
        DST(7, (a4 >> 2) - a7);                         \
    }

static int dct264_sad8x8_c(MpegEncContext *s, uint8_t *src1,
                           uint8_t *src2, int stride, int h)
{
    int16_t dct[8][8];
    int i, sum = 0;

    s->dsp.diff_pixels(dct[0], src1, src2, stride);

#define SRC(x) dct[i][x]
#define DST(x, v) dct[i][x] = v
    for (i = 0; i < 8; i++)
        DCT8_1D
#undef SRC
#undef DST

#define SRC(x) dct[x][i]
#define DST(x, v) sum += FFABS(v)
        for (i = 0; i < 8; i++)
            DCT8_1D
#undef SRC
#undef DST
            return sum;
}
#endif

static int dct_max8x8_c(MpegEncContext *s, uint8_t *src1,
                        uint8_t *src2, int stride, int h)
{
    LOCAL_ALIGNED_16(int16_t, temp, [64]);
    int sum = 0, i;

    av_assert2(h == 8);

    s->dsp.diff_pixels(temp, src1, src2, stride);
    s->dsp.fdct(temp);

    for (i = 0; i < 64; i++)
        sum = FFMAX(sum, FFABS(temp[i]));

    return sum;
}

static int quant_psnr8x8_c(MpegEncContext *s, uint8_t *src1,
                           uint8_t *src2, int stride, int h)
{
    LOCAL_ALIGNED_16(int16_t, temp, [64 * 2]);
    int16_t *const bak = temp + 64;
    int sum = 0, i;

    av_assert2(h == 8);
    s->mb_intra = 0;

    s->dsp.diff_pixels(temp, src1, src2, stride);

    memcpy(bak, temp, 64 * sizeof(int16_t));

    s->block_last_index[0 /* FIXME */] =
        s->fast_dct_quantize(s, temp, 0 /* FIXME */, s->qscale, &i);
    s->dct_unquantize_inter(s, temp, 0, s->qscale);
    ff_simple_idct_8(temp); // FIXME

    for (i = 0; i < 64; i++)
        sum += (temp[i] - bak[i]) * (temp[i] - bak[i]);

    return sum;
}

static int rd8x8_c(MpegEncContext *s, uint8_t *src1, uint8_t *src2,
                   int stride, int h)
{
    const uint8_t *scantable = s->intra_scantable.permutated;
    LOCAL_ALIGNED_16(int16_t, temp, [64]);
    LOCAL_ALIGNED_16(uint8_t, lsrc1, [64]);
    LOCAL_ALIGNED_16(uint8_t, lsrc2, [64]);
    int i, last, run, bits, level, distortion, start_i;
    const int esc_length = s->ac_esc_length;
    uint8_t *length, *last_length;

    av_assert2(h == 8);

    copy_block8(lsrc1, src1, 8, stride, 8);
    copy_block8(lsrc2, src2, 8, stride, 8);

    s->dsp.diff_pixels(temp, lsrc1, lsrc2, 8);

    s->block_last_index[0 /* FIXME */] =
    last                               =
        s->fast_dct_quantize(s, temp, 0 /* FIXME */, s->qscale, &i);

    bits = 0;

    if (s->mb_intra) {
        start_i     = 1;
        length      = s->intra_ac_vlc_length;
        last_length = s->intra_ac_vlc_last_length;
        bits       += s->luma_dc_vlc_length[temp[0] + 256]; // FIXME: chroma
    } else {
        start_i     = 0;
        length      = s->inter_ac_vlc_length;
        last_length = s->inter_ac_vlc_last_length;
    }

    if (last >= start_i) {
        run = 0;
        for (i = start_i; i < last; i++) {
            int j = scantable[i];
            level = temp[j];

            if (level) {
                level += 64;
                if ((level & (~127)) == 0)
                    bits += length[UNI_AC_ENC_INDEX(run, level)];
                else
                    bits += esc_length;
                run = 0;
            } else
                run++;
        }
        i = scantable[last];

        level = temp[i] + 64;

        av_assert2(level - 64);

        if ((level & (~127)) == 0) {
            bits += last_length[UNI_AC_ENC_INDEX(run, level)];
        } else
            bits += esc_length;
    }

    if (last >= 0) {
        if (s->mb_intra)
            s->dct_unquantize_intra(s, temp, 0, s->qscale);
        else
            s->dct_unquantize_inter(s, temp, 0, s->qscale);
    }

    s->idsp.idct_add(lsrc2, 8, temp);

    distortion = s->dsp.sse[1](NULL, lsrc2, lsrc1, 8, 8);

    return distortion + ((bits * s->qscale * s->qscale * 109 + 64) >> 7);
}

static int bit8x8_c(MpegEncContext *s, uint8_t *src1, uint8_t *src2,
                    int stride, int h)
{
    const uint8_t *scantable = s->intra_scantable.permutated;
    LOCAL_ALIGNED_16(int16_t, temp, [64]);
    int i, last, run, bits, level, start_i;
    const int esc_length = s->ac_esc_length;
    uint8_t *length, *last_length;

    av_assert2(h == 8);

    s->dsp.diff_pixels(temp, src1, src2, stride);

    s->block_last_index[0 /* FIXME */] =
    last                               =
        s->fast_dct_quantize(s, temp, 0 /* FIXME */, s->qscale, &i);

    bits = 0;

    if (s->mb_intra) {
        start_i     = 1;
        length      = s->intra_ac_vlc_length;
        last_length = s->intra_ac_vlc_last_length;
        bits       += s->luma_dc_vlc_length[temp[0] + 256]; // FIXME: chroma
    } else {
        start_i     = 0;
        length      = s->inter_ac_vlc_length;
        last_length = s->inter_ac_vlc_last_length;
    }

    if (last >= start_i) {
        run = 0;
        for (i = start_i; i < last; i++) {
            int j = scantable[i];
            level = temp[j];

            if (level) {
                level += 64;
                if ((level & (~127)) == 0)
                    bits += length[UNI_AC_ENC_INDEX(run, level)];
                else
                    bits += esc_length;
                run = 0;
            } else
                run++;
        }
        i = scantable[last];

        level = temp[i] + 64;

        av_assert2(level - 64);

        if ((level & (~127)) == 0)
            bits += last_length[UNI_AC_ENC_INDEX(run, level)];
        else
            bits += esc_length;
    }

    return bits;
}

#define VSAD_INTRA(size)                                                \
static int vsad_intra ## size ## _c(MpegEncContext *c,                  \
                                    uint8_t *s, uint8_t *dummy,         \
                                    int stride, int h)                  \
{                                                                       \
    int score = 0, x, y;                                                \
                                                                        \
    for (y = 1; y < h; y++) {                                           \
        for (x = 0; x < size; x += 4) {                                 \
            score += FFABS(s[x]     - s[x + stride])     +              \
                     FFABS(s[x + 1] - s[x + stride + 1]) +              \
                     FFABS(s[x + 2] - s[x + 2 + stride]) +              \
                     FFABS(s[x + 3] - s[x + 3 + stride]);               \
        }                                                               \
        s += stride;                                                    \
    }                                                                   \
                                                                        \
    return score;                                                       \
}
VSAD_INTRA(8)
VSAD_INTRA(16)

#define VSAD(size)                                                             \
static int vsad ## size ## _c(MpegEncContext *c,                               \
                              uint8_t *s1, uint8_t *s2,                        \
                              int stride, int h)                               \
{                                                                              \
    int score = 0, x, y;                                                       \
                                                                               \
    for (y = 1; y < h; y++) {                                                  \
        for (x = 0; x < size; x++)                                             \
            score += FFABS(s1[x] - s2[x] - s1[x + stride] + s2[x + stride]);   \
        s1 += stride;                                                          \
        s2 += stride;                                                          \
    }                                                                          \
                                                                               \
    return score;                                                              \
}
VSAD(8)
VSAD(16)

#define SQ(a) ((a) * (a))
#define VSSE_INTRA(size)                                                \
static int vsse_intra ## size ## _c(MpegEncContext *c,                  \
                                    uint8_t *s, uint8_t *dummy,         \
                                    int stride, int h)                  \
{                                                                       \
    int score = 0, x, y;                                                \
                                                                        \
    for (y = 1; y < h; y++) {                                           \
        for (x = 0; x < size; x += 4) {                                 \
            score += SQ(s[x]     - s[x + stride]) +                     \
                     SQ(s[x + 1] - s[x + stride + 1]) +                 \
                     SQ(s[x + 2] - s[x + stride + 2]) +                 \
                     SQ(s[x + 3] - s[x + stride + 3]);                  \
        }                                                               \
        s += stride;                                                    \
    }                                                                   \
                                                                        \
    return score;                                                       \
}
VSSE_INTRA(8)
VSSE_INTRA(16)

#define VSSE(size)                                                             \
static int vsse ## size ## _c(MpegEncContext *c, uint8_t *s1, uint8_t *s2,     \
                    int stride, int h)                                         \
{                                                                              \
    int score = 0, x, y;                                                       \
                                                                               \
    for (y = 1; y < h; y++) {                                                  \
        for (x = 0; x < size; x++)                                             \
            score += SQ(s1[x] - s2[x] - s1[x + stride] + s2[x + stride]);      \
        s1 += stride;                                                          \
        s2 += stride;                                                          \
    }                                                                          \
                                                                               \
    return score;                                                              \
}
VSSE(8)
VSSE(16)

#define WRAPPER8_16_SQ(name8, name16)                                   \
static int name16(MpegEncContext *s, uint8_t *dst, uint8_t *src,        \
                  int stride, int h)                                    \
{                                                                       \
    int score = 0;                                                      \
                                                                        \
    score += name8(s, dst, src, stride, 8);                             \
    score += name8(s, dst + 8, src + 8, stride, 8);                     \
    if (h == 16) {                                                      \
        dst   += 8 * stride;                                            \
        src   += 8 * stride;                                            \
        score += name8(s, dst, src, stride, 8);                         \
        score += name8(s, dst + 8, src + 8, stride, 8);                 \
    }                                                                   \
    return score;                                                       \
}

WRAPPER8_16_SQ(hadamard8_diff8x8_c, hadamard8_diff16_c)
WRAPPER8_16_SQ(hadamard8_intra8x8_c, hadamard8_intra16_c)
WRAPPER8_16_SQ(dct_sad8x8_c, dct_sad16_c)
#if CONFIG_GPL
WRAPPER8_16_SQ(dct264_sad8x8_c, dct264_sad16_c)
#endif
WRAPPER8_16_SQ(dct_max8x8_c, dct_max16_c)
WRAPPER8_16_SQ(quant_psnr8x8_c, quant_psnr16_c)
WRAPPER8_16_SQ(rd8x8_c, rd16_c)
WRAPPER8_16_SQ(bit8x8_c, bit16_c)

<<<<<<< HEAD
static void jref_idct_put(uint8_t *dest, int line_size, int16_t *block)
{
    ff_j_rev_dct(block);
    put_pixels_clamped_c(block, dest, line_size);
}

static void jref_idct_add(uint8_t *dest, int line_size, int16_t *block)
{
    ff_j_rev_dct(block);
    add_pixels_clamped_c(block, dest, line_size);
}

static void ff_jref_idct4_put(uint8_t *dest, int line_size, int16_t *block)
{
    ff_j_rev_dct4 (block);
    put_pixels_clamped4_c(block, dest, line_size);
}
static void ff_jref_idct4_add(uint8_t *dest, int line_size, int16_t *block)
{
    ff_j_rev_dct4 (block);
    add_pixels_clamped4_c(block, dest, line_size);
}

static void ff_jref_idct2_put(uint8_t *dest, int line_size, int16_t *block)
{
    ff_j_rev_dct2 (block);
    put_pixels_clamped2_c(block, dest, line_size);
}
static void ff_jref_idct2_add(uint8_t *dest, int line_size, int16_t *block)
{
    ff_j_rev_dct2 (block);
    add_pixels_clamped2_c(block, dest, line_size);
}

static void ff_jref_idct1_put(uint8_t *dest, int line_size, int16_t *block)
{
    dest[0] = av_clip_uint8((block[0] + 4)>>3);
}
static void ff_jref_idct1_add(uint8_t *dest, int line_size, int16_t *block)
{
    dest[0] = av_clip_uint8(dest[0] + ((block[0] + 4)>>3));
}

=======
>>>>>>> e3fcb143
/* draw the edges of width 'w' of an image of size width, height */
// FIXME: Check that this is OK for MPEG-4 interlaced.
static void draw_edges_8_c(uint8_t *buf, int wrap, int width, int height,
                           int w, int h, int sides)
{
    uint8_t *ptr = buf, *last_line;
    int i;

    /* left and right */
    for (i = 0; i < height; i++) {
        memset(ptr - w, ptr[0], w);
        memset(ptr + width, ptr[width - 1], w);
        ptr += wrap;
    }

    /* top and bottom + corners */
    buf -= w;
    last_line = buf + (height - 1) * wrap;
    if (sides & EDGE_TOP)
        for (i = 0; i < h; i++)
            // top
            memcpy(buf - (i + 1) * wrap, buf, width + w + w);
    if (sides & EDGE_BOTTOM)
        for (i = 0; i < h; i++)
            // bottom
            memcpy(last_line + (i + 1) * wrap, last_line, width + w + w);
}

/* init static data */
av_cold void ff_dsputil_static_init(void)
{
    int i;

    for (i = 0; i < 512; i++)
        ff_square_tab[i] = (i - 256) * (i - 256);
}

int ff_check_alignment(void)
{
    static int did_fail = 0;
    LOCAL_ALIGNED_16(int, aligned, [4]);

    if ((intptr_t)aligned & 15) {
        if (!did_fail) {
#if HAVE_MMX || HAVE_ALTIVEC
            av_log(NULL, AV_LOG_ERROR,
                "Compiler did not align stack variables. Libavcodec has been miscompiled\n"
                "and may be very slow or crash. This is not a bug in libavcodec,\n"
                "but in the compiler. You may try recompiling using gcc >= 4.2.\n"
                "Do not report crashes to FFmpeg developers.\n");
#endif
            did_fail=1;
        }
        return -1;
    }
    return 0;
}

av_cold void ff_dsputil_init(DSPContext *c, AVCodecContext *avctx)
{
    const unsigned high_bit_depth = avctx->bits_per_raw_sample > 8;

    ff_check_alignment();

#if CONFIG_ENCODERS
    if (avctx->bits_per_raw_sample == 10) {
        c->fdct    = ff_jpeg_fdct_islow_10;
        c->fdct248 = ff_fdct248_islow_10;
    } else {
        if (avctx->dct_algo == FF_DCT_FASTINT) {
            c->fdct    = ff_fdct_ifast;
            c->fdct248 = ff_fdct_ifast248;
        } else if (avctx->dct_algo == FF_DCT_FAAN) {
            c->fdct    = ff_faandct;
            c->fdct248 = ff_faandct248;
        } else {
            c->fdct    = ff_jpeg_fdct_islow_8; // slow/accurate/default
            c->fdct248 = ff_fdct248_islow_8;
        }
    }
#endif /* CONFIG_ENCODERS */

<<<<<<< HEAD
    if (avctx->lowres==1) {
        c->idct_put              = ff_jref_idct4_put;
        c->idct_add              = ff_jref_idct4_add;
        c->idct                  = ff_j_rev_dct4;
        c->idct_permutation_type = FF_NO_IDCT_PERM;
    } else if (avctx->lowres==2) {
        c->idct_put              =  ff_jref_idct2_put;
        c->idct_add              =  ff_jref_idct2_add;
        c->idct                  =  ff_j_rev_dct2;
        c->idct_permutation_type = FF_NO_IDCT_PERM;
    } else if (avctx->lowres==3) {
        c->idct_put              =  ff_jref_idct1_put;
        c->idct_add              =  ff_jref_idct1_add;
        c->idct                  =  ff_j_rev_dct1;
        c->idct_permutation_type = FF_NO_IDCT_PERM;
    } else {
        if (avctx->bits_per_raw_sample == 10) {
            c->idct_put              = ff_simple_idct_put_10;
            c->idct_add              = ff_simple_idct_add_10;
            c->idct                  = ff_simple_idct_10;
            c->idct_permutation_type = FF_NO_IDCT_PERM;
        } else if (avctx->bits_per_raw_sample == 12) {
            c->idct_put              = ff_simple_idct_put_12;
            c->idct_add              = ff_simple_idct_add_12;
            c->idct                  = ff_simple_idct_12;
            c->idct_permutation_type = FF_NO_IDCT_PERM;
        } else {
        if (avctx->idct_algo == FF_IDCT_INT) {
            c->idct_put              = jref_idct_put;
            c->idct_add              = jref_idct_add;
            c->idct                  = ff_j_rev_dct;
            c->idct_permutation_type = FF_LIBMPEG2_IDCT_PERM;
        } else if (avctx->idct_algo == FF_IDCT_FAAN) {
            c->idct_put              = ff_faanidct_put;
            c->idct_add              = ff_faanidct_add;
            c->idct                  = ff_faanidct;
            c->idct_permutation_type = FF_NO_IDCT_PERM;
        } else { // accurate/default
            c->idct_put              = ff_simple_idct_put_8;
            c->idct_add              = ff_simple_idct_add_8;
            c->idct                  = ff_simple_idct_8;
            c->idct_permutation_type = FF_NO_IDCT_PERM;
        }
        }
    }

=======
>>>>>>> e3fcb143
    c->diff_pixels = diff_pixels_c;

    c->sum_abs_dctelem = sum_abs_dctelem_c;

    c->pix_sum   = pix_sum_c;
    c->pix_norm1 = pix_norm1_c;

    /* TODO [0] 16  [1] 8 */
    c->pix_abs[0][0] = pix_abs16_c;
    c->pix_abs[0][1] = pix_abs16_x2_c;
    c->pix_abs[0][2] = pix_abs16_y2_c;
    c->pix_abs[0][3] = pix_abs16_xy2_c;
    c->pix_abs[1][0] = pix_abs8_c;
    c->pix_abs[1][1] = pix_abs8_x2_c;
    c->pix_abs[1][2] = pix_abs8_y2_c;
    c->pix_abs[1][3] = pix_abs8_xy2_c;

#define SET_CMP_FUNC(name)                      \
    c->name[0] = name ## 16_c;                  \
    c->name[1] = name ## 8x8_c;

    SET_CMP_FUNC(hadamard8_diff)
    c->hadamard8_diff[4] = hadamard8_intra16_c;
    c->hadamard8_diff[5] = hadamard8_intra8x8_c;
    SET_CMP_FUNC(dct_sad)
    SET_CMP_FUNC(dct_max)
#if CONFIG_GPL
    SET_CMP_FUNC(dct264_sad)
#endif
    c->sad[0] = pix_abs16_c;
    c->sad[1] = pix_abs8_c;
    c->sse[0] = sse16_c;
    c->sse[1] = sse8_c;
    c->sse[2] = sse4_c;
    SET_CMP_FUNC(quant_psnr)
    SET_CMP_FUNC(rd)
    SET_CMP_FUNC(bit)
    c->vsad[0] = vsad16_c;
    c->vsad[1] = vsad8_c;
    c->vsad[4] = vsad_intra16_c;
    c->vsad[5] = vsad_intra8_c;
    c->vsse[0] = vsse16_c;
    c->vsse[1] = vsse8_c;
    c->vsse[4] = vsse_intra16_c;
    c->vsse[5] = vsse_intra8_c;
    c->nsse[0] = nsse16_c;
    c->nsse[1] = nsse8_c;
#if CONFIG_SNOW_DECODER || CONFIG_SNOW_ENCODER
    ff_dsputil_init_dwt(c);
#endif

    c->try_8x8basis = try_8x8basis_c;
    c->add_8x8basis = add_8x8basis_c;

    c->shrink[0] = av_image_copy_plane;
    c->shrink[1] = ff_shrink22;
    c->shrink[2] = ff_shrink44;
    c->shrink[3] = ff_shrink88;

    c->draw_edges = draw_edges_8_c;

    switch (avctx->bits_per_raw_sample) {
    case 9:
    case 10:
    case 12:
    case 14:
        c->get_pixels = get_pixels_16_c;
        break;
    default:
        if (avctx->bits_per_raw_sample<=8 || avctx->codec_type != AVMEDIA_TYPE_VIDEO) {
            c->get_pixels = get_pixels_8_c;
        }
        break;
    }


    if (ARCH_ALPHA)
        ff_dsputil_init_alpha(c, avctx);
    if (ARCH_ARM)
        ff_dsputil_init_arm(c, avctx, high_bit_depth);
    if (ARCH_PPC)
        ff_dsputil_init_ppc(c, avctx, high_bit_depth);
    if (ARCH_X86)
        ff_dsputil_init_x86(c, avctx, high_bit_depth);
<<<<<<< HEAD

    ff_init_scantable_permutation(c->idct_permutation,
                                  c->idct_permutation_type);
}

av_cold void dsputil_init(DSPContext* c, AVCodecContext *avctx)
{
    ff_dsputil_init(c, avctx);
}

av_cold void avpriv_dsputil_init(DSPContext *c, AVCodecContext *avctx)
{
    ff_dsputil_init(c, avctx);
=======
>>>>>>> e3fcb143
}<|MERGE_RESOLUTION|>--- conflicted
+++ resolved
@@ -205,133 +205,6 @@
     }
 }
 
-<<<<<<< HEAD
-static void put_pixels_clamped_c(const int16_t *block, uint8_t *av_restrict pixels,
-                                 int line_size)
-{
-    int i;
-
-    /* read the pixels */
-    for (i = 0; i < 8; i++) {
-        pixels[0] = av_clip_uint8(block[0]);
-        pixels[1] = av_clip_uint8(block[1]);
-        pixels[2] = av_clip_uint8(block[2]);
-        pixels[3] = av_clip_uint8(block[3]);
-        pixels[4] = av_clip_uint8(block[4]);
-        pixels[5] = av_clip_uint8(block[5]);
-        pixels[6] = av_clip_uint8(block[6]);
-        pixels[7] = av_clip_uint8(block[7]);
-
-        pixels += line_size;
-        block  += 8;
-    }
-}
-
-static void put_pixels_clamped4_c(const int16_t *block, uint8_t *av_restrict pixels,
-                                 int line_size)
-{
-    int i;
-
-    /* read the pixels */
-    for(i=0;i<4;i++) {
-        pixels[0] = av_clip_uint8(block[0]);
-        pixels[1] = av_clip_uint8(block[1]);
-        pixels[2] = av_clip_uint8(block[2]);
-        pixels[3] = av_clip_uint8(block[3]);
-
-        pixels += line_size;
-        block += 8;
-    }
-}
-
-static void put_pixels_clamped2_c(const int16_t *block, uint8_t *av_restrict pixels,
-                                 int line_size)
-{
-    int i;
-
-    /* read the pixels */
-    for(i=0;i<2;i++) {
-        pixels[0] = av_clip_uint8(block[0]);
-        pixels[1] = av_clip_uint8(block[1]);
-
-        pixels += line_size;
-        block += 8;
-    }
-}
-
-static void put_signed_pixels_clamped_c(const int16_t *block,
-                                        uint8_t *av_restrict pixels,
-                                        int line_size)
-{
-    int i, j;
-
-    for (i = 0; i < 8; i++) {
-        for (j = 0; j < 8; j++) {
-            if (*block < -128)
-                *pixels = 0;
-            else if (*block > 127)
-                *pixels = 255;
-            else
-                *pixels = (uint8_t) (*block + 128);
-            block++;
-            pixels++;
-        }
-        pixels += (line_size - 8);
-    }
-}
-
-static void add_pixels_clamped_c(const int16_t *block, uint8_t *av_restrict pixels,
-                                 int line_size)
-{
-    int i;
-
-    /* read the pixels */
-    for (i = 0; i < 8; i++) {
-        pixels[0] = av_clip_uint8(pixels[0] + block[0]);
-        pixels[1] = av_clip_uint8(pixels[1] + block[1]);
-        pixels[2] = av_clip_uint8(pixels[2] + block[2]);
-        pixels[3] = av_clip_uint8(pixels[3] + block[3]);
-        pixels[4] = av_clip_uint8(pixels[4] + block[4]);
-        pixels[5] = av_clip_uint8(pixels[5] + block[5]);
-        pixels[6] = av_clip_uint8(pixels[6] + block[6]);
-        pixels[7] = av_clip_uint8(pixels[7] + block[7]);
-        pixels   += line_size;
-        block    += 8;
-    }
-}
-
-static void add_pixels_clamped4_c(const int16_t *block, uint8_t *av_restrict pixels,
-                          int line_size)
-{
-    int i;
-
-    /* read the pixels */
-    for(i=0;i<4;i++) {
-        pixels[0] = av_clip_uint8(pixels[0] + block[0]);
-        pixels[1] = av_clip_uint8(pixels[1] + block[1]);
-        pixels[2] = av_clip_uint8(pixels[2] + block[2]);
-        pixels[3] = av_clip_uint8(pixels[3] + block[3]);
-        pixels += line_size;
-        block += 8;
-    }
-}
-
-static void add_pixels_clamped2_c(const int16_t *block, uint8_t *av_restrict pixels,
-                          int line_size)
-{
-    int i;
-
-    /* read the pixels */
-    for(i=0;i<2;i++) {
-        pixels[0] = av_clip_uint8(pixels[0] + block[0]);
-        pixels[1] = av_clip_uint8(pixels[1] + block[1]);
-        pixels += line_size;
-        block += 8;
-    }
-}
-
-=======
->>>>>>> e3fcb143
 static int sum_abs_dctelem_c(int16_t *block)
 {
     int sum = 0, i;
@@ -1164,52 +1037,6 @@
 WRAPPER8_16_SQ(rd8x8_c, rd16_c)
 WRAPPER8_16_SQ(bit8x8_c, bit16_c)
 
-<<<<<<< HEAD
-static void jref_idct_put(uint8_t *dest, int line_size, int16_t *block)
-{
-    ff_j_rev_dct(block);
-    put_pixels_clamped_c(block, dest, line_size);
-}
-
-static void jref_idct_add(uint8_t *dest, int line_size, int16_t *block)
-{
-    ff_j_rev_dct(block);
-    add_pixels_clamped_c(block, dest, line_size);
-}
-
-static void ff_jref_idct4_put(uint8_t *dest, int line_size, int16_t *block)
-{
-    ff_j_rev_dct4 (block);
-    put_pixels_clamped4_c(block, dest, line_size);
-}
-static void ff_jref_idct4_add(uint8_t *dest, int line_size, int16_t *block)
-{
-    ff_j_rev_dct4 (block);
-    add_pixels_clamped4_c(block, dest, line_size);
-}
-
-static void ff_jref_idct2_put(uint8_t *dest, int line_size, int16_t *block)
-{
-    ff_j_rev_dct2 (block);
-    put_pixels_clamped2_c(block, dest, line_size);
-}
-static void ff_jref_idct2_add(uint8_t *dest, int line_size, int16_t *block)
-{
-    ff_j_rev_dct2 (block);
-    add_pixels_clamped2_c(block, dest, line_size);
-}
-
-static void ff_jref_idct1_put(uint8_t *dest, int line_size, int16_t *block)
-{
-    dest[0] = av_clip_uint8((block[0] + 4)>>3);
-}
-static void ff_jref_idct1_add(uint8_t *dest, int line_size, int16_t *block)
-{
-    dest[0] = av_clip_uint8(dest[0] + ((block[0] + 4)>>3));
-}
-
-=======
->>>>>>> e3fcb143
 /* draw the edges of width 'w' of an image of size width, height */
 // FIXME: Check that this is OK for MPEG-4 interlaced.
 static void draw_edges_8_c(uint8_t *buf, int wrap, int width, int height,
@@ -1292,55 +1119,6 @@
     }
 #endif /* CONFIG_ENCODERS */
 
-<<<<<<< HEAD
-    if (avctx->lowres==1) {
-        c->idct_put              = ff_jref_idct4_put;
-        c->idct_add              = ff_jref_idct4_add;
-        c->idct                  = ff_j_rev_dct4;
-        c->idct_permutation_type = FF_NO_IDCT_PERM;
-    } else if (avctx->lowres==2) {
-        c->idct_put              =  ff_jref_idct2_put;
-        c->idct_add              =  ff_jref_idct2_add;
-        c->idct                  =  ff_j_rev_dct2;
-        c->idct_permutation_type = FF_NO_IDCT_PERM;
-    } else if (avctx->lowres==3) {
-        c->idct_put              =  ff_jref_idct1_put;
-        c->idct_add              =  ff_jref_idct1_add;
-        c->idct                  =  ff_j_rev_dct1;
-        c->idct_permutation_type = FF_NO_IDCT_PERM;
-    } else {
-        if (avctx->bits_per_raw_sample == 10) {
-            c->idct_put              = ff_simple_idct_put_10;
-            c->idct_add              = ff_simple_idct_add_10;
-            c->idct                  = ff_simple_idct_10;
-            c->idct_permutation_type = FF_NO_IDCT_PERM;
-        } else if (avctx->bits_per_raw_sample == 12) {
-            c->idct_put              = ff_simple_idct_put_12;
-            c->idct_add              = ff_simple_idct_add_12;
-            c->idct                  = ff_simple_idct_12;
-            c->idct_permutation_type = FF_NO_IDCT_PERM;
-        } else {
-        if (avctx->idct_algo == FF_IDCT_INT) {
-            c->idct_put              = jref_idct_put;
-            c->idct_add              = jref_idct_add;
-            c->idct                  = ff_j_rev_dct;
-            c->idct_permutation_type = FF_LIBMPEG2_IDCT_PERM;
-        } else if (avctx->idct_algo == FF_IDCT_FAAN) {
-            c->idct_put              = ff_faanidct_put;
-            c->idct_add              = ff_faanidct_add;
-            c->idct                  = ff_faanidct;
-            c->idct_permutation_type = FF_NO_IDCT_PERM;
-        } else { // accurate/default
-            c->idct_put              = ff_simple_idct_put_8;
-            c->idct_add              = ff_simple_idct_add_8;
-            c->idct                  = ff_simple_idct_8;
-            c->idct_permutation_type = FF_NO_IDCT_PERM;
-        }
-        }
-    }
-
-=======
->>>>>>> e3fcb143
     c->diff_pixels = diff_pixels_c;
 
     c->sum_abs_dctelem = sum_abs_dctelem_c;
@@ -1425,10 +1203,6 @@
         ff_dsputil_init_ppc(c, avctx, high_bit_depth);
     if (ARCH_X86)
         ff_dsputil_init_x86(c, avctx, high_bit_depth);
-<<<<<<< HEAD
-
-    ff_init_scantable_permutation(c->idct_permutation,
-                                  c->idct_permutation_type);
 }
 
 av_cold void dsputil_init(DSPContext* c, AVCodecContext *avctx)
@@ -1439,6 +1213,4 @@
 av_cold void avpriv_dsputil_init(DSPContext *c, AVCodecContext *avctx)
 {
     ff_dsputil_init(c, avctx);
-=======
->>>>>>> e3fcb143
 }