--- conflicted
+++ resolved
@@ -28,16 +28,9 @@
 #include "h264.h"
 #include "h2645_parse.h"
 #include "hevc.h"
-<<<<<<< HEAD
-=======
 #include "refstruct.h"
->>>>>>> be8a4f80
 #include "vvc.h"
 
-static av_always_inline unsigned int h266_ceil(unsigned int v, unsigned int align)
-{
-    return (((v) + (align) - 1) / (align));
-}
 
 static int cbs_read_ue_golomb(CodedBitstreamContext *ctx, GetBitContext *gbc,
                               const char *name, const int *subscripts,
@@ -531,12 +524,6 @@
     if (frag->data_size == 0)
         return 0;
 
-    if (codec_id == AV_CODEC_ID_VVC) {
-        //we deactive picture header here to avoid reuse previous au's ph.
-        CodedBitstreamH266Context *h266 = ctx->priv_data;
-        h266->priv.ph = NULL;
-    }
-
     if (header && frag->data[0] && codec_id == AV_CODEC_ID_H264) {
         // AVCC header.
         size_t size, start, end;
@@ -765,33 +752,11 @@
     return 0; \
 }
 
-
 cbs_h2645_replace_ps(4, SPS, sps, seq_parameter_set_id)
 cbs_h2645_replace_ps(4, PPS, pps, pic_parameter_set_id)
 cbs_h2645_replace_ps(5, VPS, vps, vps_video_parameter_set_id)
 cbs_h2645_replace_ps(5, SPS, sps, sps_seq_parameter_set_id)
 cbs_h2645_replace_ps(5, PPS, pps, pps_pic_parameter_set_id)
-cbs_h2645_replace_ps(6, VPS, vps, vps_video_parameter_set_id)
-cbs_h2645_replace_ps(6, SPS, sps, sps_seq_parameter_set_id)
-cbs_h2645_replace_ps(6, PPS, pps, pps_pic_parameter_set_id)
-
-
-static int cbs_h266_replace_ph(CodedBitstreamContext *ctx,
-                               CodedBitstreamUnit *unit)
-{
-    CodedBitstreamH266Context *h266 = ctx->priv_data;
-    int err;
-
-    h266->priv.ph = NULL;
-    err = ff_cbs_make_unit_refcounted(ctx, unit);
-    if (err < 0)
-        return err;
-    err = av_buffer_replace(&h266->priv.ph_ref, unit->content_ref);
-    if (err < 0)
-        return err;
-    h266->priv.ph = (H266RawPH*)h266->priv.ph_ref->data;
-    return 0;
-}
 
 #define cbs_h266_replace_ps(h26n, ps_name, ps_var, id_element) \
 static int cbs_h26 ## h26n ## _replace_ ## ps_var(CodedBitstreamContext *ctx, \
@@ -1083,8 +1048,6 @@
         return err;
 
     switch (unit->type) {
-<<<<<<< HEAD
-=======
     case VVC_DCI_NUT:
         {
             err = cbs_h266_read_dci(ctx, &gbc, unit->content);
@@ -1101,7 +1064,6 @@
                 return err;
         }
         break;
->>>>>>> be8a4f80
     case VVC_VPS_NUT:
         {
             H266RawVPS *vps = unit->content;
@@ -1143,8 +1105,6 @@
         }
         break;
 
-<<<<<<< HEAD
-=======
     case VVC_PREFIX_APS_NUT:
     case VVC_SUFFIX_APS_NUT:
         {
@@ -1155,18 +1115,13 @@
                 return err;
         }
         break;
->>>>>>> be8a4f80
     case VVC_PH_NUT:
         {
             H266RawPH *ph = unit->content;
             err = cbs_h266_read_ph(ctx, &gbc, ph);
             if (err < 0)
                 return err;
-<<<<<<< HEAD
-            err = cbs_h266_replace_ph(ctx, unit);
-=======
             err = cbs_h266_replace_ph(ctx, unit, &ph->ph_picture_header);
->>>>>>> be8a4f80
             if (err < 0)
                 return err;
         }
@@ -1194,15 +1149,12 @@
             pos = get_bits_count(&gbc);
             len = unit->data_size;
 
-<<<<<<< HEAD
-=======
             if (slice->header.sh_picture_header_in_slice_header_flag) {
                 err = cbs_h266_replace_ph(ctx, unit, &slice->header.sh_picture_header);
                 if (err < 0)
                     return err;
             }
 
->>>>>>> be8a4f80
             slice->data_size = len - pos / 8;
             slice->data_ref  = av_buffer_ref(unit->data_ref);
             if (!slice->data_ref)
@@ -1524,8 +1476,6 @@
     return 0;
 }
 
-<<<<<<< HEAD
-=======
 static int cbs_h264_discarded_nal_unit(CodedBitstreamContext *ctx,
                                        const CodedBitstreamUnit *unit,
                                        enum AVDiscard skip)
@@ -1651,7 +1601,6 @@
     return 0;
 }
 
->>>>>>> be8a4f80
 static int cbs_h266_write_nal_unit(CodedBitstreamContext *ctx,
                                    CodedBitstreamUnit *unit,
                                    PutBitContext *pbc)
@@ -1659,8 +1608,6 @@
     int err;
 
     switch (unit->type) {
-<<<<<<< HEAD
-=======
     case VVC_DCI_NUT:
         {
             H266RawDCI *dci = unit->content;
@@ -1679,7 +1626,6 @@
                 return err;
         }
         break;
->>>>>>> be8a4f80
     case VVC_VPS_NUT:
         {
             H266RawVPS *vps = unit->content;
@@ -1721,8 +1667,6 @@
         }
         break;
 
-<<<<<<< HEAD
-=======
     case VVC_PREFIX_APS_NUT:
     case VVC_SUFFIX_APS_NUT:
         {
@@ -1732,7 +1676,6 @@
                 return err;
         }
         break;
->>>>>>> be8a4f80
     case VVC_PH_NUT:
         {
             H266RawPH *ph = unit->content;
@@ -1740,11 +1683,7 @@
             if (err < 0)
                 return err;
 
-<<<<<<< HEAD
-            err = cbs_h266_replace_ph(ctx, unit);
-=======
             err = cbs_h266_replace_ph(ctx, unit, &ph->ph_picture_header);
->>>>>>> be8a4f80
             if (err < 0)
                 return err;
         }
@@ -1765,15 +1704,12 @@
             if (err < 0)
                 return err;
 
-<<<<<<< HEAD
-=======
             if (slice->header.sh_picture_header_in_slice_header_flag) {
                 err = cbs_h266_replace_ph(ctx, unit, &slice->header.sh_picture_header);
                 if (err < 0)
                     return err;
             }
 
->>>>>>> be8a4f80
             if (slice->data) {
                 err = cbs_h2645_write_slice_data(ctx, pbc, slice->data,
                                                  slice->data_size,
@@ -1971,40 +1907,6 @@
 }
 
 static void cbs_h266_flush(CodedBitstreamContext *ctx)
-<<<<<<< HEAD
-{
-    CodedBitstreamH266Context *h266 = ctx->priv_data;
-
-    for (int i = 0; i < FF_ARRAY_ELEMS(h266->vps); i++) {
-        av_buffer_unref(&h266->vps_ref[i]);
-        h266->vps[i] = NULL;
-    }
-
-    for (int i = 0; i < FF_ARRAY_ELEMS(h266->sps); i++) {
-        av_buffer_unref(&h266->sps_ref[i]);
-        h266->sps[i] = NULL;
-    }
-    for (int i = 0; i < FF_ARRAY_ELEMS(h266->pps); i++) {
-        av_buffer_unref(&h266->pps_ref[i]);
-        h266->pps[i] = NULL;
-    }
-    av_buffer_unref(&h266->priv.ph_ref);
-    h266->priv.ph = NULL;
-}
-
-
-static void cbs_h266_close(CodedBitstreamContext *ctx)
-{
-    CodedBitstreamH266Context *h266 = ctx->priv_data;
-
-    cbs_h266_flush(ctx);
-    ff_h2645_packet_uninit(&h266->common.read_packet);
-
- }
-
-static void cbs_h264_free_sei(void *opaque, uint8_t *content)
-=======
->>>>>>> be8a4f80
 {
     CodedBitstreamH266Context *h266 = ctx->priv_data;
 
@@ -2077,69 +1979,6 @@
     CBS_UNIT_TYPE_END_OF_LIST
 };
 
-<<<<<<< HEAD
-static void cbs_h266_free_sei(void *opaque, uint8_t *content)
-{
-    H265RawSEI *sei = (H265RawSEI*)content;
-    ff_cbs_sei_free_message_list(&sei->message_list);
-    av_free(content);
-}
-
-static const CodedBitstreamUnitTypeDescriptor cbs_h266_unit_types[] = {
-    CBS_UNIT_TYPE_INTERNAL_REF(VVC_VPS_NUT, H266RawVPS, extension_data.data),
-    CBS_UNIT_TYPE_INTERNAL_REF(VVC_PPS_NUT, H266RawPPS, extension_data.data),
-
-    CBS_UNIT_TYPE_POD(VVC_PH_NUT, H266RawPH),
-    CBS_UNIT_TYPE_POD(VVC_AUD_NUT, H266RawAUD),
-
-    {
-        .nb_unit_types = 1,
-        .unit_type = {
-            VVC_SPS_NUT
-        },
-        .content_type   = CBS_CONTENT_TYPE_INTERNAL_REFS,
-        .content_size   = sizeof(H266RawSPS),
-        .type.ref = {
-			.nb_offsets = 2,
-			.offsets    = {
-				offsetof(H266RawSPS, extension_data.data),
-				offsetof(H266RawSPS, vui.extension_data.data),
-			}
-		}
-    },
-
-    {
-        .nb_unit_types = 8,
-        .unit_type = {
-            VVC_TRAIL_NUT,
-            VVC_STSA_NUT,
-            VVC_RADL_NUT,
-            VVC_RASL_NUT,
-            VVC_IDR_W_RADL,
-            VVC_IDR_N_LP,
-            VVC_CRA_NUT,
-            VVC_GDR_NUT
-        },
-
-        .content_type   = CBS_CONTENT_TYPE_INTERNAL_REFS,
-        .content_size   = sizeof(H266RawSlice),
-        .type.ref = {
-			.nb_offsets = 1,
-			.offsets    = { offsetof(H266RawSlice, data) }
-		}
-    },
-
-    {
-        .nb_unit_types  = 2,
-        .unit_type     = {
-            VVC_PREFIX_SEI_NUT,
-            VVC_SUFFIX_SEI_NUT
-        },
-        .content_type   = CBS_CONTENT_TYPE_COMPLEX,
-        .content_size   = sizeof(H266RawSEI),
-        .type.complex   = { .content_free = &cbs_h266_free_sei },
-    },
-=======
 static void cbs_h266_free_sei(FFRefStructOpaque unused, void *content)
 {
     H266RawSEI *sei = content;
@@ -2176,7 +2015,6 @@
 
     CBS_UNIT_TYPES_COMPLEX((VVC_PREFIX_SEI_NUT, VVC_SUFFIX_SEI_NUT),
                            H266RawSEI, cbs_h266_free_sei),
->>>>>>> be8a4f80
 
     CBS_UNIT_TYPE_END_OF_LIST
 };
