/*
 * This file is part of FFmpeg.
 *
 * FFmpeg is free software; you can redistribute it and/or
 * modify it under the terms of the GNU Lesser General Public
 * License as published by the Free Software Foundation; either
 * version 2.1 of the License, or (at your option) any later version.
 *
 * FFmpeg is distributed in the hope that it will be useful,
 * but WITHOUT ANY WARRANTY; without even the implied warranty of
 * MERCHANTABILITY or FITNESS FOR A PARTICULAR PURPOSE.  See the GNU
 * Lesser General Public License for more details.
 *
 * You should have received a copy of the GNU Lesser General Public
 * License along with FFmpeg; if not, write to the Free Software
 * Foundation, Inc., 51 Franklin Street, Fifth Floor, Boston, MA 02110-1301 USA
 */

#include "libavutil/attributes.h"
#include "libavutil/avassert.h"

#include "bytestream.h"
#include "cbs.h"
#include "cbs_internal.h"
#include "cbs_h264.h"
#include "cbs_h265.h"
#include "cbs_h266.h"
#include "h264.h"
#include "h2645_parse.h"
#include "hevc.h"
<<<<<<< HEAD
#include "hevc_sei.h"
#include "vvc.h"
=======
>>>>>>> 1bebcd43

static av_always_inline unsigned int h266_ceil(unsigned int v, unsigned int align)
{
    return (((v) + (align) - 1) / (align));
}

static int cbs_read_ue_golomb(CodedBitstreamContext *ctx, GetBitContext *gbc,
                              const char *name, const int *subscripts,
                              uint32_t *write_to,
                              uint32_t range_min, uint32_t range_max)
{
    uint32_t value;
    int position, i, j;
    unsigned int k;
    char bits[65];

    position = get_bits_count(gbc);

    for (i = 0; i < 32; i++) {
        if (get_bits_left(gbc) < i + 1) {
            av_log(ctx->log_ctx, AV_LOG_ERROR, "Invalid ue-golomb code at "
                   "%s: bitstream ended.\n", name);
            return AVERROR_INVALIDDATA;
        }
        k = get_bits1(gbc);
        bits[i] = k ? '1' : '0';
        if (k)
            break;
    }
    if (i >= 32) {
        av_log(ctx->log_ctx, AV_LOG_ERROR, "Invalid ue-golomb code at "
               "%s: more than 31 zeroes.\n", name);
        return AVERROR_INVALIDDATA;
    }
    value = 1;
    for (j = 0; j < i; j++) {
        k = get_bits1(gbc);
        bits[i + j + 1] = k ? '1' : '0';
        value = value << 1 | k;
    }
    bits[i + j + 1] = 0;
    --value;

    if (ctx->trace_enable)
        ff_cbs_trace_syntax_element(ctx, position, name, subscripts,
                                    bits, value);

    if (value < range_min || value > range_max) {
        av_log(ctx->log_ctx, AV_LOG_ERROR, "%s out of range: "
               "%"PRIu32", but must be in [%"PRIu32",%"PRIu32"].\n",
               name, value, range_min, range_max);
        return AVERROR_INVALIDDATA;
    }

    *write_to = value;
    return 0;
}

static int cbs_read_se_golomb(CodedBitstreamContext *ctx, GetBitContext *gbc,
                              const char *name, const int *subscripts,
                              int32_t *write_to,
                              int32_t range_min, int32_t range_max)
{
    int32_t value;
    int position, i, j;
    unsigned int k;
    uint32_t v;
    char bits[65];

    position = get_bits_count(gbc);

    for (i = 0; i < 32; i++) {
        if (get_bits_left(gbc) < i + 1) {
            av_log(ctx->log_ctx, AV_LOG_ERROR, "Invalid se-golomb code at "
                   "%s: bitstream ended.\n", name);
            return AVERROR_INVALIDDATA;
        }
        k = get_bits1(gbc);
        bits[i] = k ? '1' : '0';
        if (k)
            break;
    }
    if (i >= 32) {
        av_log(ctx->log_ctx, AV_LOG_ERROR, "Invalid se-golomb code at "
               "%s: more than 31 zeroes.\n", name);
        return AVERROR_INVALIDDATA;
    }
    v = 1;
    for (j = 0; j < i; j++) {
        k = get_bits1(gbc);
        bits[i + j + 1] = k ? '1' : '0';
        v = v << 1 | k;
    }
    bits[i + j + 1] = 0;
    if (v & 1)
        value = -(int32_t)(v / 2);
    else
        value = v / 2;

    if (ctx->trace_enable)
        ff_cbs_trace_syntax_element(ctx, position, name, subscripts,
                                    bits, value);

    if (value < range_min || value > range_max) {
        av_log(ctx->log_ctx, AV_LOG_ERROR, "%s out of range: "
               "%"PRId32", but must be in [%"PRId32",%"PRId32"].\n",
               name, value, range_min, range_max);
        return AVERROR_INVALIDDATA;
    }

    *write_to = value;
    return 0;
}

static int cbs_write_ue_golomb(CodedBitstreamContext *ctx, PutBitContext *pbc,
                               const char *name, const int *subscripts,
                               uint32_t value,
                               uint32_t range_min, uint32_t range_max)
{
    int len;

    if (value < range_min || value > range_max) {
        av_log(ctx->log_ctx, AV_LOG_ERROR, "%s out of range: "
               "%"PRIu32", but must be in [%"PRIu32",%"PRIu32"].\n",
               name, value, range_min, range_max);
        return AVERROR_INVALIDDATA;
    }
    av_assert0(value != UINT32_MAX);

    len = av_log2(value + 1);
    if (put_bits_left(pbc) < 2 * len + 1)
        return AVERROR(ENOSPC);

    if (ctx->trace_enable) {
        char bits[65];
        int i;

        for (i = 0; i < len; i++)
            bits[i] = '0';
        bits[len] = '1';
        for (i = 0; i < len; i++)
            bits[len + i + 1] = (value + 1) >> (len - i - 1) & 1 ? '1' : '0';
        bits[len + len + 1] = 0;

        ff_cbs_trace_syntax_element(ctx, put_bits_count(pbc),
                                    name, subscripts, bits, value);
    }

    put_bits(pbc, len, 0);
    if (len + 1 < 32)
        put_bits(pbc, len + 1, value + 1);
    else
        put_bits32(pbc, value + 1);

    return 0;
}

static int cbs_write_se_golomb(CodedBitstreamContext *ctx, PutBitContext *pbc,
                               const char *name, const int *subscripts,
                               int32_t value,
                               int32_t range_min, int32_t range_max)
{
    int len;
    uint32_t uvalue;

    if (value < range_min || value > range_max) {
        av_log(ctx->log_ctx, AV_LOG_ERROR, "%s out of range: "
               "%"PRId32", but must be in [%"PRId32",%"PRId32"].\n",
               name, value, range_min, range_max);
        return AVERROR_INVALIDDATA;
    }
    av_assert0(value != INT32_MIN);

    if (value == 0)
        uvalue = 0;
    else if (value > 0)
        uvalue = 2 * (uint32_t)value - 1;
    else
        uvalue = 2 * (uint32_t)-value;

    len = av_log2(uvalue + 1);
    if (put_bits_left(pbc) < 2 * len + 1)
        return AVERROR(ENOSPC);

    if (ctx->trace_enable) {
        char bits[65];
        int i;

        for (i = 0; i < len; i++)
            bits[i] = '0';
        bits[len] = '1';
        for (i = 0; i < len; i++)
            bits[len + i + 1] = (uvalue + 1) >> (len - i - 1) & 1 ? '1' : '0';
        bits[len + len + 1] = 0;

        ff_cbs_trace_syntax_element(ctx, put_bits_count(pbc),
                                    name, subscripts, bits, value);
    }

    put_bits(pbc, len, 0);
    if (len + 1 < 32)
        put_bits(pbc, len + 1, uvalue + 1);
    else
        put_bits32(pbc, uvalue + 1);

    return 0;
}

// payload_extension_present() - true if we are before the last 1-bit
// in the payload structure, which must be in the last byte.
static int cbs_h265_payload_extension_present(GetBitContext *gbc, uint32_t payload_size,
                                              int cur_pos)
{
    int bits_left = payload_size * 8 - cur_pos;
    return (bits_left > 0 &&
            (bits_left > 7 || show_bits(gbc, bits_left) & MAX_UINT_BITS(bits_left - 1)));
}

#define HEADER(name) do { \
        ff_cbs_trace_header(ctx, name); \
    } while (0)

#define CHECK(call) do { \
        err = (call); \
        if (err < 0) \
            return err; \
    } while (0)

#define FUNC_NAME2(rw, codec, name) cbs_ ## codec ## _ ## rw ## _ ## name
#define FUNC_NAME1(rw, codec, name) FUNC_NAME2(rw, codec, name)
#define FUNC_H264(name) FUNC_NAME1(READWRITE, h264, name)
#define FUNC_H265(name) FUNC_NAME1(READWRITE, h265, name)
#define FUNC_H266(name) FUNC_NAME1(READWRITE, h266, name)
#define FUNC_SEI(name)  FUNC_NAME1(READWRITE, sei,  name)

#define SUBSCRIPTS(subs, ...) (subs > 0 ? ((int[subs + 1]){ subs, __VA_ARGS__ }) : NULL)

#define u(width, name, range_min, range_max) \
        xu(width, name, current->name, range_min, range_max, 0, )
#define ub(width, name) \
        xu(width, name, current->name, 0, MAX_UINT_BITS(width), 0, )
#define flag(name) ub(1, name)
#define ue(name, range_min, range_max) \
        xue(name, current->name, range_min, range_max, 0, )
#define i(width, name, range_min, range_max) \
        xi(width, name, current->name, range_min, range_max, 0, )
#define ib(width, name) \
        xi(width, name, current->name, MIN_INT_BITS(width), MAX_INT_BITS(width), 0, )
#define se(name, range_min, range_max) \
        xse(name, current->name, range_min, range_max, 0, )

#define us(width, name, range_min, range_max, subs, ...) \
        xu(width, name, current->name, range_min, range_max, subs, __VA_ARGS__)
#define ubs(width, name, subs, ...) \
        xu(width, name, current->name, 0, MAX_UINT_BITS(width), subs, __VA_ARGS__)
#define flags(name, subs, ...) \
        xu(1, name, current->name, 0, 1, subs, __VA_ARGS__)
#define ues(name, range_min, range_max, subs, ...) \
        xue(name, current->name, range_min, range_max, subs, __VA_ARGS__)
#define is(width, name, range_min, range_max, subs, ...) \
        xi(width, name, current->name, range_min, range_max, subs, __VA_ARGS__)
#define ibs(width, name, subs, ...) \
        xi(width, name, current->name, MIN_INT_BITS(width), MAX_INT_BITS(width), subs, __VA_ARGS__)
#define ses(name, range_min, range_max, subs, ...) \
        xse(name, current->name, range_min, range_max, subs, __VA_ARGS__)

#define fixed(width, name, value) do { \
        av_unused uint32_t fixed_value = value; \
        xu(width, name, fixed_value, value, value, 0, ); \
    } while (0)


#define READ
#define READWRITE read
#define RWContext GetBitContext

#define xu(width, name, var, range_min, range_max, subs, ...) do { \
        uint32_t value; \
        CHECK(ff_cbs_read_unsigned(ctx, rw, width, #name, \
                                   SUBSCRIPTS(subs, __VA_ARGS__), \
                                   &value, range_min, range_max)); \
        var = value; \
    } while (0)
#define xue(name, var, range_min, range_max, subs, ...) do { \
        uint32_t value; \
        CHECK(cbs_read_ue_golomb(ctx, rw, #name, \
                                 SUBSCRIPTS(subs, __VA_ARGS__), \
                                 &value, range_min, range_max)); \
        var = value; \
    } while (0)
#define xi(width, name, var, range_min, range_max, subs, ...) do { \
        int32_t value; \
        CHECK(ff_cbs_read_signed(ctx, rw, width, #name, \
                                 SUBSCRIPTS(subs, __VA_ARGS__), \
                                 &value, range_min, range_max)); \
        var = value; \
    } while (0)
#define xse(name, var, range_min, range_max, subs, ...) do { \
        int32_t value; \
        CHECK(cbs_read_se_golomb(ctx, rw, #name, \
                                 SUBSCRIPTS(subs, __VA_ARGS__), \
                                 &value, range_min, range_max)); \
        var = value; \
    } while (0)


#define infer(name, value) do { \
        current->name = value; \
    } while (0)

static int cbs_h2645_read_more_rbsp_data(GetBitContext *gbc)
{
    int bits_left = get_bits_left(gbc);
    if (bits_left > 8)
        return 1;
    if (bits_left == 0)
        return 0;
    if (show_bits(gbc, bits_left) & MAX_UINT_BITS(bits_left - 1))
        return 1;
    return 0;
}

#define more_rbsp_data(var) ((var) = cbs_h2645_read_more_rbsp_data(rw))

#define bit_position(rw)   (get_bits_count(rw))
#define byte_alignment(rw) (get_bits_count(rw) % 8)

#define allocate(name, size) do { \
        name ## _ref = av_buffer_allocz(size + \
                                        AV_INPUT_BUFFER_PADDING_SIZE); \
        if (!name ## _ref) \
            return AVERROR(ENOMEM); \
        name = name ## _ref->data; \
    } while (0)

#define FUNC(name) FUNC_SEI(name)
#include "cbs_sei_syntax_template.c"
#undef FUNC

#define FUNC(name) FUNC_H264(name)
#include "cbs_h264_syntax_template.c"
#undef FUNC

#define FUNC(name) FUNC_H265(name)
#include "cbs_h265_syntax_template.c"
#undef FUNC

#define FUNC(name) FUNC_H266(name)
#include "cbs_h266_syntax_template.c"
#undef FUNC

#undef READ
#undef READWRITE
#undef RWContext
#undef xu
#undef xi
#undef xue
#undef xse
#undef infer
#undef more_rbsp_data
#undef bit_position
#undef byte_alignment
#undef allocate


#define WRITE
#define READWRITE write
#define RWContext PutBitContext

#define xu(width, name, var, range_min, range_max, subs, ...) do { \
        uint32_t value = var; \
        CHECK(ff_cbs_write_unsigned(ctx, rw, width, #name, \
                                    SUBSCRIPTS(subs, __VA_ARGS__), \
                                    value, range_min, range_max)); \
    } while (0)
#define xue(name, var, range_min, range_max, subs, ...) do { \
        uint32_t value = var; \
        CHECK(cbs_write_ue_golomb(ctx, rw, #name, \
                                  SUBSCRIPTS(subs, __VA_ARGS__), \
                                  value, range_min, range_max)); \
    } while (0)
#define xi(width, name, var, range_min, range_max, subs, ...) do { \
        int32_t value = var; \
        CHECK(ff_cbs_write_signed(ctx, rw, width, #name, \
                                  SUBSCRIPTS(subs, __VA_ARGS__), \
                                  value, range_min, range_max)); \
    } while (0)
#define xse(name, var, range_min, range_max, subs, ...) do { \
        int32_t value = var; \
        CHECK(cbs_write_se_golomb(ctx, rw, #name, \
                                  SUBSCRIPTS(subs, __VA_ARGS__), \
                                  value, range_min, range_max)); \
    } while (0)

#define infer(name, value) do { \
        if (current->name != (value)) { \
            av_log(ctx->log_ctx, AV_LOG_ERROR, \
                   "%s does not match inferred value: " \
                   "%"PRId64", but should be %"PRId64".\n", \
                   #name, (int64_t)current->name, (int64_t)(value)); \
            return AVERROR_INVALIDDATA; \
        } \
    } while (0)

#define more_rbsp_data(var) (var)

#define bit_position(rw)   (put_bits_count(rw))
#define byte_alignment(rw) (put_bits_count(rw) % 8)

#define allocate(name, size) do { \
        if (!name) { \
            av_log(ctx->log_ctx, AV_LOG_ERROR, "%s must be set " \
                   "for writing.\n", #name); \
            return AVERROR_INVALIDDATA; \
        } \
    } while (0)

#define FUNC(name) FUNC_SEI(name)
#include "cbs_sei_syntax_template.c"
#undef FUNC

#define FUNC(name) FUNC_H264(name)
#include "cbs_h264_syntax_template.c"
#undef FUNC

#define FUNC(name) FUNC_H265(name)
#include "cbs_h265_syntax_template.c"
#undef FUNC

#define FUNC(name) FUNC_H266(name)
#include "cbs_h266_syntax_template.c"
#undef FUNC

#undef WRITE
#undef READWRITE
#undef RWContext
#undef xu
#undef xi
#undef xue
#undef xse
#undef u
#undef i
#undef flag
#undef ue
#undef se
#undef infer
#undef more_rbsp_data
#undef bit_position
#undef byte_alignment
#undef allocate


static int cbs_h2645_fragment_add_nals(CodedBitstreamContext *ctx,
                                       CodedBitstreamFragment *frag,
                                       const H2645Packet *packet)
{
    int err, i;

    for (i = 0; i < packet->nb_nals; i++) {
        const H2645NAL *nal = &packet->nals[i];
        AVBufferRef *ref;
        size_t size = nal->size;
        enum AVCodecID codec_id = ctx->codec->codec_id;

        if (codec_id != AV_CODEC_ID_VVC && nal->nuh_layer_id > 0)
            continue;

        // Remove trailing zeroes.
        while (size > 0 && nal->data[size - 1] == 0)
            --size;
        if (size == 0) {
            av_log(ctx->log_ctx, AV_LOG_VERBOSE, "Discarding empty 0 NAL unit\n");
            continue;
        }

        ref = (nal->data == nal->raw_data) ? frag->data_ref
                                           : packet->rbsp.rbsp_buffer_ref;

        err = ff_cbs_append_unit_data(frag, nal->type,
                            (uint8_t*)nal->data, size, ref);
        if (err < 0)
            return err;
    }

    return 0;
}

static int cbs_h2645_split_fragment(CodedBitstreamContext *ctx,
                                    CodedBitstreamFragment *frag,
                                    int header)
{
    enum AVCodecID codec_id = ctx->codec->codec_id;
    CodedBitstreamH2645Context *priv = ctx->priv_data;
    GetByteContext gbc;
    int err;

    av_assert0(frag->data && frag->nb_units == 0);
    if (frag->data_size == 0)
        return 0;

    if (codec_id == AV_CODEC_ID_VVC) {
        //we deactive picture header here to avoid reuse previous au's ph.
        CodedBitstreamH266Context *h266 = ctx->priv_data;
        h266->priv.ph = NULL;
    }

    if (header && frag->data[0] && codec_id == AV_CODEC_ID_H264) {
        // AVCC header.
        size_t size, start, end;
        int i, count, version;

        priv->mp4 = 1;

        bytestream2_init(&gbc, frag->data, frag->data_size);

        if (bytestream2_get_bytes_left(&gbc) < 6)
            return AVERROR_INVALIDDATA;

        version = bytestream2_get_byte(&gbc);
        if (version != 1) {
            av_log(ctx->log_ctx, AV_LOG_ERROR, "Invalid AVCC header: "
                   "first byte %u.\n", version);
            return AVERROR_INVALIDDATA;
        }

        bytestream2_skip(&gbc, 3);
        priv->nal_length_size = (bytestream2_get_byte(&gbc) & 3) + 1;

        // SPS array.
        count = bytestream2_get_byte(&gbc) & 0x1f;
        start = bytestream2_tell(&gbc);
        for (i = 0; i < count; i++) {
            if (bytestream2_get_bytes_left(&gbc) < 2 * (count - i))
                return AVERROR_INVALIDDATA;
            size = bytestream2_get_be16(&gbc);
            if (bytestream2_get_bytes_left(&gbc) < size)
                return AVERROR_INVALIDDATA;
            bytestream2_skip(&gbc, size);
        }
        end = bytestream2_tell(&gbc);

        err = ff_h2645_packet_split(&priv->read_packet,
                                    frag->data + start, end - start,
                                    ctx->log_ctx, 1, 2, AV_CODEC_ID_H264, 1, 1);
        if (err < 0) {
            av_log(ctx->log_ctx, AV_LOG_ERROR, "Failed to split AVCC SPS array.\n");
            return err;
        }
        err = cbs_h2645_fragment_add_nals(ctx, frag, &priv->read_packet);
        if (err < 0)
            return err;

        // PPS array.
        count = bytestream2_get_byte(&gbc);
        start = bytestream2_tell(&gbc);
        for (i = 0; i < count; i++) {
            if (bytestream2_get_bytes_left(&gbc) < 2 * (count - i))
                return AVERROR_INVALIDDATA;
            size = bytestream2_get_be16(&gbc);
            if (bytestream2_get_bytes_left(&gbc) < size)
                return AVERROR_INVALIDDATA;
            bytestream2_skip(&gbc, size);
        }
        end = bytestream2_tell(&gbc);

        err = ff_h2645_packet_split(&priv->read_packet,
                                    frag->data + start, end - start,
                                    ctx->log_ctx, 1, 2, AV_CODEC_ID_H264, 1, 1);
        if (err < 0) {
            av_log(ctx->log_ctx, AV_LOG_ERROR, "Failed to split AVCC PPS array.\n");
            return err;
        }
        err = cbs_h2645_fragment_add_nals(ctx, frag, &priv->read_packet);
        if (err < 0)
            return err;

        if (bytestream2_get_bytes_left(&gbc) > 0) {
            av_log(ctx->log_ctx, AV_LOG_WARNING, "%u bytes left at end of AVCC "
                   "header.\n", bytestream2_get_bytes_left(&gbc));
        }

    } else if (header && frag->data[0] && codec_id == AV_CODEC_ID_HEVC) {
        // HVCC header.
        size_t size, start, end;
        int i, j, nb_arrays, nal_unit_type, nb_nals, version;

        priv->mp4 = 1;

        bytestream2_init(&gbc, frag->data, frag->data_size);

        if (bytestream2_get_bytes_left(&gbc) < 23)
            return AVERROR_INVALIDDATA;

        version = bytestream2_get_byte(&gbc);
        if (version != 1) {
            av_log(ctx->log_ctx, AV_LOG_ERROR, "Invalid HVCC header: "
                   "first byte %u.\n", version);
            return AVERROR_INVALIDDATA;
        }

        bytestream2_skip(&gbc, 20);
        priv->nal_length_size = (bytestream2_get_byte(&gbc) & 3) + 1;

        nb_arrays = bytestream2_get_byte(&gbc);
        for (i = 0; i < nb_arrays; i++) {
            nal_unit_type = bytestream2_get_byte(&gbc) & 0x3f;
            nb_nals = bytestream2_get_be16(&gbc);

            start = bytestream2_tell(&gbc);
            for (j = 0; j < nb_nals; j++) {
                if (bytestream2_get_bytes_left(&gbc) < 2)
                    return AVERROR_INVALIDDATA;
                size = bytestream2_get_be16(&gbc);
                if (bytestream2_get_bytes_left(&gbc) < size)
                    return AVERROR_INVALIDDATA;
                bytestream2_skip(&gbc, size);
            }
            end = bytestream2_tell(&gbc);

            err = ff_h2645_packet_split(&priv->read_packet,
                                        frag->data + start, end - start,
                                        ctx->log_ctx, 1, 2, AV_CODEC_ID_HEVC, 1, 1);
            if (err < 0) {
                av_log(ctx->log_ctx, AV_LOG_ERROR, "Failed to split "
                       "HVCC array %d (%d NAL units of type %d).\n",
                       i, nb_nals, nal_unit_type);
                return err;
            }
            err = cbs_h2645_fragment_add_nals(ctx, frag, &priv->read_packet);
            if (err < 0)
                return err;
        }

    } else {
        // Annex B, or later MP4 with already-known parameters.

        err = ff_h2645_packet_split(&priv->read_packet,
                                    frag->data, frag->data_size,
                                    ctx->log_ctx,
                                    priv->mp4, priv->nal_length_size,
                                    codec_id, 1, 1);
        if (err < 0)
            return err;

        err = cbs_h2645_fragment_add_nals(ctx, frag, &priv->read_packet);
        if (err < 0)
            return err;
    }

    return 0;
}

<<<<<<< HEAD
static int cbs_h2645_replace_ps(CodedBitstreamContext *ctx,
                                CodedBitstreamUnit *unit)
{
    typedef struct {
        // Codec this parameter set exists in.
        enum AVCodecID codec_id;
        // The NAL unit type corresponding to this parameter set type.
        int    nal_unit_type;
        // Name of the parameter set.  This field is large enough to
        // contain a string of the form "XPS".
        char   name[4];
        // The maximum number of this type of parameter set which might
        // be stored.  The greatest valid id is also one less than this.
        int    id_count;
        // Offset of the ID field (uint8_t) in the decomposed raw
        // parameter set structure.
        size_t id_offset;
        // Offset of the reference array (AVBufferRef*[]) in the codec
        // private context.
        size_t ref_array_offset;
        // Offset of the pointer array (CodecRawXPS*[]) in the codec
        // private context.
        size_t ptr_array_offset;
        // Offset of the active field (const CodecRawXPS*) in the codec
        // private context, or zero if this codec does not have active
        // parameter sets.
        size_t active_offset;
    } PSType;

#define H2645_PS_TYPE(codec, nal, cname, uname, count, id_name, active_field) { \
        .codec_id         = AV_CODEC_ID_ ## codec, \
        .nal_unit_type    = nal, \
        .name             = #cname, \
        .id_count         = count, \
        .id_offset        = offsetof(codec ## Raw ## cname, \
                                     id_name ## _parameter_set_id), \
        .ref_array_offset = offsetof(CodedBitstream ## codec ## Context, \
                                     uname ## _ref), \
        .ptr_array_offset = offsetof(CodedBitstream ## codec ## Context, \
                                     uname), \
        .active_offset    = offsetof(CodedBitstream ## codec ## Context, \
                                     active_field), \
    }
#define H264_PS_TYPE(cname, uname, id_name) \
    H2645_PS_TYPE(H264, H264_NAL_ ## cname, cname, uname, \
                  H264_MAX_ ## cname ## _COUNT, \
                  id_name, active_ ## uname)
#define H265_PS_TYPE(cname, uname, id_name) \
    H2645_PS_TYPE(H265, HEVC_NAL_ ## cname, cname, uname, \
                  HEVC_MAX_ ## cname ## _COUNT, \
                  uname ## _ ## id_name, active_ ## uname)
#define H266_PS_TYPE(cname, uname, id_name) \
    H2645_PS_TYPE(H266, VVC_ ## cname ## _NUT, cname, uname, \
                  VVC_MAX_ ## cname ## _COUNT, \
                  uname ## _ ## id_name, common)

    static const PSType ps_types[] = {
        H264_PS_TYPE(SPS, sps, seq),
        H264_PS_TYPE(PPS, pps, pic),
        H265_PS_TYPE(VPS, vps, video),
        H265_PS_TYPE(SPS, sps, seq),
        H265_PS_TYPE(PPS, pps, pic),
        H266_PS_TYPE(VPS, vps, video),
        H266_PS_TYPE(SPS, sps, seq),
        H266_PS_TYPE(PPS, pps, pic),
    };

    const PSType *ps_type;
    AVBufferRef **ref_array;
    void **ptr_array;
    int err, id, i;

    ps_type = NULL;
    for (i = 0; i < FF_ARRAY_ELEMS(ps_types); i++) {
        if (ps_types[i].codec_id == ctx->codec->codec_id &&
            ps_types[i].nal_unit_type == unit->type) {
            ps_type = &ps_types[i];
            break;
        }
    }
    av_assert0(ps_type);


    id = *((uint8_t*)unit->content + ps_type->id_offset);

    if (id >= ps_type->id_count) {
        av_log(ctx->log_ctx, AV_LOG_ERROR, "Invalid %s id: %d.\n",
            ps_type->name, id);
        return AVERROR_INVALIDDATA;
    }

    err = ff_cbs_make_unit_refcounted(ctx, unit);
    if (err < 0)
        return err;

    ref_array = (AVBufferRef**)((uint8_t*)ctx->priv_data +
                                ps_type->ref_array_offset);
    ptr_array = (void**)       ((uint8_t*)ctx->priv_data +
                                ps_type->ptr_array_offset);

    if (ps_type->active_offset) {
        void **active = (void**)((uint8_t*)ctx->priv_data +
                                 ps_type->active_offset);

        if (ptr_array[id] == *active) {
            // The old active parameter set is being overwritten, so it can't
            // be active after this point.
            *active = NULL;
        }
    }
    av_buffer_unref(&ref_array[id]);

    ref_array[id] = av_buffer_ref(unit->content_ref);
    if (!ref_array[id])
        return AVERROR(ENOMEM);
    ptr_array[id] = ref_array[id]->data;

    return 0;
=======
#define cbs_h2645_replace_ps(h26n, ps_name, ps_var, id_element) \
static int cbs_h26 ## h26n ## _replace_ ## ps_var(CodedBitstreamContext *ctx, \
                                                  CodedBitstreamUnit *unit)  \
{ \
    CodedBitstreamH26 ## h26n ## Context *priv = ctx->priv_data; \
    H26 ## h26n ## Raw ## ps_name *ps_var = unit->content; \
    unsigned int id = ps_var->id_element; \
    int err = ff_cbs_make_unit_refcounted(ctx, unit); \
    if (err < 0) \
        return err; \
    if (priv->ps_var[id] == priv->active_ ## ps_var) \
        priv->active_ ## ps_var = NULL ; \
    av_buffer_unref(&priv->ps_var ## _ref[id]); \
    av_assert0(unit->content_ref); \
    priv->ps_var ## _ref[id] = av_buffer_ref(unit->content_ref); \
    if (!priv->ps_var ## _ref[id]) \
        return AVERROR(ENOMEM); \
    priv->ps_var[id] = (H26 ## h26n ## Raw ## ps_name *)priv->ps_var ## _ref[id]->data; \
    return 0; \
>>>>>>> 1bebcd43
}

static int cbs_h266_replace_ph(CodedBitstreamContext *ctx,
                               CodedBitstreamUnit *unit)
{
    CodedBitstreamH266Context *h266 = ctx->priv_data;
    int err;

    h266->priv.ph = NULL;
    err = ff_cbs_make_unit_refcounted(ctx, unit);
    if (err < 0)
        return err;
    err = av_buffer_replace(&h266->priv.ph_ref, unit->content_ref);
    if (err < 0)
        return err;
    h266->priv.ph = (H266RawPH*)h266->priv.ph_ref->data;
    return 0;
}

static int cbs_h264_read_nal_unit(CodedBitstreamContext *ctx,
                                  CodedBitstreamUnit *unit)
{
    GetBitContext gbc;
    int err;

    err = init_get_bits(&gbc, unit->data, 8 * unit->data_size);
    if (err < 0)
        return err;

    err = ff_cbs_alloc_unit_content(ctx, unit);
    if (err < 0)
        return err;

    switch (unit->type) {
    case H264_NAL_SPS:
        {
            H264RawSPS *sps = unit->content;

            err = cbs_h264_read_sps(ctx, &gbc, sps);
            if (err < 0)
                return err;

            err = cbs_h2645_replace_ps(ctx, unit);
            if (err < 0)
                return err;
        }
        break;

    case H264_NAL_SPS_EXT:
        {
            err = cbs_h264_read_sps_extension(ctx, &gbc, unit->content);
            if (err < 0)
                return err;
        }
        break;

    case H264_NAL_PPS:
        {
            H264RawPPS *pps = unit->content;

            err = cbs_h264_read_pps(ctx, &gbc, pps);
            if (err < 0)
                return err;

            err = cbs_h2645_replace_ps(ctx, unit);
            if (err < 0)
                return err;
        }
        break;

    case H264_NAL_SLICE:
    case H264_NAL_IDR_SLICE:
    case H264_NAL_AUXILIARY_SLICE:
        {
            H264RawSlice *slice = unit->content;
            int pos, len;

            err = cbs_h264_read_slice_header(ctx, &gbc, &slice->header);
            if (err < 0)
                return err;

            if (!cbs_h2645_read_more_rbsp_data(&gbc))
                return AVERROR_INVALIDDATA;

            pos = get_bits_count(&gbc);
            len = unit->data_size;

            slice->data_size = len - pos / 8;
            slice->data_ref  = av_buffer_ref(unit->data_ref);
            if (!slice->data_ref)
                return AVERROR(ENOMEM);
            slice->data = unit->data + pos / 8;
            slice->data_bit_start = pos % 8;
        }
        break;

    case H264_NAL_AUD:
        {
            err = cbs_h264_read_aud(ctx, &gbc, unit->content);
            if (err < 0)
                return err;
        }
        break;

    case H264_NAL_SEI:
        {
            err = cbs_h264_read_sei(ctx, &gbc, unit->content);
            if (err < 0)
                return err;
        }
        break;

    case H264_NAL_FILLER_DATA:
        {
            err = cbs_h264_read_filler(ctx, &gbc, unit->content);
            if (err < 0)
                return err;
        }
        break;

    case H264_NAL_END_SEQUENCE:
    case H264_NAL_END_STREAM:
        {
            err = (unit->type == H264_NAL_END_SEQUENCE ?
                   cbs_h264_read_end_of_sequence :
                   cbs_h264_read_end_of_stream)(ctx, &gbc, unit->content);
            if (err < 0)
                return err;
        }
        break;

    default:
        return AVERROR(ENOSYS);
    }

    return 0;
}

static int cbs_h265_read_nal_unit(CodedBitstreamContext *ctx,
                                  CodedBitstreamUnit *unit)
{
    GetBitContext gbc;
    int err;

    err = init_get_bits(&gbc, unit->data, 8 * unit->data_size);
    if (err < 0)
        return err;

    err = ff_cbs_alloc_unit_content(ctx, unit);
    if (err < 0)
        return err;

    switch (unit->type) {
    case HEVC_NAL_VPS:
        {
            H265RawVPS *vps = unit->content;

            err = cbs_h265_read_vps(ctx, &gbc, vps);
            if (err < 0)
                return err;

            err = cbs_h2645_replace_ps(ctx, unit);
            if (err < 0)
                return err;
        }
        break;
    case HEVC_NAL_SPS:
        {
            H265RawSPS *sps = unit->content;

            err = cbs_h265_read_sps(ctx, &gbc, sps);
            if (err < 0)
                return err;

            err = cbs_h2645_replace_ps(ctx, unit);
            if (err < 0)
                return err;
        }
        break;

    case HEVC_NAL_PPS:
        {
            H265RawPPS *pps = unit->content;

            err = cbs_h265_read_pps(ctx, &gbc, pps);
            if (err < 0)
                return err;

            err = cbs_h2645_replace_ps(ctx, unit);
            if (err < 0)
                return err;
        }
        break;

    case HEVC_NAL_TRAIL_N:
    case HEVC_NAL_TRAIL_R:
    case HEVC_NAL_TSA_N:
    case HEVC_NAL_TSA_R:
    case HEVC_NAL_STSA_N:
    case HEVC_NAL_STSA_R:
    case HEVC_NAL_RADL_N:
    case HEVC_NAL_RADL_R:
    case HEVC_NAL_RASL_N:
    case HEVC_NAL_RASL_R:
    case HEVC_NAL_BLA_W_LP:
    case HEVC_NAL_BLA_W_RADL:
    case HEVC_NAL_BLA_N_LP:
    case HEVC_NAL_IDR_W_RADL:
    case HEVC_NAL_IDR_N_LP:
    case HEVC_NAL_CRA_NUT:
        {
            H265RawSlice *slice = unit->content;
            int pos, len;

            err = cbs_h265_read_slice_segment_header(ctx, &gbc, &slice->header);
            if (err < 0)
                return err;

            if (!cbs_h2645_read_more_rbsp_data(&gbc))
                return AVERROR_INVALIDDATA;

            pos = get_bits_count(&gbc);
            len = unit->data_size;

            slice->data_size = len - pos / 8;
            slice->data_ref  = av_buffer_ref(unit->data_ref);
            if (!slice->data_ref)
                return AVERROR(ENOMEM);
            slice->data = unit->data + pos / 8;
            slice->data_bit_start = pos % 8;
        }
        break;

    case HEVC_NAL_AUD:
        {
            err = cbs_h265_read_aud(ctx, &gbc, unit->content);
            if (err < 0)
                return err;
        }
        break;

    case HEVC_NAL_SEI_PREFIX:
    case HEVC_NAL_SEI_SUFFIX:
        {
            err = cbs_h265_read_sei(ctx, &gbc, unit->content,
                                    unit->type == HEVC_NAL_SEI_PREFIX);

            if (err < 0)
                return err;
        }
        break;

    default:
        return AVERROR(ENOSYS);
    }

    return 0;
}

static int cbs_h266_read_nal_unit(CodedBitstreamContext *ctx,
                                  CodedBitstreamUnit *unit)
{
    GetBitContext gbc;
    int err;

    err = init_get_bits8(&gbc, unit->data, unit->data_size);
    if (err < 0)
        return err;

    err = ff_cbs_alloc_unit_content2(ctx, unit);
    if (err < 0)
        return err;

    switch (unit->type) {
    case VVC_VPS_NUT:
        {
            H266RawVPS *vps = unit->content;

            err = cbs_h266_read_vps(ctx, &gbc, vps);
            if (err < 0)
                return err;

            err = cbs_h2645_replace_ps(ctx, unit);
            if (err < 0)
                return err;
        }
        break;
    case VVC_SPS_NUT:
        {
            H266RawSPS *sps = unit->content;

            err = cbs_h266_read_sps(ctx, &gbc, sps);
            if (err < 0)
                return err;

            err = cbs_h2645_replace_ps(ctx, unit);
            if (err < 0)
                return err;
        }
        break;

    case VVC_PPS_NUT:
        {
            H266RawPPS *pps = unit->content;

            err = cbs_h266_read_pps(ctx, &gbc, pps);
            if (err < 0)
                return err;

            err = cbs_h2645_replace_ps(ctx, unit);
            if (err < 0)
                return err;
        }
        break;

    case VVC_PH_NUT:
        {
            H266RawPH *ph = unit->content;
            err = cbs_h266_read_ph(ctx, &gbc, ph);
            if (err < 0)
                return err;
            err = cbs_h266_replace_ph(ctx, unit);
            if (err < 0)
                return err;
        }
        break;

    case VVC_TRAIL_NUT:
    case VVC_STSA_NUT:
    case VVC_RADL_NUT:
    case VVC_RASL_NUT:
    case VVC_IDR_W_RADL:
    case VVC_IDR_N_LP:
    case VVC_CRA_NUT:
    case VVC_GDR_NUT:
        {
            H266RawSlice *slice = unit->content;
            int pos, len;

            err = cbs_h266_read_slice_header(ctx, &gbc, &slice->header);
            if (err < 0)
                return err;

            if (!cbs_h2645_read_more_rbsp_data(&gbc))
                return AVERROR_INVALIDDATA;

            pos = get_bits_count(&gbc);
            len = unit->data_size;

            slice->data_size = len - pos / 8;
            slice->data_ref  = av_buffer_ref(unit->data_ref);
            if (!slice->data_ref)
                return AVERROR(ENOMEM);
            slice->data = unit->data + pos / 8;
            slice->data_bit_start = pos % 8;
        }
        break;

    case VVC_AUD_NUT:
        {
            err = cbs_h266_read_aud(ctx, &gbc, unit->content);
            if (err < 0)
                return err;
        }
        break;

    case VVC_PREFIX_SEI_NUT:
    case VVC_SUFFIX_SEI_NUT:
        {
            err = cbs_h266_read_sei(ctx, &gbc, unit->content,
                                    unit->type == VVC_PREFIX_SEI_NUT);

            if (err < 0)
                return err;
        }
        break;

    default:
        return AVERROR(ENOSYS);
    }
    return 0;
}

static int cbs_h2645_write_slice_data(CodedBitstreamContext *ctx,
                                      PutBitContext *pbc, const uint8_t *data,
                                      size_t data_size, int data_bit_start)
{
    size_t rest  = data_size - (data_bit_start + 7) / 8;
    const uint8_t *pos = data + data_bit_start / 8;

    av_assert0(data_bit_start >= 0 &&
               data_size > data_bit_start / 8);

    if (data_size * 8 + 8 > put_bits_left(pbc))
        return AVERROR(ENOSPC);

    if (!rest)
        goto rbsp_stop_one_bit;

    // First copy the remaining bits of the first byte
    // The above check ensures that we do not accidentally
    // copy beyond the rbsp_stop_one_bit.
    if (data_bit_start % 8)
        put_bits(pbc, 8 - data_bit_start % 8,
                 *pos++ & MAX_UINT_BITS(8 - data_bit_start % 8));

    if (put_bits_count(pbc) % 8 == 0) {
        // If the writer is aligned at this point,
        // memcpy can be used to improve performance.
        // This happens normally for CABAC.
        flush_put_bits(pbc);
        memcpy(put_bits_ptr(pbc), pos, rest);
        skip_put_bytes(pbc, rest);
    } else {
        // If not, we have to copy manually.
        // rbsp_stop_one_bit forces us to special-case
        // the last byte.
        uint8_t temp;
        int i;

        for (; rest > 4; rest -= 4, pos += 4)
            put_bits32(pbc, AV_RB32(pos));

        for (; rest > 1; rest--, pos++)
            put_bits(pbc, 8, *pos);

    rbsp_stop_one_bit:
        temp = rest ? *pos : *pos & MAX_UINT_BITS(8 - data_bit_start % 8);

        av_assert0(temp);
        i = ff_ctz(*pos);
        temp = temp >> i;
        i = rest ? (8 - i) : (8 - i - data_bit_start % 8);
        put_bits(pbc, i, temp);
        if (put_bits_count(pbc) % 8)
            put_bits(pbc, 8 - put_bits_count(pbc) % 8, 0);
    }

    return 0;
}

static int cbs_h264_write_nal_unit(CodedBitstreamContext *ctx,
                                   CodedBitstreamUnit *unit,
                                   PutBitContext *pbc)
{
    int err;

    switch (unit->type) {
    case H264_NAL_SPS:
        {
            H264RawSPS *sps = unit->content;

            err = cbs_h264_write_sps(ctx, pbc, sps);
            if (err < 0)
                return err;

            err = cbs_h2645_replace_ps(ctx, unit);
            if (err < 0)
                return err;
        }
        break;

    case H264_NAL_SPS_EXT:
        {
            H264RawSPSExtension *sps_ext = unit->content;

            err = cbs_h264_write_sps_extension(ctx, pbc, sps_ext);
            if (err < 0)
                return err;
        }
        break;

    case H264_NAL_PPS:
        {
            H264RawPPS *pps = unit->content;

            err = cbs_h264_write_pps(ctx, pbc, pps);
            if (err < 0)
                return err;

            err = cbs_h2645_replace_ps(ctx, unit);
            if (err < 0)
                return err;
        }
        break;

    case H264_NAL_SLICE:
    case H264_NAL_IDR_SLICE:
    case H264_NAL_AUXILIARY_SLICE:
        {
            H264RawSlice *slice = unit->content;

            err = cbs_h264_write_slice_header(ctx, pbc, &slice->header);
            if (err < 0)
                return err;

            if (slice->data) {
                err = cbs_h2645_write_slice_data(ctx, pbc, slice->data,
                                                 slice->data_size,
                                                 slice->data_bit_start);
                if (err < 0)
                    return err;
            } else {
                // No slice data - that was just the header.
                // (Bitstream may be unaligned!)
            }
        }
        break;

    case H264_NAL_AUD:
        {
            err = cbs_h264_write_aud(ctx, pbc, unit->content);
            if (err < 0)
                return err;
        }
        break;

    case H264_NAL_SEI:
        {
            err = cbs_h264_write_sei(ctx, pbc, unit->content);
            if (err < 0)
                return err;
        }
        break;

    case H264_NAL_FILLER_DATA:
        {
            err = cbs_h264_write_filler(ctx, pbc, unit->content);
            if (err < 0)
                return err;
        }
        break;

    case H264_NAL_END_SEQUENCE:
        {
            err = cbs_h264_write_end_of_sequence(ctx, pbc, unit->content);
            if (err < 0)
                return err;
        }
        break;

    case H264_NAL_END_STREAM:
        {
            err = cbs_h264_write_end_of_stream(ctx, pbc, unit->content);
            if (err < 0)
                return err;
        }
        break;

    default:
        av_log(ctx->log_ctx, AV_LOG_ERROR, "Write unimplemented for "
               "NAL unit type %"PRIu32".\n", unit->type);
        return AVERROR_PATCHWELCOME;
    }

    return 0;
}

static int cbs_h265_write_nal_unit(CodedBitstreamContext *ctx,
                                   CodedBitstreamUnit *unit,
                                   PutBitContext *pbc)
{
    int err;

    switch (unit->type) {
    case HEVC_NAL_VPS:
        {
            H265RawVPS *vps = unit->content;

            err = cbs_h265_write_vps(ctx, pbc, vps);
            if (err < 0)
                return err;

            err = cbs_h2645_replace_ps(ctx, unit);
            if (err < 0)
                return err;
        }
        break;

    case HEVC_NAL_SPS:
        {
            H265RawSPS *sps = unit->content;

            err = cbs_h265_write_sps(ctx, pbc, sps);
            if (err < 0)
                return err;

            err = cbs_h2645_replace_ps(ctx, unit);
            if (err < 0)
                return err;
        }
        break;

    case HEVC_NAL_PPS:
        {
            H265RawPPS *pps = unit->content;

            err = cbs_h265_write_pps(ctx, pbc, pps);
            if (err < 0)
                return err;

            err = cbs_h2645_replace_ps(ctx, unit);
            if (err < 0)
                return err;
        }
        break;

    case HEVC_NAL_TRAIL_N:
    case HEVC_NAL_TRAIL_R:
    case HEVC_NAL_TSA_N:
    case HEVC_NAL_TSA_R:
    case HEVC_NAL_STSA_N:
    case HEVC_NAL_STSA_R:
    case HEVC_NAL_RADL_N:
    case HEVC_NAL_RADL_R:
    case HEVC_NAL_RASL_N:
    case HEVC_NAL_RASL_R:
    case HEVC_NAL_BLA_W_LP:
    case HEVC_NAL_BLA_W_RADL:
    case HEVC_NAL_BLA_N_LP:
    case HEVC_NAL_IDR_W_RADL:
    case HEVC_NAL_IDR_N_LP:
    case HEVC_NAL_CRA_NUT:
        {
            H265RawSlice *slice = unit->content;

            err = cbs_h265_write_slice_segment_header(ctx, pbc, &slice->header);
            if (err < 0)
                return err;

            if (slice->data) {
                err = cbs_h2645_write_slice_data(ctx, pbc, slice->data,
                                                 slice->data_size,
                                                 slice->data_bit_start);
                if (err < 0)
                    return err;
            } else {
                // No slice data - that was just the header.
            }
        }
        break;

    case HEVC_NAL_AUD:
        {
            err = cbs_h265_write_aud(ctx, pbc, unit->content);
            if (err < 0)
                return err;
        }
        break;

    case HEVC_NAL_SEI_PREFIX:
    case HEVC_NAL_SEI_SUFFIX:
        {
            err = cbs_h265_write_sei(ctx, pbc, unit->content,
                                     unit->type == HEVC_NAL_SEI_PREFIX);

            if (err < 0)
                return err;
        }
        break;

    default:
        av_log(ctx->log_ctx, AV_LOG_ERROR, "Write unimplemented for "
               "NAL unit type %"PRIu32".\n", unit->type);
        return AVERROR_PATCHWELCOME;
    }

    return 0;
}

static int cbs_h266_write_nal_unit(CodedBitstreamContext *ctx,
                                   CodedBitstreamUnit *unit,
                                   PutBitContext *pbc)
{
    int err;

    switch (unit->type) {
    case VVC_VPS_NUT:
        {
            H266RawVPS *vps = unit->content;

            err = cbs_h266_write_vps(ctx, pbc, vps);
            if (err < 0)
                return err;

            err = cbs_h2645_replace_ps(ctx, unit);
            if (err < 0)
                return err;
        }
        break;
    case VVC_SPS_NUT:
        {
            H266RawSPS *sps = unit->content;

            err = cbs_h266_write_sps(ctx, pbc, sps);
            if (err < 0)
                return err;

            err = cbs_h2645_replace_ps(ctx, unit);
            if (err < 0)
                return err;
        }
        break;

    case VVC_PPS_NUT:
        {
            H266RawPPS *pps = unit->content;

            err = cbs_h266_write_pps(ctx, pbc, pps);
            if (err < 0)
                return err;

            err = cbs_h2645_replace_ps(ctx, unit);
            if (err < 0)
                return err;
        }
        break;

    case VVC_PH_NUT:
        {
            H266RawPH *ph = unit->content;
            err = cbs_h266_write_ph(ctx, pbc, ph);
            if (err < 0)
                return err;

            err = cbs_h266_replace_ph(ctx, unit);
            if (err < 0)
                return err;
        }
        break;

    case VVC_TRAIL_NUT:
    case VVC_STSA_NUT:
    case VVC_RADL_NUT:
    case VVC_RASL_NUT:
    case VVC_IDR_W_RADL:
    case VVC_IDR_N_LP:
    case VVC_CRA_NUT:
    case VVC_GDR_NUT:
        {
            H266RawSlice *slice = unit->content;

            err = cbs_h266_write_slice_header(ctx, pbc, &slice->header);
            if (err < 0)
                return err;

            if (slice->data) {
                err = cbs_h2645_write_slice_data(ctx, pbc, slice->data,
                                                 slice->data_size,
                                                 slice->data_bit_start);
                if (err < 0)
                    return err;
            } else {
                // No slice data - that was just the header.
            }
        }
        break;

    case VVC_AUD_NUT:
        {
            err = cbs_h266_write_aud(ctx, pbc, unit->content);
            if (err < 0)
                return err;
        }
        break;

    case VVC_PREFIX_SEI_NUT:
    case VVC_SUFFIX_SEI_NUT:
        {
            err = cbs_h266_write_sei(ctx, pbc, unit->content,
                                     unit->type == VVC_PREFIX_SEI_NUT);

            if (err < 0)
                return err;
        }
        break;

    default:
        av_log(ctx->log_ctx, AV_LOG_ERROR, "Write unimplemented for "
               "NAL unit type %"PRIu32".\n", unit->type);
        return AVERROR_PATCHWELCOME;
    }

    return 0;
}

static int cbs_h2645_unit_requires_zero_byte(enum AVCodecID codec_id,
                                             CodedBitstreamUnitType type,
                                             int nal_unit_index)
{
    // Section B.1.2 in H.264, section B.2.2 in H.265, H.266.
    if (nal_unit_index == 0) {
        // Assume that this is the first NAL unit in an access unit.
        return 1;
    }
    if (codec_id == AV_CODEC_ID_H264)
        return type == H264_NAL_SPS || type == H264_NAL_PPS;
    if (codec_id == AV_CODEC_ID_HEVC)
        return type == HEVC_NAL_VPS || type == HEVC_NAL_SPS || type == HEVC_NAL_PPS;
    if (codec_id == AV_CODEC_ID_VVC)
        return type >= VVC_OPI_NUT && type <= VVC_SUFFIX_APS_NUT;
    return 0;
}

static int cbs_h2645_assemble_fragment(CodedBitstreamContext *ctx,
                                       CodedBitstreamFragment *frag)
{
    uint8_t *data;
    size_t max_size, dp, sp;
    int err, i, zero_run;

    for (i = 0; i < frag->nb_units; i++) {
        // Data should already all have been written when we get here.
        av_assert0(frag->units[i].data);
    }

    max_size = 0;
    for (i = 0; i < frag->nb_units; i++) {
        // Start code + content with worst-case emulation prevention.
        max_size += 4 + frag->units[i].data_size * 3 / 2;
    }

    data = av_realloc(NULL, max_size + AV_INPUT_BUFFER_PADDING_SIZE);
    if (!data)
        return AVERROR(ENOMEM);

    dp = 0;
    for (i = 0; i < frag->nb_units; i++) {
        CodedBitstreamUnit *unit = &frag->units[i];

        if (unit->data_bit_padding > 0) {
            if (i < frag->nb_units - 1)
                av_log(ctx->log_ctx, AV_LOG_WARNING, "Probably invalid "
                       "unaligned padding on non-final NAL unit.\n");
            else
                frag->data_bit_padding = unit->data_bit_padding;
        }

        if (cbs_h2645_unit_requires_zero_byte(ctx->codec->codec_id, unit->type, i)) {
            // zero_byte
            data[dp++] = 0;
        }
        // start_code_prefix_one_3bytes
        data[dp++] = 0;
        data[dp++] = 0;
        data[dp++] = 1;

        zero_run = 0;
        for (sp = 0; sp < unit->data_size; sp++) {
            if (zero_run < 2) {
                if (unit->data[sp] == 0)
                    ++zero_run;
                else
                    zero_run = 0;
            } else {
                if ((unit->data[sp] & ~3) == 0) {
                    // emulation_prevention_three_byte
                    data[dp++] = 3;
                }
                zero_run = unit->data[sp] == 0;
            }
            data[dp++] = unit->data[sp];
        }
    }

    av_assert0(dp <= max_size);
    err = av_reallocp(&data, dp + AV_INPUT_BUFFER_PADDING_SIZE);
    if (err)
        return err;
    memset(data + dp, 0, AV_INPUT_BUFFER_PADDING_SIZE);

    frag->data_ref = av_buffer_create(data, dp + AV_INPUT_BUFFER_PADDING_SIZE,
                                      NULL, NULL, 0);
    if (!frag->data_ref) {
        av_freep(&data);
        return AVERROR(ENOMEM);
    }

    frag->data = data;
    frag->data_size = dp;

    return 0;
}

static void cbs_h264_flush(CodedBitstreamContext *ctx)
{
    CodedBitstreamH264Context *h264 = ctx->priv_data;

    for (int i = 0; i < FF_ARRAY_ELEMS(h264->sps); i++) {
        av_buffer_unref(&h264->sps_ref[i]);
        h264->sps[i] = NULL;
    }
    for (int i = 0; i < FF_ARRAY_ELEMS(h264->pps); i++) {
        av_buffer_unref(&h264->pps_ref[i]);
        h264->pps[i] = NULL;
    }

    h264->active_sps = NULL;
    h264->active_pps = NULL;
    h264->last_slice_nal_unit_type = 0;
}

static void cbs_h264_close(CodedBitstreamContext *ctx)
{
    CodedBitstreamH264Context *h264 = ctx->priv_data;
    int i;

    ff_h2645_packet_uninit(&h264->common.read_packet);

    for (i = 0; i < FF_ARRAY_ELEMS(h264->sps); i++)
        av_buffer_unref(&h264->sps_ref[i]);
    for (i = 0; i < FF_ARRAY_ELEMS(h264->pps); i++)
        av_buffer_unref(&h264->pps_ref[i]);
}

static void cbs_h265_flush(CodedBitstreamContext *ctx)
{
    CodedBitstreamH265Context *h265 = ctx->priv_data;

    for (int i = 0; i < FF_ARRAY_ELEMS(h265->vps); i++) {
        av_buffer_unref(&h265->vps_ref[i]);
        h265->vps[i] = NULL;
    }
    for (int i = 0; i < FF_ARRAY_ELEMS(h265->sps); i++) {
        av_buffer_unref(&h265->sps_ref[i]);
        h265->sps[i] = NULL;
    }
    for (int i = 0; i < FF_ARRAY_ELEMS(h265->pps); i++) {
        av_buffer_unref(&h265->pps_ref[i]);
        h265->pps[i] = NULL;
    }

    h265->active_vps = NULL;
    h265->active_sps = NULL;
    h265->active_pps = NULL;
}

static void cbs_h265_close(CodedBitstreamContext *ctx)
{
    CodedBitstreamH265Context *h265 = ctx->priv_data;
    int i;

    ff_h2645_packet_uninit(&h265->common.read_packet);

    for (i = 0; i < FF_ARRAY_ELEMS(h265->vps); i++)
        av_buffer_unref(&h265->vps_ref[i]);
    for (i = 0; i < FF_ARRAY_ELEMS(h265->sps); i++)
        av_buffer_unref(&h265->sps_ref[i]);
    for (i = 0; i < FF_ARRAY_ELEMS(h265->pps); i++)
        av_buffer_unref(&h265->pps_ref[i]);
}

static void cbs_h266_flush(CodedBitstreamContext *ctx)
{
    CodedBitstreamH266Context *h266 = ctx->priv_data;

    for (int i = 0; i < FF_ARRAY_ELEMS(h266->vps); i++) {
        av_buffer_unref(&h266->vps_ref[i]);
        h266->vps[i] = NULL;
    }

    for (int i = 0; i < FF_ARRAY_ELEMS(h266->sps); i++) {
        av_buffer_unref(&h266->sps_ref[i]);
        h266->sps[i] = NULL;
    }
    for (int i = 0; i < FF_ARRAY_ELEMS(h266->pps); i++) {
        av_buffer_unref(&h266->pps_ref[i]);
        h266->pps[i] = NULL;
    }
    av_buffer_unref(&h266->priv.ph_ref);
    h266->priv.ph = NULL;
}


static void cbs_h266_close(CodedBitstreamContext *ctx)
{
    CodedBitstreamH266Context *h266 = ctx->priv_data;

    cbs_h266_flush(ctx);
    ff_h2645_packet_uninit(&h266->common.read_packet);

 }

static void cbs_h264_free_sei(void *opaque, uint8_t *content)
{
    H264RawSEI *sei = (H264RawSEI*)content;
    ff_cbs_sei_free_message_list(&sei->message_list);
    av_free(content);
}

static const CodedBitstreamUnitTypeDescriptor cbs_h264_unit_types[] = {
    CBS_UNIT_TYPE_POD(H264_NAL_SPS,     H264RawSPS),
    CBS_UNIT_TYPE_POD(H264_NAL_SPS_EXT, H264RawSPSExtension),

    CBS_UNIT_TYPE_INTERNAL_REF(H264_NAL_PPS, H264RawPPS, slice_group_id),

    CBS_UNIT_TYPES_INTERNAL_REF((H264_NAL_IDR_SLICE,
                                 H264_NAL_SLICE,
                                 H264_NAL_AUXILIARY_SLICE), H264RawSlice, data),

    CBS_UNIT_TYPE_POD(H264_NAL_AUD,          H264RawAUD),
    CBS_UNIT_TYPE_POD(H264_NAL_FILLER_DATA,  H264RawFiller),
    CBS_UNIT_TYPE_POD(H264_NAL_END_SEQUENCE, H264RawNALUnitHeader),
    CBS_UNIT_TYPE_POD(H264_NAL_END_STREAM,   H264RawNALUnitHeader),

    CBS_UNIT_TYPE_COMPLEX(H264_NAL_SEI, H264RawSEI, &cbs_h264_free_sei),

    CBS_UNIT_TYPE_END_OF_LIST
};

static void cbs_h265_free_sei(void *opaque, uint8_t *content)
{
    H265RawSEI *sei = (H265RawSEI*)content;
    ff_cbs_sei_free_message_list(&sei->message_list);
    av_free(content);
}

static const CodedBitstreamUnitTypeDescriptor cbs_h265_unit_types[] = {
    CBS_UNIT_TYPE_INTERNAL_REF(HEVC_NAL_VPS, H265RawVPS, extension_data.data),
    CBS_UNIT_TYPE_INTERNAL_REF(HEVC_NAL_SPS, H265RawSPS, extension_data.data),
    CBS_UNIT_TYPE_INTERNAL_REF(HEVC_NAL_PPS, H265RawPPS, extension_data.data),

    CBS_UNIT_TYPE_POD(HEVC_NAL_AUD, H265RawAUD),

    // Slices of non-IRAP pictures.
    CBS_UNIT_RANGE_INTERNAL_REF(HEVC_NAL_TRAIL_N, HEVC_NAL_RASL_R,
                                H265RawSlice, data),
    // Slices of IRAP pictures.
    CBS_UNIT_RANGE_INTERNAL_REF(HEVC_NAL_BLA_W_LP, HEVC_NAL_CRA_NUT,
                                H265RawSlice, data),

    CBS_UNIT_TYPES_COMPLEX((HEVC_NAL_SEI_PREFIX, HEVC_NAL_SEI_SUFFIX),
                           H265RawSEI, cbs_h265_free_sei),

    CBS_UNIT_TYPE_END_OF_LIST
};

static void cbs_h266_free_sei(void *opaque, uint8_t *content)
{
    H265RawSEI *sei = (H265RawSEI*)content;
    ff_cbs_sei_free_message_list(&sei->message_list);
    av_free(content);
}

static const CodedBitstreamUnitTypeDescriptor cbs_h266_unit_types[] = {
    CBS_UNIT_TYPE_INTERNAL_REF(VVC_VPS_NUT, H266RawVPS, extension_data.data),
    CBS_UNIT_TYPE_INTERNAL_REF(VVC_PPS_NUT, H266RawPPS, extension_data.data),

    CBS_UNIT_TYPE_POD(VVC_PH_NUT, H266RawPH),
    CBS_UNIT_TYPE_POD(VVC_AUD_NUT, H266RawAUD),

    {
        .nb_unit_types = 1,
        .unit_types = {
            VVC_SPS_NUT
        },
        .content_type   = CBS_CONTENT_TYPE_INTERNAL_REFS,
        .content_size   = sizeof(H266RawSPS),
        .nb_ref_offsets = 2,
        .ref_offsets    = {
            offsetof(H266RawSPS, extension_data.data),
            offsetof(H266RawSPS, vui.extension_data.data),
        },
    },

    {
        .nb_unit_types = 8,
        .unit_types = {
            VVC_TRAIL_NUT,
            VVC_STSA_NUT,
            VVC_RADL_NUT,
            VVC_RASL_NUT,
            VVC_IDR_W_RADL,
            VVC_IDR_N_LP,
            VVC_CRA_NUT,
            VVC_GDR_NUT
        },

        .content_type   = CBS_CONTENT_TYPE_INTERNAL_REFS,
        .content_size   = sizeof(H266RawSlice),
        .nb_ref_offsets = 1,
        .ref_offsets    = { offsetof(H266RawSlice, data) },
    },

    {
        .nb_unit_types  = 2,
        .unit_types     = {
            VVC_PREFIX_SEI_NUT,
            VVC_SUFFIX_SEI_NUT
        },
        .content_type   = CBS_CONTENT_TYPE_COMPLEX,
        .content_size   = sizeof(H266RawSEI),
        .content_free   = &cbs_h266_free_sei,
    },

    CBS_UNIT_TYPE_END_OF_LIST
};

const CodedBitstreamType ff_cbs_type_h264 = {
    .codec_id          = AV_CODEC_ID_H264,

    .priv_data_size    = sizeof(CodedBitstreamH264Context),

    .unit_types        = cbs_h264_unit_types,

    .split_fragment    = &cbs_h2645_split_fragment,
    .read_unit         = &cbs_h264_read_nal_unit,
    .write_unit        = &cbs_h264_write_nal_unit,
    .assemble_fragment = &cbs_h2645_assemble_fragment,

    .flush             = &cbs_h264_flush,
    .close             = &cbs_h264_close,
};

const CodedBitstreamType ff_cbs_type_h265 = {
    .codec_id          = AV_CODEC_ID_HEVC,

    .priv_data_size    = sizeof(CodedBitstreamH265Context),

    .unit_types        = cbs_h265_unit_types,

    .split_fragment    = &cbs_h2645_split_fragment,
    .read_unit         = &cbs_h265_read_nal_unit,
    .write_unit        = &cbs_h265_write_nal_unit,
    .assemble_fragment = &cbs_h2645_assemble_fragment,

    .flush             = &cbs_h265_flush,
    .close             = &cbs_h265_close,
};

const CodedBitstreamType ff_cbs_type_h266 = {
    .codec_id          = AV_CODEC_ID_VVC,

    .priv_data_size    = sizeof(CodedBitstreamH266Context),

    .unit_types        = cbs_h266_unit_types,

    .split_fragment    = &cbs_h2645_split_fragment,
    .read_unit         = &cbs_h266_read_nal_unit,
    .write_unit        = &cbs_h266_write_nal_unit,
    .assemble_fragment = &cbs_h2645_assemble_fragment,

    .flush             = &cbs_h266_flush,
    .close             = &cbs_h266_close,
};

static const SEIMessageTypeDescriptor cbs_sei_common_types[] = {
    {
        SEI_TYPE_FILLER_PAYLOAD,
        1, 1,
        sizeof(SEIRawFillerPayload),
        SEI_MESSAGE_RW(sei, filler_payload),
    },
    {
        SEI_TYPE_USER_DATA_REGISTERED_ITU_T_T35,
        1, 1,
        sizeof(SEIRawUserDataRegistered),
        SEI_MESSAGE_RW(sei, user_data_registered),
    },
    {
        SEI_TYPE_USER_DATA_UNREGISTERED,
        1, 1,
        sizeof(SEIRawUserDataUnregistered),
        SEI_MESSAGE_RW(sei, user_data_unregistered),
    },
    {
        SEI_TYPE_MASTERING_DISPLAY_COLOUR_VOLUME,
        1, 0,
        sizeof(SEIRawMasteringDisplayColourVolume),
        SEI_MESSAGE_RW(sei, mastering_display_colour_volume),
    },
    {
        SEI_TYPE_CONTENT_LIGHT_LEVEL_INFO,
        1, 0,
        sizeof(SEIRawContentLightLevelInfo),
        SEI_MESSAGE_RW(sei, content_light_level_info),
    },
    {
        SEI_TYPE_ALTERNATIVE_TRANSFER_CHARACTERISTICS,
        1, 0,
        sizeof(SEIRawAlternativeTransferCharacteristics),
        SEI_MESSAGE_RW(sei, alternative_transfer_characteristics),
    },
    SEI_MESSAGE_TYPE_END,
};

static const SEIMessageTypeDescriptor cbs_sei_h264_types[] = {
    {
        SEI_TYPE_BUFFERING_PERIOD,
        1, 0,
        sizeof(H264RawSEIBufferingPeriod),
        SEI_MESSAGE_RW(h264, sei_buffering_period),
    },
    {
        SEI_TYPE_PIC_TIMING,
        1, 0,
        sizeof(H264RawSEIPicTiming),
        SEI_MESSAGE_RW(h264, sei_pic_timing),
    },
    {
        SEI_TYPE_PAN_SCAN_RECT,
        1, 0,
        sizeof(H264RawSEIPanScanRect),
        SEI_MESSAGE_RW(h264, sei_pan_scan_rect),
    },
    {
        SEI_TYPE_RECOVERY_POINT,
        1, 0,
        sizeof(H264RawSEIRecoveryPoint),
        SEI_MESSAGE_RW(h264, sei_recovery_point),
    },
    {
        SEI_TYPE_FILM_GRAIN_CHARACTERISTICS,
        1, 0,
        sizeof(H264RawFilmGrainCharacteristics),
        SEI_MESSAGE_RW(h264, film_grain_characteristics),
    },
    {
        SEI_TYPE_DISPLAY_ORIENTATION,
        1, 0,
        sizeof(H264RawSEIDisplayOrientation),
        SEI_MESSAGE_RW(h264, sei_display_orientation),
    },
    SEI_MESSAGE_TYPE_END
};

static const SEIMessageTypeDescriptor cbs_sei_h265_types[] = {
    {
        SEI_TYPE_BUFFERING_PERIOD,
        1, 0,
        sizeof(H265RawSEIBufferingPeriod),
        SEI_MESSAGE_RW(h265, sei_buffering_period),
    },
    {
        SEI_TYPE_PIC_TIMING,
        1, 0,
        sizeof(H265RawSEIPicTiming),
        SEI_MESSAGE_RW(h265, sei_pic_timing),
    },
    {
        SEI_TYPE_PAN_SCAN_RECT,
        1, 0,
        sizeof(H265RawSEIPanScanRect),
        SEI_MESSAGE_RW(h265, sei_pan_scan_rect),
    },
    {
        SEI_TYPE_RECOVERY_POINT,
        1, 0,
        sizeof(H265RawSEIRecoveryPoint),
        SEI_MESSAGE_RW(h265, sei_recovery_point),
    },
    {
        SEI_TYPE_FILM_GRAIN_CHARACTERISTICS,
        1, 0,
        sizeof(H265RawFilmGrainCharacteristics),
        SEI_MESSAGE_RW(h265, film_grain_characteristics),
    },
    {
        SEI_TYPE_DISPLAY_ORIENTATION,
        1, 0,
        sizeof(H265RawSEIDisplayOrientation),
        SEI_MESSAGE_RW(h265, sei_display_orientation),
    },
    {
        SEI_TYPE_ACTIVE_PARAMETER_SETS,
        1, 0,
        sizeof(H265RawSEIActiveParameterSets),
        SEI_MESSAGE_RW(h265, sei_active_parameter_sets),
    },
    {
        SEI_TYPE_DECODED_PICTURE_HASH,
        0, 1,
        sizeof(H265RawSEIDecodedPictureHash),
        SEI_MESSAGE_RW(h265, sei_decoded_picture_hash),
    },
    {
        SEI_TYPE_TIME_CODE,
        1, 0,
        sizeof(H265RawSEITimeCode),
        SEI_MESSAGE_RW(h265, sei_time_code),
    },
    {
        SEI_TYPE_ALPHA_CHANNEL_INFO,
        1, 0,
        sizeof(H265RawSEIAlphaChannelInfo),
        SEI_MESSAGE_RW(h265, sei_alpha_channel_info),
    },
    SEI_MESSAGE_TYPE_END
};

static const SEIMessageTypeDescriptor cbs_sei_h266_types[] = {
    {
        SEI_TYPE_DECODED_PICTURE_HASH,
        0, 1,
        sizeof(H266RawSEIDecodedPictureHash),
        SEI_MESSAGE_RW(h266, sei_decoded_picture_hash),
    },
    SEI_MESSAGE_TYPE_END
};

const SEIMessageTypeDescriptor *ff_cbs_sei_find_type(CodedBitstreamContext *ctx,
                                                     int payload_type)
{
    const SEIMessageTypeDescriptor *codec_list;
    int i;

    for (i = 0; cbs_sei_common_types[i].type >= 0; i++) {
        if (cbs_sei_common_types[i].type == payload_type)
            return &cbs_sei_common_types[i];
    }

    switch (ctx->codec->codec_id) {
    case AV_CODEC_ID_H264:
        codec_list = cbs_sei_h264_types;
        break;
    case AV_CODEC_ID_H265:
        codec_list = cbs_sei_h265_types;
        break;
    case AV_CODEC_ID_H266:
        codec_list = cbs_sei_h266_types;
        break;
    default:
        return NULL;
    }

    for (i = 0; codec_list[i].type >= 0; i++) {
        if (codec_list[i].type == payload_type)
            return &codec_list[i];
    }

    return NULL;
}<|MERGE_RESOLUTION|>--- conflicted
+++ resolved
@@ -28,11 +28,7 @@
 #include "h264.h"
 #include "h2645_parse.h"
 #include "hevc.h"
-<<<<<<< HEAD
-#include "hevc_sei.h"
 #include "vvc.h"
-=======
->>>>>>> 1bebcd43
 
 static av_always_inline unsigned int h266_ceil(unsigned int v, unsigned int align)
 {
@@ -685,126 +681,6 @@
     return 0;
 }
 
-<<<<<<< HEAD
-static int cbs_h2645_replace_ps(CodedBitstreamContext *ctx,
-                                CodedBitstreamUnit *unit)
-{
-    typedef struct {
-        // Codec this parameter set exists in.
-        enum AVCodecID codec_id;
-        // The NAL unit type corresponding to this parameter set type.
-        int    nal_unit_type;
-        // Name of the parameter set.  This field is large enough to
-        // contain a string of the form "XPS".
-        char   name[4];
-        // The maximum number of this type of parameter set which might
-        // be stored.  The greatest valid id is also one less than this.
-        int    id_count;
-        // Offset of the ID field (uint8_t) in the decomposed raw
-        // parameter set structure.
-        size_t id_offset;
-        // Offset of the reference array (AVBufferRef*[]) in the codec
-        // private context.
-        size_t ref_array_offset;
-        // Offset of the pointer array (CodecRawXPS*[]) in the codec
-        // private context.
-        size_t ptr_array_offset;
-        // Offset of the active field (const CodecRawXPS*) in the codec
-        // private context, or zero if this codec does not have active
-        // parameter sets.
-        size_t active_offset;
-    } PSType;
-
-#define H2645_PS_TYPE(codec, nal, cname, uname, count, id_name, active_field) { \
-        .codec_id         = AV_CODEC_ID_ ## codec, \
-        .nal_unit_type    = nal, \
-        .name             = #cname, \
-        .id_count         = count, \
-        .id_offset        = offsetof(codec ## Raw ## cname, \
-                                     id_name ## _parameter_set_id), \
-        .ref_array_offset = offsetof(CodedBitstream ## codec ## Context, \
-                                     uname ## _ref), \
-        .ptr_array_offset = offsetof(CodedBitstream ## codec ## Context, \
-                                     uname), \
-        .active_offset    = offsetof(CodedBitstream ## codec ## Context, \
-                                     active_field), \
-    }
-#define H264_PS_TYPE(cname, uname, id_name) \
-    H2645_PS_TYPE(H264, H264_NAL_ ## cname, cname, uname, \
-                  H264_MAX_ ## cname ## _COUNT, \
-                  id_name, active_ ## uname)
-#define H265_PS_TYPE(cname, uname, id_name) \
-    H2645_PS_TYPE(H265, HEVC_NAL_ ## cname, cname, uname, \
-                  HEVC_MAX_ ## cname ## _COUNT, \
-                  uname ## _ ## id_name, active_ ## uname)
-#define H266_PS_TYPE(cname, uname, id_name) \
-    H2645_PS_TYPE(H266, VVC_ ## cname ## _NUT, cname, uname, \
-                  VVC_MAX_ ## cname ## _COUNT, \
-                  uname ## _ ## id_name, common)
-
-    static const PSType ps_types[] = {
-        H264_PS_TYPE(SPS, sps, seq),
-        H264_PS_TYPE(PPS, pps, pic),
-        H265_PS_TYPE(VPS, vps, video),
-        H265_PS_TYPE(SPS, sps, seq),
-        H265_PS_TYPE(PPS, pps, pic),
-        H266_PS_TYPE(VPS, vps, video),
-        H266_PS_TYPE(SPS, sps, seq),
-        H266_PS_TYPE(PPS, pps, pic),
-    };
-
-    const PSType *ps_type;
-    AVBufferRef **ref_array;
-    void **ptr_array;
-    int err, id, i;
-
-    ps_type = NULL;
-    for (i = 0; i < FF_ARRAY_ELEMS(ps_types); i++) {
-        if (ps_types[i].codec_id == ctx->codec->codec_id &&
-            ps_types[i].nal_unit_type == unit->type) {
-            ps_type = &ps_types[i];
-            break;
-        }
-    }
-    av_assert0(ps_type);
-
-
-    id = *((uint8_t*)unit->content + ps_type->id_offset);
-
-    if (id >= ps_type->id_count) {
-        av_log(ctx->log_ctx, AV_LOG_ERROR, "Invalid %s id: %d.\n",
-            ps_type->name, id);
-        return AVERROR_INVALIDDATA;
-    }
-
-    err = ff_cbs_make_unit_refcounted(ctx, unit);
-    if (err < 0)
-        return err;
-
-    ref_array = (AVBufferRef**)((uint8_t*)ctx->priv_data +
-                                ps_type->ref_array_offset);
-    ptr_array = (void**)       ((uint8_t*)ctx->priv_data +
-                                ps_type->ptr_array_offset);
-
-    if (ps_type->active_offset) {
-        void **active = (void**)((uint8_t*)ctx->priv_data +
-                                 ps_type->active_offset);
-
-        if (ptr_array[id] == *active) {
-            // The old active parameter set is being overwritten, so it can't
-            // be active after this point.
-            *active = NULL;
-        }
-    }
-    av_buffer_unref(&ref_array[id]);
-
-    ref_array[id] = av_buffer_ref(unit->content_ref);
-    if (!ref_array[id])
-        return AVERROR(ENOMEM);
-    ptr_array[id] = ref_array[id]->data;
-
-    return 0;
-=======
 #define cbs_h2645_replace_ps(h26n, ps_name, ps_var, id_element) \
 static int cbs_h26 ## h26n ## _replace_ ## ps_var(CodedBitstreamContext *ctx, \
                                                   CodedBitstreamUnit *unit)  \
@@ -824,8 +700,18 @@
         return AVERROR(ENOMEM); \
     priv->ps_var[id] = (H26 ## h26n ## Raw ## ps_name *)priv->ps_var ## _ref[id]->data; \
     return 0; \
->>>>>>> 1bebcd43
-}
+}
+
+
+cbs_h2645_replace_ps(4, SPS, sps, seq_parameter_set_id)
+cbs_h2645_replace_ps(4, PPS, pps, pic_parameter_set_id)
+cbs_h2645_replace_ps(5, VPS, vps, vps_video_parameter_set_id)
+cbs_h2645_replace_ps(5, SPS, sps, sps_seq_parameter_set_id)
+cbs_h2645_replace_ps(5, PPS, pps, pps_pic_parameter_set_id)
+cbs_h2645_replace_ps(6, VPS, vps, vps_video_parameter_set_id)
+cbs_h2645_replace_ps(6, SPS, sps, sps_seq_parameter_set_id)
+cbs_h2645_replace_ps(6, PPS, pps, pps_pic_parameter_set_id)
+
 
 static int cbs_h266_replace_ph(CodedBitstreamContext *ctx,
                                CodedBitstreamUnit *unit)
@@ -867,7 +753,7 @@
             if (err < 0)
                 return err;
 
-            err = cbs_h2645_replace_ps(ctx, unit);
+            err = cbs_h264_replace_sps(ctx, unit);
             if (err < 0)
                 return err;
         }
@@ -889,7 +775,7 @@
             if (err < 0)
                 return err;
 
-            err = cbs_h2645_replace_ps(ctx, unit);
+            err = cbs_h264_replace_pps(ctx, unit);
             if (err < 0)
                 return err;
         }
@@ -986,7 +872,7 @@
             if (err < 0)
                 return err;
 
-            err = cbs_h2645_replace_ps(ctx, unit);
+            err = cbs_h265_replace_vps(ctx, unit);
             if (err < 0)
                 return err;
         }
@@ -999,7 +885,7 @@
             if (err < 0)
                 return err;
 
-            err = cbs_h2645_replace_ps(ctx, unit);
+            err = cbs_h265_replace_sps(ctx, unit);
             if (err < 0)
                 return err;
         }
@@ -1013,7 +899,7 @@
             if (err < 0)
                 return err;
 
-            err = cbs_h2645_replace_ps(ctx, unit);
+            err = cbs_h265_replace_pps(ctx, unit);
             if (err < 0)
                 return err;
         }
@@ -1094,7 +980,7 @@
     if (err < 0)
         return err;
 
-    err = ff_cbs_alloc_unit_content2(ctx, unit);
+    err = ff_cbs_alloc_unit_content(ctx, unit);
     if (err < 0)
         return err;
 
@@ -1107,7 +993,7 @@
             if (err < 0)
                 return err;
 
-            err = cbs_h2645_replace_ps(ctx, unit);
+            err = cbs_h266_replace_vps(ctx, unit);
             if (err < 0)
                 return err;
         }
@@ -1120,7 +1006,7 @@
             if (err < 0)
                 return err;
 
-            err = cbs_h2645_replace_ps(ctx, unit);
+            err = cbs_h266_replace_sps(ctx, unit);
             if (err < 0)
                 return err;
         }
@@ -1134,7 +1020,7 @@
             if (err < 0)
                 return err;
 
-            err = cbs_h2645_replace_ps(ctx, unit);
+            err = cbs_h266_replace_pps(ctx, unit);
             if (err < 0)
                 return err;
         }
@@ -1281,7 +1167,7 @@
             if (err < 0)
                 return err;
 
-            err = cbs_h2645_replace_ps(ctx, unit);
+            err = cbs_h264_replace_sps(ctx, unit);
             if (err < 0)
                 return err;
         }
@@ -1305,7 +1191,7 @@
             if (err < 0)
                 return err;
 
-            err = cbs_h2645_replace_ps(ctx, unit);
+            err = cbs_h264_replace_pps(ctx, unit);
             if (err < 0)
                 return err;
         }
@@ -1398,7 +1284,7 @@
             if (err < 0)
                 return err;
 
-            err = cbs_h2645_replace_ps(ctx, unit);
+            err = cbs_h265_replace_vps(ctx, unit);
             if (err < 0)
                 return err;
         }
@@ -1412,7 +1298,7 @@
             if (err < 0)
                 return err;
 
-            err = cbs_h2645_replace_ps(ctx, unit);
+            err = cbs_h265_replace_sps(ctx, unit);
             if (err < 0)
                 return err;
         }
@@ -1426,7 +1312,7 @@
             if (err < 0)
                 return err;
 
-            err = cbs_h2645_replace_ps(ctx, unit);
+            err = cbs_h265_replace_pps(ctx, unit);
             if (err < 0)
                 return err;
         }
@@ -1510,7 +1396,7 @@
             if (err < 0)
                 return err;
 
-            err = cbs_h2645_replace_ps(ctx, unit);
+            err = cbs_h266_replace_vps(ctx, unit);
             if (err < 0)
                 return err;
         }
@@ -1523,7 +1409,7 @@
             if (err < 0)
                 return err;
 
-            err = cbs_h2645_replace_ps(ctx, unit);
+            err = cbs_h266_replace_sps(ctx, unit);
             if (err < 0)
                 return err;
         }
@@ -1537,7 +1423,7 @@
             if (err < 0)
                 return err;
 
-            err = cbs_h2645_replace_ps(ctx, unit);
+            err = cbs_h266_replace_pps(ctx, unit);
             if (err < 0)
                 return err;
         }
@@ -1878,21 +1764,23 @@
 
     {
         .nb_unit_types = 1,
-        .unit_types = {
+        .unit_type = {
             VVC_SPS_NUT
         },
         .content_type   = CBS_CONTENT_TYPE_INTERNAL_REFS,
         .content_size   = sizeof(H266RawSPS),
-        .nb_ref_offsets = 2,
-        .ref_offsets    = {
-            offsetof(H266RawSPS, extension_data.data),
-            offsetof(H266RawSPS, vui.extension_data.data),
-        },
+        .type.ref = {
+			.nb_offsets = 2,
+			.offsets    = {
+				offsetof(H266RawSPS, extension_data.data),
+				offsetof(H266RawSPS, vui.extension_data.data),
+			}
+		}
     },
 
     {
         .nb_unit_types = 8,
-        .unit_types = {
+        .unit_type = {
             VVC_TRAIL_NUT,
             VVC_STSA_NUT,
             VVC_RADL_NUT,
@@ -1905,19 +1793,21 @@
 
         .content_type   = CBS_CONTENT_TYPE_INTERNAL_REFS,
         .content_size   = sizeof(H266RawSlice),
-        .nb_ref_offsets = 1,
-        .ref_offsets    = { offsetof(H266RawSlice, data) },
+        .type.ref = {
+			.nb_offsets = 1,
+			.offsets    = { offsetof(H266RawSlice, data) }
+		}
     },
 
     {
         .nb_unit_types  = 2,
-        .unit_types     = {
+        .unit_type     = {
             VVC_PREFIX_SEI_NUT,
             VVC_SUFFIX_SEI_NUT
         },
         .content_type   = CBS_CONTENT_TYPE_COMPLEX,
         .content_size   = sizeof(H266RawSEI),
-        .content_free   = &cbs_h266_free_sei,
+        .type.complex   = { .content_free = &cbs_h266_free_sei },
     },
 
     CBS_UNIT_TYPE_END_OF_LIST
