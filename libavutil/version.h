--- conflicted
+++ resolved
@@ -74,15 +74,9 @@
  * @{
  */
 
-<<<<<<< HEAD
-#define LIBAVUTIL_VERSION_MAJOR  52
-#define LIBAVUTIL_VERSION_MINOR  58
+#define LIBAVUTIL_VERSION_MAJOR  53
+#define LIBAVUTIL_VERSION_MINOR   0
 #define LIBAVUTIL_VERSION_MICRO 100
-=======
-#define LIBAVUTIL_VERSION_MAJOR 53
-#define LIBAVUTIL_VERSION_MINOR  0
-#define LIBAVUTIL_VERSION_MICRO  0
->>>>>>> 3bc2e89c
 
 #define LIBAVUTIL_VERSION_INT   AV_VERSION_INT(LIBAVUTIL_VERSION_MAJOR, \
                                                LIBAVUTIL_VERSION_MINOR, \
@@ -106,13 +100,13 @@
  */
 
 #ifndef FF_API_GET_BITS_PER_SAMPLE_FMT
-#define FF_API_GET_BITS_PER_SAMPLE_FMT (LIBAVUTIL_VERSION_MAJOR < 53)
+#define FF_API_GET_BITS_PER_SAMPLE_FMT (LIBAVUTIL_VERSION_MAJOR < 54)
 #endif
 #ifndef FF_API_FIND_OPT
-#define FF_API_FIND_OPT                 (LIBAVUTIL_VERSION_MAJOR < 53)
+#define FF_API_FIND_OPT                 (LIBAVUTIL_VERSION_MAJOR < 54)
 #endif
 #ifndef FF_API_OLD_AVOPTIONS
-#define FF_API_OLD_AVOPTIONS            (LIBAVUTIL_VERSION_MAJOR < 53)
+#define FF_API_OLD_AVOPTIONS            (LIBAVUTIL_VERSION_MAJOR < 54)
 #endif
 #ifndef FF_API_PIX_FMT
 #define FF_API_PIX_FMT                  (LIBAVUTIL_VERSION_MAJOR < 54)
@@ -133,13 +127,13 @@
 #define FF_API_CPU_FLAG_MMX2            (LIBAVUTIL_VERSION_MAJOR < 54)
 #endif
 #ifndef FF_API_SAMPLES_UTILS_RETURN_ZERO
-#define FF_API_SAMPLES_UTILS_RETURN_ZERO (LIBAVUTIL_VERSION_MAJOR < 53)
+#define FF_API_SAMPLES_UTILS_RETURN_ZERO (LIBAVUTIL_VERSION_MAJOR < 54)
 #endif
 #ifndef FF_API_LLS_PRIVATE
 #define FF_API_LLS_PRIVATE              (LIBAVUTIL_VERSION_MAJOR < 54)
 #endif
 #ifndef FF_API_LLS1
-#define FF_API_LLS1                     (LIBAVUTIL_VERSION_MAJOR < 53)
+#define FF_API_LLS1                     (LIBAVUTIL_VERSION_MAJOR < 54)
 #endif
 #ifndef FF_API_AVFRAME_LAVC
 #define FF_API_AVFRAME_LAVC             (LIBAVUTIL_VERSION_MAJOR < 54)
@@ -148,10 +142,10 @@
 #define FF_API_VDPAU                    (LIBAVUTIL_VERSION_MAJOR < 54)
 #endif
 #ifndef FF_API_GET_CHANNEL_LAYOUT_COMPAT
-#define FF_API_GET_CHANNEL_LAYOUT_COMPAT (LIBAVUTIL_VERSION_MAJOR < 53)
+#define FF_API_GET_CHANNEL_LAYOUT_COMPAT (LIBAVUTIL_VERSION_MAJOR < 54)
 #endif
 #ifndef FF_API_OLD_OPENCL
-#define FF_API_OLD_OPENCL               (LIBAVUTIL_VERSION_MAJOR < 53)
+#define FF_API_OLD_OPENCL               (LIBAVUTIL_VERSION_MAJOR < 54)
 #endif
 #ifndef FF_API_XVMC
 #define FF_API_XVMC                     (LIBAVUTIL_VERSION_MAJOR < 54)
