--- conflicted
+++ resolved
@@ -109,26 +109,9 @@
 
 static const OptionDef options[];
 
-<<<<<<< HEAD
 #define MAX_STREAMS 1024    /* arbitrary sanity check value */
 
-/* indexed by output file stream index */
-static int *streamid_map = NULL;
-static int nb_streamid_map = 0;
-
-static int frame_width  = 0;
-static int frame_height = 0;
-static float frame_aspect_ratio = 0;
-static enum PixelFormat frame_pix_fmt = PIX_FMT_NONE;
 static int frame_bits_per_raw_sample = 0;
-static enum AVSampleFormat audio_sample_fmt = AV_SAMPLE_FMT_NONE;
-static AVRational frame_rate;
-static float video_qscale = 0;
-static uint16_t *intra_matrix = NULL;
-static uint16_t *inter_matrix = NULL;
-static const char *video_rc_override_string=NULL;
-=======
->>>>>>> 6cfed112
 static int video_discard = 0;
 static int same_quant = 0;
 static int do_deinterlace = 0;
@@ -2646,44 +2629,7 @@
     return 0;
 }
 
-<<<<<<< HEAD
-static int opt_frame_rate(const char *opt, const char *arg)
-{
-    if (av_parse_video_rate(&frame_rate, arg) < 0) {
-        fprintf(stderr, "Incorrect value for %s: %s\n", opt, arg);
-        exit_program(1);
-    }
-    return 0;
-}
-
-static int opt_frame_size(const char *opt, const char *arg)
-{
-    if (av_parse_video_size(&frame_width, &frame_height, arg) < 0) {
-        fprintf(stderr, "Incorrect frame size\n");
-        return AVERROR(EINVAL);
-    }
-    return 0;
-}
-
-static int opt_frame_pix_fmt(const char *opt, const char *arg)
-{
-    if (strcmp(arg, "list")) {
-        frame_pix_fmt = av_get_pix_fmt(arg);
-        if (frame_pix_fmt == PIX_FMT_NONE) {
-            fprintf(stderr, "Unknown pixel format requested: %s\n", arg);
-            return AVERROR(EINVAL);
-        }
-    } else {
-        opt_pix_fmts(NULL, NULL);
-        exit_program(0);
-    }
-    return 0;
-}
-
-static int opt_frame_aspect_ratio(const char *opt, const char *arg)
-=======
 static double parse_frame_aspect_ratio(const char *arg)
->>>>>>> 6cfed112
 {
     int x = 0, y = 0;
     double ar = 0;
@@ -2702,46 +2648,7 @@
 
     if (!ar) {
         fprintf(stderr, "Incorrect aspect ratio specification.\n");
-<<<<<<< HEAD
-        return AVERROR(EINVAL);
-    }
-    frame_aspect_ratio = ar;
-    return 0;
-}
-
-static int opt_qscale(const char *opt, const char *arg)
-{
-    video_qscale = parse_number_or_die(opt, arg, OPT_FLOAT, 0, 255);
-    if (video_qscale <= 0 || video_qscale > 255) {
-        fprintf(stderr, "qscale must be > 0.0 and <= 255\n");
-        return AVERROR(EINVAL);
-    }
-    return 0;
-}
-
-static int opt_top_field_first(const char *opt, const char *arg)
-{
-    top_field_first = parse_number_or_die(opt, arg, OPT_INT, 0, 1);
-    return opt_default(opt, arg);
-}
-
-static int opt_audio_sample_fmt(const char *opt, const char *arg)
-{
-    if (strcmp(arg, "list")) {
-        audio_sample_fmt = av_get_sample_fmt(arg);
-        if (audio_sample_fmt == AV_SAMPLE_FMT_NONE) {
-            av_log(NULL, AV_LOG_ERROR, "Invalid sample format '%s'\n", arg);
-            return AVERROR(EINVAL);
-        }
-    } else {
-        int i;
-        char fmt_str[128];
-        for (i = -1; i < AV_SAMPLE_FMT_NB; i++)
-            printf("%s\n", av_get_sample_fmt_string(fmt_str, sizeof(fmt_str), i));
-        exit_program(0);
-=======
         exit_program(1);
->>>>>>> 6cfed112
     }
     return ar;
 }
@@ -3115,17 +3022,6 @@
     input_files[nb_input_files - 1].ts_offset  = o->input_ts_offset - (copy_ts ? 0 : timestamp);
     input_files[nb_input_files - 1].nb_streams = ic->nb_streams;
 
-<<<<<<< HEAD
-    top_field_first = -1;
-    frame_rate    = (AVRational){0, 0};
-    frame_pix_fmt = PIX_FMT_NONE;
-    frame_height = 0;
-    frame_width  = 0;
-    audio_sample_rate = 0;
-    audio_sample_fmt  = AV_SAMPLE_FMT_NONE;
-
-=======
->>>>>>> 6cfed112
     for (i = 0; i < orig_nb_streams; i++)
         av_dict_free(&opts[i]);
     av_freep(&opts);
@@ -3250,18 +3146,6 @@
 
     ost = new_output_stream(o, oc, AVMEDIA_TYPE_VIDEO);
     st  = ost->st;
-<<<<<<< HEAD
-    if (!st->stream_copy) {
-        ost->frame_aspect_ratio = frame_aspect_ratio;
-        frame_aspect_ratio = 0;
-#if CONFIG_AVFILTER
-        ost->avfilter = vfilters;
-        vfilters = NULL;
-#endif
-    }
-
-=======
->>>>>>> 6cfed112
     video_enc = st->codec;
 
     if(oc->oformat->flags & AVFMT_GLOBALHEADER) {
@@ -3287,17 +3171,9 @@
             exit_program(1);
         }
 
-<<<<<<< HEAD
-        video_enc->width = frame_width;
-        video_enc->height = frame_height;
-        video_enc->pix_fmt = frame_pix_fmt;
-        video_enc->bits_per_raw_sample = frame_bits_per_raw_sample;
-        st->sample_aspect_ratio = video_enc->sample_aspect_ratio;
-=======
         MATCH_PER_STREAM_OPT(frame_aspect_ratios, str, frame_aspect_ratio, oc, st);
         if (frame_aspect_ratio)
             ost->frame_aspect_ratio = parse_frame_aspect_ratio(frame_aspect_ratio);
->>>>>>> 6cfed112
 
         MATCH_PER_STREAM_OPT(frame_pix_fmts, str, frame_pix_fmt, oc, st);
         if (frame_pix_fmt && (video_enc->pix_fmt = av_get_pix_fmt(frame_pix_fmt)) == PIX_FMT_NONE) {
@@ -3470,15 +3346,9 @@
         exit_program(1);
     }
     *p++ = '\0';
-<<<<<<< HEAD
     idx = parse_number_or_die(opt, idx_str, OPT_INT, 0, MAX_STREAMS-1);
-    streamid_map = grow_array(streamid_map, sizeof(*streamid_map), &nb_streamid_map, idx+1);
-    streamid_map[idx] = parse_number_or_die(opt, p, OPT_INT, 0, INT_MAX);
-=======
-    idx = parse_number_or_die(opt, idx_str, OPT_INT, 0, INT_MAX);
     o->streamid_map = grow_array(o->streamid_map, sizeof(*o->streamid_map), &o->nb_streamid_map, idx+1);
     o->streamid_map[idx] = parse_number_or_die(opt, p, OPT_INT, 0, INT_MAX);
->>>>>>> 6cfed112
     return 0;
 }
 
@@ -3869,41 +3739,9 @@
 #endif
 }
 
-<<<<<<< HEAD
-static void parse_matrix_coeffs(uint16_t *dest, const char *str)
-{
-    int i;
-    const char *p = str;
-    for(i = 0;; i++) {
-        dest[i] = atoi(p);
-        if(i == 63)
-            break;
-        p = strchr(p, ',');
-        if(!p) {
-            fprintf(stderr, "Syntax error in matrix \"%s\" at coeff %d\n", str, i);
-            exit_program(1);
-        }
-        p++;
-    }
-}
-
-static int opt_inter_matrix(const char *opt, const char *arg)
-{
-    inter_matrix = av_mallocz(sizeof(uint16_t) * 64);
-    parse_matrix_coeffs(inter_matrix, arg);
-    return 0;
-}
-
-static int opt_intra_matrix(const char *opt, const char *arg)
-{
-    intra_matrix = av_mallocz(sizeof(uint16_t) * 64);
-    parse_matrix_coeffs(intra_matrix, arg);
-    return 0;
-=======
 static int opt_audio_qscale(OptionsContext *o, const char *opt, const char *arg)
 {
     return parse_option(o, "q:a", arg, options);
->>>>>>> 6cfed112
 }
 
 static void show_usage(void)
@@ -4064,14 +3902,8 @@
         opt_audio_codec(o, "c:a", "mp2");
         parse_option(o, "f", "svcd", options);
 
-<<<<<<< HEAD
-        opt_frame_size("s", norm == PAL ? "480x576" : "480x480");
-        opt_frame_rate("r", frame_rates[norm]);
-        opt_frame_pix_fmt("pix_fmt", "yuv420p");
-=======
         parse_option(o, "s", norm == PAL ? "480x576" : "480x480", options);
         parse_option(o, "r", frame_rates[norm], options);
->>>>>>> 6cfed112
         opt_default("g", norm == PAL ? "15" : "18");
 
         opt_default("b", "2040000");
@@ -4092,14 +3924,8 @@
         opt_audio_codec(o, "c:a", "ac3");
         parse_option(o, "f", "dvd", options);
 
-<<<<<<< HEAD
-        opt_frame_size("vcodec", norm == PAL ? "720x576" : "720x480");
-        opt_frame_rate("r", frame_rates[norm]);
-        opt_frame_pix_fmt("pix_fmt", "yuv420p");
-=======
         parse_option(o, "s", norm == PAL ? "720x576" : "720x480", options);
         parse_option(o, "r", frame_rates[norm], options);
->>>>>>> 6cfed112
         opt_default("g", norm == PAL ? "15" : "18");
 
         opt_default("b", "6000000");
@@ -4248,18 +4074,11 @@
 
     /* video options */
     { "vframes", HAS_ARG | OPT_VIDEO | OPT_FUNC2, {(void*)opt_video_frames}, "set the number of video frames to record", "number" },
-<<<<<<< HEAD
-    { "r", HAS_ARG | OPT_VIDEO, {(void*)opt_frame_rate}, "set frame rate (Hz value, fraction or abbreviation)", "rate" },
-    { "s", HAS_ARG | OPT_VIDEO, {(void*)opt_frame_size}, "set frame size (WxH or abbreviation)", "size" },
-    { "aspect", HAS_ARG | OPT_VIDEO, {(void*)opt_frame_aspect_ratio}, "set aspect ratio (4:3, 16:9 or 1.3333, 1.7777)", "aspect" },
-    { "pix_fmt", HAS_ARG | OPT_EXPERT | OPT_VIDEO, {(void*)opt_frame_pix_fmt}, "set pixel format, 'list' as argument shows all the pixel formats supported", "format" },
-    { "bits_per_raw_sample", OPT_INT | HAS_ARG | OPT_VIDEO, {(void*)&frame_bits_per_raw_sample}, "set the number of bits per raw sample", "number" },
-=======
     { "r", HAS_ARG | OPT_VIDEO | OPT_STRING | OPT_SPEC, {.off = OFFSET(frame_rates)}, "set frame rate (Hz value, fraction or abbreviation)", "rate" },
     { "s", HAS_ARG | OPT_VIDEO | OPT_STRING | OPT_SPEC, {.off = OFFSET(frame_sizes)}, "set frame size (WxH or abbreviation)", "size" },
     { "aspect", HAS_ARG | OPT_VIDEO | OPT_STRING | OPT_SPEC, {.off = OFFSET(frame_aspect_ratios)}, "set aspect ratio (4:3, 16:9 or 1.3333, 1.7777)", "aspect" },
     { "pix_fmt", HAS_ARG | OPT_EXPERT | OPT_VIDEO | OPT_STRING | OPT_SPEC, {.off = OFFSET(frame_pix_fmts)}, "set pixel format", "format" },
->>>>>>> 6cfed112
+    { "bits_per_raw_sample", OPT_INT | HAS_ARG | OPT_VIDEO, {(void*)&frame_bits_per_raw_sample}, "set the number of bits per raw sample", "number" },
     { "vn", OPT_BOOL | OPT_VIDEO | OPT_OFFSET, {.off = OFFSET(video_disable)}, "disable video" },
     { "vdt", OPT_INT | HAS_ARG | OPT_EXPERT | OPT_VIDEO, {(void*)&video_discard}, "discard threshold", "n" },
     { "rc_override", HAS_ARG | OPT_EXPERT | OPT_VIDEO | OPT_STRING | OPT_SPEC, {.off = OFFSET(rc_overrides)}, "rate control override for specific intervals", "override" },
