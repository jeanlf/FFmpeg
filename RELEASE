--- conflicted
+++ resolved
@@ -1,5 +1 @@
-<<<<<<< HEAD
-1.0.git
-=======
-9_beta2
->>>>>>> ceb754d0
+1.0.git